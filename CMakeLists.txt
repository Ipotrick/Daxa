cmake_minimum_required(VERSION 3.21)

include(cmake/warnings.cmake)

if(DAXA_ENABLE_UTILS)
    list(APPEND VCPKG_MANIFEST_FEATURES "utils")
endif()
if(DAXA_ENABLE_DXC)
    list(APPEND VCPKG_MANIFEST_FEATURES "dxc")
endif()
if(DAXA_ENABLE_GLSLANG)
    list(APPEND VCPKG_MANIFEST_FEATURES "glslang")
endif()
if(DAXA_ENABLE_TESTS)
    list(APPEND VCPKG_MANIFEST_FEATURES "tests")
endif()

project(daxa VERSION 1.0.0)

if(DAXA_ENABLE_STATIC_ANALYSIS)
    set(CPPCHECK_TEMPLATE "gcc")
    find_program(CPPCHECK cppcheck)
    find_program(CLANG_TIDY clang-tidy)
    set(CMAKE_CXX_CPPCHECK
        ${CPPCHECK}
        --template=${CPPCHECK_TEMPLATE}
        --enable=style,performance,warning,portability
        --inline-suppr
        --suppress=internalAstError
        --suppress=unmatchedSuppression
        --inconclusive)
    set(CMAKE_CXX_CPPCHECK
        ${CPPCHECK}
        --template=${CPPCHECK_TEMPLATE}
        ${CPPCHECK_OPTIONS})
endif()

add_library(daxa STATIC
    "src/impl_device.cpp"
    "src/impl_context.cpp"
    "src/impl_core.cpp"
    "src/impl_pipeline.cpp"
    "src/impl_swapchain.cpp"
    "src/impl_command_list.cpp"
    "src/impl_gpu_resources.cpp"
    "src/impl_semaphore.cpp"
    "src/impl_dependencies.cpp"
<<<<<<< HEAD
    "src/impl_split_barrier.cpp"
=======
    "src/impl_timeline_query.cpp"
>>>>>>> 12980560

    "src/utils/impl_task_list.cpp"
    "src/utils/impl_imgui.cpp"
    "src/utils/impl_fsr2.cpp"
    "src/utils/impl_mem.cpp"
)

add_library(daxa::daxa ALIAS daxa)

if(CMAKE_CXX_COMPILER_ID STREQUAL "MSVC")
    target_compile_options(daxa PRIVATE /std:c++latest)
    target_compile_features(daxa PUBLIC cxx_std_20)
else()
    target_compile_features(daxa PUBLIC cxx_std_20)
endif()

find_package(unofficial-vulkan-memory-allocator CONFIG REQUIRED)
find_package(Vulkan REQUIRED)

if(DAXA_ENABLE_GLSLANG)
    find_package(glslang CONFIG REQUIRED)
    find_package(Threads REQUIRED)

    target_compile_definitions(daxa
        PUBLIC
        DAXA_BUILT_WITH_GLSLANG=true
    )
    target_link_libraries(daxa
        PUBLIC
        glslang::glslang
        glslang::SPIRV
        glslang::HLSL
    )
endif()

if(DAXA_ENABLE_DXC)
    find_package(dxc CONFIG REQUIRED)

    target_compile_definitions(daxa
        PUBLIC
        DAXA_BUILT_WITH_DXC=true
    )
    target_link_libraries(daxa
        PUBLIC
        dxc::dxc
    )
endif()


if(DAXA_ENABLE_UTILS)
    find_package(imgui CONFIG REQUIRED)
    find_package(fsr2 CONFIG REQUIRED)
    target_compile_definitions(daxa
        PUBLIC
        DAXA_BUILT_WITH_UTILS=true
    )
    target_link_libraries(daxa
        PUBLIC
        imgui::imgui
        fsr2::ffx_fsr2_api
        fsr2::ffx_fsr2_api_vk
    )
endif()

target_link_libraries(daxa
    PUBLIC
    unofficial::vulkan-memory-allocator::vulkan-memory-allocator
    Vulkan::Vulkan
)

target_include_directories(daxa
    PUBLIC
    $<BUILD_INTERFACE:${CMAKE_CURRENT_LIST_DIR}/include>
    $<INSTALL_INTERFACE:${CMAKE_INSTALL_INCLUDEDIR}>
)

if(CMAKE_SYSTEM_NAME STREQUAL "Linux")
    find_package(X11 REQUIRED)
    target_link_libraries(daxa
        PUBLIC
        ${X11_LIBRARIES}
    )
endif()

set_project_warnings(daxa)

if(DAXA_ENABLE_TESTS)
    add_subdirectory(tests)
endif()

# Packaging
include(CMakePackageConfigHelpers)
include(GNUInstallDirs)
file(WRITE ${CMAKE_BINARY_DIR}/config.cmake.in [=[
@PACKAGE_INIT@
include(${CMAKE_CURRENT_LIST_DIR}/daxa-targets.cmake)
check_required_components(daxa)

find_package(unofficial-vulkan-memory-allocator CONFIG REQUIRED)
find_package(Vulkan REQUIRED)
]=])

if(DAXA_ENABLE_GLSLANG)
    file(APPEND ${CMAKE_BINARY_DIR}/config.cmake.in [=[
find_package(glslang CONFIG REQUIRED)
find_package(Threads REQUIRED)
]=])
endif()

if(DAXA_ENABLE_DXC)
    file(APPEND ${CMAKE_BINARY_DIR}/config.cmake.in [=[
find_package(dxc CONFIG REQUIRED)
]=])
endif()

if(DAXA_ENABLE_UTILS)
    file(APPEND ${CMAKE_BINARY_DIR}/config.cmake.in [=[
find_package(imgui CONFIG REQUIRED)
find_package(fsr2 CONFIG REQUIRED)
]=])
endif()

configure_package_config_file(${CMAKE_BINARY_DIR}/config.cmake.in
    ${CMAKE_CURRENT_BINARY_DIR}/daxa-config.cmake
    INSTALL_DESTINATION ${CMAKE_INSTALL_DATADIR}/daxa
    NO_SET_AND_CHECK_MACRO)
write_basic_package_version_file(
    ${CMAKE_CURRENT_BINARY_DIR}/daxa-config-version.cmake
    VERSION ${PROJECT_VERSION}
    COMPATIBILITY SameMajorVersion)
install(
    FILES
    ${CMAKE_CURRENT_BINARY_DIR}/daxa-config.cmake
    ${CMAKE_CURRENT_BINARY_DIR}/daxa-config-version.cmake
    DESTINATION
    ${CMAKE_INSTALL_DATADIR}/daxa)
install(TARGETS daxa EXPORT daxa-targets)
install(EXPORT daxa-targets DESTINATION ${CMAKE_INSTALL_DATADIR}/daxa NAMESPACE daxa::)
install(DIRECTORY ${PROJECT_SOURCE_DIR}/include/ TYPE INCLUDE)<|MERGE_RESOLUTION|>--- conflicted
+++ resolved
@@ -45,11 +45,8 @@
     "src/impl_gpu_resources.cpp"
     "src/impl_semaphore.cpp"
     "src/impl_dependencies.cpp"
-<<<<<<< HEAD
     "src/impl_split_barrier.cpp"
-=======
     "src/impl_timeline_query.cpp"
->>>>>>> 12980560
 
     "src/utils/impl_task_list.cpp"
     "src/utils/impl_imgui.cpp"
