--- conflicted
+++ resolved
@@ -306,11 +306,8 @@
 
 			void reset();
 			void begin();
-<<<<<<< HEAD
 			MappedMemoryPointer<void> mapMemoryStagedVoid(BufferHandle copyDst, size_t size, size_t dstOffset);
-=======
 			void setDebugName(char const* debugName);
->>>>>>> 6b87e4d0
 
 			// binding set management:
 			std::vector<VkDescriptorBufferInfo> bufferInfoBuffer;
