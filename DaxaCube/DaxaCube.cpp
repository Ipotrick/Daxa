#include <iostream>

// #define STB_IMAGE_IMPLEMENTATION
#include <stb_image.h>

#define GLM_DEPTH_ZERO_TO_ONE
#include <glm/glm.hpp>
#include <glm/gtc/constants.hpp>
#include <glm/gtc/matrix_transform.hpp>

#include "Daxa.hpp"

class GimbalLockedCameraController {
public:
	void processInput(daxa::Window& window, f32 dt) {
		f32 speed = window.keyPressed(GLFW_KEY_LEFT_SHIFT) ? translationSpeed * 4.0f : translationSpeed;
		if (window.isCursorCaptured()) {
			if (window.keyJustPressed(GLFW_KEY_ESCAPE)) {
				window.releaseCursor();
			}
		} else {
			if (window.buttonJustPressed(GLFW_MOUSE_BUTTON_LEFT) && window.isCursorOverWindow()) {
				window.captureCursor();
			}
		}

		auto cameraSwaySpeed = this->cameraSwaySpeed;
		if (window.keyPressed(GLFW_KEY_C)) {
			cameraSwaySpeed *= 0.25;
			bZoom = true;
		} else {
			bZoom = false;
		}

		auto yawRotaAroundUp = glm::rotate(glm::mat4(1.0f), yaw, {0.f,0.f,1.f});
		auto pitchRotation = glm::rotate(glm::mat4(1.0f), pitch, glm::vec3{1.f,0.f,0.f});
		glm::vec4 translation = {};
		if (window.keyPressed(GLFW_KEY_W)) {
			glm::vec4 direction = { 0.0f, 0.0f, -1.0f, 0.0f };
			translation += yawRotaAroundUp * pitchRotation * direction * dt * speed;
		}
		if (window.keyPressed(GLFW_KEY_S)) {
			glm::vec4 direction = { 0.0f, 0.0f, 1.0f, 0.0f };
			translation += yawRotaAroundUp * pitchRotation * direction * dt * speed;
		}
		if (window.keyPressed(GLFW_KEY_A)) {
			glm::vec4 direction = { 1.0f, 0.0f, 0.0f, 0.0f };
			translation += yawRotaAroundUp * direction * dt * speed;
		}
		if (window.keyPressed(GLFW_KEY_D)) {
			glm::vec4 direction = { -1.0f, 0.0f, 0.0f, 0.0f };
			translation += yawRotaAroundUp * direction * dt * speed;
		}
		if (window.keyPressed(GLFW_KEY_SPACE)) {
			translation += yawRotaAroundUp * pitchRotation * glm::vec4{ 0.f,  1.f, 0.f, 0.f } * dt * speed;
		}
		if (window.keyPressed(GLFW_KEY_LEFT_CONTROL)) {
			translation += yawRotaAroundUp * pitchRotation * glm::vec4{ 0.f, -1.f,  0.f, 0.f } * dt * speed;
		}
		if (window.isCursorCaptured()) {
			pitch -= window.getCursorPosChangeY() * cameraSwaySpeed * dt;
			pitch = std::clamp(pitch, 0.0f, glm::pi<f32>());
			yaw += window.getCursorPosChangeX() * cameraSwaySpeed * dt;
		}
		position += translation;
	}

	glm::mat4 getVP(daxa::Window& window) const {
		auto fov = this->fov;
		if (bZoom) {
			fov *= 0.25f;
		}
		auto yawRotaAroundUp = glm::rotate(glm::mat4(1.0f), yaw, {0.f,0.f,1.f});
		auto pitchRotation = glm::rotate(glm::mat4(1.0f), pitch, glm::vec3{1.f,0.f,0.f});
		auto prespective = glm::perspective(fov, (f32)window.getWidth()/(f32)window.getHeight(), near, far);
		auto rota = yawRotaAroundUp * pitchRotation;
		auto cameraModelMat = glm::translate(glm::mat4(1.0f), {position.x, position.y, position.z}) * rota;
		auto view = glm::inverse(cameraModelMat);
		return prespective * view;
	}
private:
	bool bZoom = false;
	f32 fov = 74.0f;
	f32 near = 0.4f;
	f32 far = 1'000.0f;
	f32 cameraSwaySpeed = 0.1f;
	f32 translationSpeed = 5.0f;
	glm::vec4 up = { 0.f, 0.f, 1.0f, 0.f };
	glm::vec4 position = { 0.f, -2.f, 0.f, 1.f };
	f32 yaw = 0.0f;
	f32 pitch = glm::pi<f32>() * 0.5f;
};

class MyUser {
public:
	MyUser(daxa::AppState& app) 
		: device{ daxa::gpu::Device::create() }
<<<<<<< HEAD
		, queue{ this->device->createQueue({/*amount of batches/ frames in flight:*/2}) }
=======
		, queue{ this->device->createQueue({.batchCount = 2 })}
>>>>>>> 47eb6a24
		, swapchain{ this->device->createSwapchain({
			.surface = app.window->getSurface(),
			.width = app.window->getWidth(),
			.height = app.window->getHeight(),
		})}
		, swapchainImage{ this->swapchain->aquireNextImage() }
		, presentSignal{ this->device->createSignal({}) }
	{ 
		char const* vertexShaderGLSL = R"(
			#version 450
			#extension GL_KHR_vulkan_glsl : enable

			layout(location = 0) in vec3 position;
			layout(location = 1) in vec2 uv;

			layout(location = 10) out vec2 vtf_uv;

			layout(set = 0, binding = 0) uniform Globals {
				mat4 vp;
			} globals;
			
			void main()
			{
				vtf_uv = uv;
				gl_Position = globals.vp * vec4(position, 1.0f);
			}
		)";

		char const* fragmentShaderGLSL = R"(
			#version 450
			#extension GL_KHR_vulkan_glsl : enable

			layout(location = 10) in vec2 vtf_uv;

			layout (location = 0) out vec4 outFragColor;

			layout(set = 0, binding = 1) uniform sampler2D tex;

			void main()
			{
				vec4 color = texture(tex, vtf_uv);
				outFragColor = color;
			}
		)";

		daxa::gpu::ShaderModuleHandle vertexShader = device->createShaderModule({
			.glslSource = vertexShaderGLSL,
			.stage = VK_SHADER_STAGE_VERTEX_BIT
		}).value();

		daxa::gpu::ShaderModuleHandle fragmenstShader = device->createShaderModule({
			.glslSource = fragmentShaderGLSL,
			.stage = VK_SHADER_STAGE_FRAGMENT_BIT
		}).value();

		daxa::gpu::GraphicsPipelineBuilder pipelineBuilder;
		pipelineBuilder
			.addShaderStage(vertexShader)
			.addShaderStage(fragmenstShader)
			.configurateDepthTest({.enableDepthTest = true, .enableDepthWrite = true, .depthAttachmentFormat = VK_FORMAT_D32_SFLOAT})
			// adding a vertex input attribute binding:
			.beginVertexInputAttributeBinding(VK_VERTEX_INPUT_RATE_VERTEX)
			// all added vertex input attributes are added to the previously added vertex input attribute binding
			.addVertexInputAttribute(VK_FORMAT_R32G32B32_SFLOAT)			// positions
			.addVertexInputAttribute(VK_FORMAT_R32G32_SFLOAT)				// uvs
			// location of attachments in a shader are implied by the order they are added in the pipeline builder:
			.addColorAttachment(swapchain->getVkFormat());

		this->pipeline = device->createGraphicsPipeline(pipelineBuilder);

<<<<<<< HEAD
		this->bindingSetAllocator = device->createBindingSetAllocator({pipeline->getSetDescription(0)});
=======
		this->bindingSetAllocator = device->createBindingSetAllocator({ .setDescription = pipeline->getSetDescription(0) });
>>>>>>> 47eb6a24

		// Begin texture creation

		stbi_set_flip_vertically_on_load(true);
		i32 sizeX, sizeY, numChannels;
		char const* const filepath = "DaxaCube/atlas.png";
		std::uint8_t * textureAtlasHostData = stbi_load(filepath, &sizeX, &sizeY, &numChannels, 0);
		VkFormat dataFormat;
		switch (numChannels) {
			case 1: dataFormat = VK_FORMAT_R8_SRGB; break;
			case 3: dataFormat = VK_FORMAT_R8G8B8_SRGB; break;
			case 4:
			default: dataFormat = VK_FORMAT_R8G8B8A8_SRGB; break;
		}

		textureAtlas = device->createImage2d({
			.width = (u32)sizeX,
			.height = (u32)sizeY,
			.format = dataFormat,
			.imageAspekt = VK_IMAGE_ASPECT_COLOR_BIT,
			.imageUsage = VK_IMAGE_USAGE_SAMPLED_BIT | VK_IMAGE_USAGE_TRANSFER_DST_BIT,
			.sampler = device->createSampler({
				.minFilter = VK_FILTER_NEAREST,
				.magFilter = VK_FILTER_NEAREST,
			}),
		});

		// end texture creation

		std::array cubeVertecies{
			/*positions*/			/*tex uv*/ 
			0.5f, -0.5f, -0.5f,    0.0f, 0.0f,
			-0.5f, -0.5f, -0.5f,    1.0f, 0.0f,
			0.5f,  0.5f, -0.5f,    0.0f, 1.0f,
			-0.5f,  0.5f, -0.5f,    1.0f, 1.0f,

			-0.5f, -0.5f,  0.5f,    0.0f, 0.0f,
			0.5f, -0.5f,  0.5f,    1.0f, 0.0f,
			-0.5f,  0.5f,  0.5f,    0.0f, 1.0f,
			0.5f,  0.5f,  0.5f,    1.0f, 1.0f,

			-0.5f, -0.5f, -0.5f,    0.0f, 0.0f,
			-0.5f, -0.5f,  0.5f,    1.0f, 0.0f,
			-0.5f,  0.5f, -0.5f,    0.0f, 1.0f,
			-0.5f,  0.5f,  0.5f,    1.0f, 1.0f,

			0.5f, -0.5f,  0.5f,    0.0f, 0.0f,
			0.5f, -0.5f, -0.5f,    1.0f, 0.0f,
			0.5f,  0.5f,  0.5f,    0.0f, 1.0f,
			0.5f,  0.5f, -0.5f,    1.0f, 1.0f,

			-0.5f, -0.5f, -0.5f,    0.0f, 0.0f,
			0.5f, -0.5f, -0.5f,    0.0f, 1.0f,
			-0.5f, -0.5f,  0.5f,    1.0f, 0.0f,
			0.5f, -0.5f,  0.5f,    1.0f, 1.0f,

			-0.5f,  0.5f, -0.5f,    0.0f, 0.0f,
			-0.5f,  0.5f,  0.5f,    1.0f, 0.0f,
			0.5f,  0.5f, -0.5f,    0.0f, 1.0f,
			0.5f,  0.5f,  0.5f,    1.0f, 1.0f,
		};
		this->vertexBuffer = device->createBuffer({
			.size = sizeof(decltype(cubeVertecies)),
			.usage = VK_BUFFER_USAGE_VERTEX_BUFFER_BIT | VK_BUFFER_USAGE_TRANSFER_DST_BIT,
			.memoryUsage = VMA_MEMORY_USAGE_GPU_ONLY,
		});

		std::array cubeIndices{
			0, 1, 2, 1, 2, 3,
			4, 5, 6, 5, 6, 7,
			8, 9, 10, 9, 10, 11,
			12, 13, 14, 13, 14, 15,
			16, 17, 18, 17, 18, 19,
			20, 21, 22, 21, 22, 23,
		};
		this->indexBuffer = device->createBuffer({
			.size = sizeof(decltype(cubeIndices)), 
			.usage = VK_BUFFER_USAGE_TRANSFER_DST_BIT | VK_BUFFER_USAGE_INDEX_BUFFER_BIT,
			.memoryUsage = VMA_MEMORY_USAGE_GPU_ONLY,
		});

		auto cmdList = device->getCommandList();
		cmdList->copyHostToBuffer({
			.src = cubeVertecies.data(),
			.dst = vertexBuffer,
			.size = sizeof(decltype(cubeVertecies)),
		});
		cmdList->copyHostToBuffer({
			.src = cubeIndices.data(),
			.dst = indexBuffer,
			.size = sizeof(decltype(cubeIndices)),
		});
		cmdList->copyHostToImageSynced({
			.dst = textureAtlas,
			.size = sizeX * sizeY * numChannels * sizeof(u8),
			.src = textureAtlasHostData,
			.dstFinalLayout = VK_IMAGE_LAYOUT_SHADER_READ_ONLY_OPTIMAL
		});
		cmdList->finalize();
		queue->submitBlocking({
			.commandLists = {cmdList},
		});
		queue->checkForFinishedSubmits();

		this->uniformBuffer = device->createBuffer({
			.size = sizeof(glm::mat4),
			.usage = VK_BUFFER_USAGE_UNIFORM_BUFFER_BIT | VK_BUFFER_USAGE_TRANSFER_DST_BIT,
			.memoryUsage = VMA_MEMORY_USAGE_GPU_ONLY,
		});

		depthImage = device->createImage2d({
			.width = app.window->getWidth(),
			.height = app.window->getHeight(),
			.format = VK_FORMAT_D32_SFLOAT,
			.imageAspekt = VK_IMAGE_ASPECT_DEPTH_BIT,
			.imageUsage = VK_IMAGE_USAGE_DEPTH_STENCIL_ATTACHMENT_BIT,
		});
	}

	void update(daxa::AppState& app) {
		if (app.window->getWidth() != swapchain->getSize().width || app.window->getHeight() != swapchain->getSize().height) {
			device->waitIdle();
			swapchain->resize(VkExtent2D{ .width = app.window->getWidth(), .height = app.window->getHeight() });
			swapchainImage = swapchain->aquireNextImage();
			depthImage = device->createImage2d({
				.width = app.window->getWidth(),
				.height = app.window->getHeight(),
				.format = VK_FORMAT_D32_SFLOAT,
				.imageAspekt = VK_IMAGE_ASPECT_DEPTH_BIT,
				.imageUsage = VK_IMAGE_USAGE_DEPTH_STENCIL_ATTACHMENT_BIT,
				.memoryPropertyFlags = VMA_MEMORY_USAGE_GPU_ONLY,
			});
		}

		auto cmdList = device->getCommandList();

		/// ------------ Begin Data Uploading ---------------------

		cameraController.processInput(*app.window, app.getDeltaTimeSeconds());
		auto vp = cameraController.getVP(*app.window);
		cmdList->copyHostToBuffer(daxa::gpu::HostToBufferCopyInfo{
			.src = &vp,
			.dst = uniformBuffer,
			.size = sizeof(decltype(vp)),
		});

		// array because we can allways pass multiple barriers at once for driver efficiency
		std::array imgBarrier0 = { daxa::gpu::ImageBarrier{
			.waitingStages = VK_PIPELINE_STAGE_2_FRAGMENT_SHADER_BIT_KHR,	// as we write to the image in the frag shader we need to make sure its finished transitioning the layout
			.image = swapchainImage.getImageHandle(),
			.layoutBefore = VK_IMAGE_LAYOUT_UNDEFINED,						// dont care about previous layout
			.layoutAfter = VK_IMAGE_LAYOUT_COLOR_ATTACHMENT_OPTIMAL,		// set new layout to color attachment optimal
		} };
		// array because we can allways pass multiple barriers at once for driver efficiency
		std::array memBarrier0 = { daxa::gpu::MemoryBarrier{
			.awaitedAccess = VK_ACCESS_2_MEMORY_WRITE_BIT_KHR,				// wait for writing the uniform buffer
			.waitingStages = VK_PIPELINE_STAGE_2_VERTEX_SHADER_BIT_KHR,		// the vertex shader must wait until uniform is written
		} };
		cmdList->insertBarriers(memBarrier0, imgBarrier0);
		
		
		/// ------------ End Data Uploading ---------------------

		std::array framebuffer{
			daxa::gpu::RenderAttachmentInfo{
				.image = swapchainImage.getImageHandle(),
				.clearValue = { .color = VkClearColorValue{.float32 = { 1.f, 1.f, 1.f, 1.f } } },
			}
		};
		daxa::gpu::RenderAttachmentInfo depthAttachment{
			.image = depthImage,
			.layout = VK_IMAGE_LAYOUT_DEPTH_ATTACHMENT_OPTIMAL,
			.clearValue = { .depthStencil = VkClearDepthStencilValue{ .depth = 1.0f } },
			.loadOp = VK_ATTACHMENT_LOAD_OP_CLEAR,
			.storeOp = VK_ATTACHMENT_STORE_OP_DONT_CARE,
		};
		cmdList->beginRendering(daxa::gpu::BeginRenderingInfo{
			.colorAttachments = framebuffer,
			.depthAttachment = &depthAttachment,
		});
		
		cmdList->bindPipeline(pipeline);
		
		auto set = bindingSetAllocator->getSet();
		set->bindBuffer(0, uniformBuffer);
		set->bindImage(1, textureAtlas, VK_IMAGE_LAYOUT_SHADER_READ_ONLY_OPTIMAL);
		cmdList->bindSet(0, set);
		
		cmdList->bindIndexBuffer(indexBuffer);

		cmdList->bindVertexBuffer(0, vertexBuffer);
		
		cmdList->drawIndexed(indexBuffer->getSize() / sizeof(u32), 1, 0, 0, 0);
		
		cmdList->endRendering();

		// array because we can allways pass multiple barriers at once for driver efficiency
		std::array imgBarrier1 = { daxa::gpu::ImageBarrier{
			.image = swapchainImage.getImageHandle(),
			.layoutBefore = VK_IMAGE_LAYOUT_COLOR_ATTACHMENT_OPTIMAL,
			.layoutAfter = VK_IMAGE_LAYOUT_PRESENT_SRC_KHR,
		} };
		cmdList->insertBarriers({}, imgBarrier1);

		cmdList->finalize();

		daxa::gpu::SubmitInfo submitInfo;
		submitInfo.commandLists.push_back(std::move(cmdList));
		submitInfo.signalOnCompletion = { &presentSignal, 1 };
		queue->submit(submitInfo);

		queue->present(std::move(swapchainImage), presentSignal);
		swapchainImage = swapchain->aquireNextImage();

		// switches to the next batch. If all available batches are still beeing executed, 
		// this function will block until there is a batch available again.
		// the batches are reclaimed in order.
		queue->nextBatch();

		// reclaim ressources and free ref count handles
		queue->checkForFinishedSubmits();
	}

	void cleanup(daxa::AppState& app) {
		queue->waitIdle();
		queue->checkForFinishedSubmits();
		device->waitIdle();
	}

	~MyUser() {

	}
private:
	GimbalLockedCameraController cameraController{};
	daxa::gpu::DeviceHandle device;
	daxa::gpu::QueueHandle queue;
	daxa::gpu::SwapchainHandle swapchain;
	daxa::gpu::SwapchainImage swapchainImage;
	daxa::gpu::ImageHandle depthImage;
	daxa::gpu::PipelineHandle pipeline;
	daxa::gpu::BindingSetAllocatorHandle bindingSetAllocator;
	daxa::gpu::BufferHandle vertexBuffer;
	daxa::gpu::BufferHandle indexBuffer;
	daxa::gpu::BufferHandle uniformBuffer;
	daxa::gpu::ImageHandle textureAtlas;
	daxa::gpu::SignalHandle presentSignal;
	double totalElapsedTime = 0.0f;
};

int main()
{
	daxa::initialize();

	{
		daxa::Application<MyUser> app{ 1000, 1000, "Daxa Cube Sample"};
		app.run();
	}

	daxa::cleanup();
}<|MERGE_RESOLUTION|>--- conflicted
+++ resolved
@@ -95,11 +95,7 @@
 public:
 	MyUser(daxa::AppState& app) 
 		: device{ daxa::gpu::Device::create() }
-<<<<<<< HEAD
-		, queue{ this->device->createQueue({/*amount of batches/ frames in flight:*/2}) }
-=======
 		, queue{ this->device->createQueue({.batchCount = 2 })}
->>>>>>> 47eb6a24
 		, swapchain{ this->device->createSwapchain({
 			.surface = app.window->getSurface(),
 			.width = app.window->getWidth(),
@@ -170,11 +166,7 @@
 
 		this->pipeline = device->createGraphicsPipeline(pipelineBuilder);
 
-<<<<<<< HEAD
-		this->bindingSetAllocator = device->createBindingSetAllocator({pipeline->getSetDescription(0)});
-=======
 		this->bindingSetAllocator = device->createBindingSetAllocator({ .setDescription = pipeline->getSetDescription(0) });
->>>>>>> 47eb6a24
 
 		// Begin texture creation
 
