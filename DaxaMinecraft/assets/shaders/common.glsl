#extension GL_EXT_nonuniform_qualifier : enable
#extension GL_EXT_shader_16bit_storage : enable

#include <block_info.glsl>

struct ChunkBlockPresence {
    uint x2[1024];
<<<<<<< HEAD
    uint x4[256];
    uint x8[64];
    uint x16[16];
    uint x32[4]; 
=======
    uint x4[128];
    uint x8[16];
    uint x16[2];
    bool x32[8];
>>>>>>> 673efa97
};

layout(set = 0, binding = 4) buffer Globals {
    mat4 viewproj_mat;
    vec4 pos;
    vec4 single_ray_pos;
    vec4 single_ray_nrm;
    vec4 pick_pos;
    ivec2 frame_dim;
    float time, fov;
    uint texture_index;
    uint single_ray_steps;
    uint chunk_images[CHUNK_N.z][CHUNK_N.y][CHUNK_N.x];
    ChunkBlockPresence chunk_block_presence[CHUNK_N.z][CHUNK_N.y][CHUNK_N.x];
}
globals_sb_view[];

#define globals globals_sb_view[p.globals_sb]
#define chunk_images(_ci) input_images[globals.chunk_images[_ci.z][_ci.y][_ci.x]]
#define chunk_block_presence(_ci) globals.chunk_block_presence[_ci.z][_ci.y][_ci.x]
#define output_image output_images[p.output_image_i]

uint load_tile(vec3 pos) {
    ivec3 chunk_i = ivec3(pos / CHUNK_SIZE);
    if (chunk_i.x < 0 || chunk_i.x > CHUNK_N.x - 1 ||
        chunk_i.y < 0 || chunk_i.y > CHUNK_N.y - 1 ||
        chunk_i.z < 0 || chunk_i.z > CHUNK_N.z - 1) {
        return BlockID_Air;
    }
    return imageLoad(chunk_images(chunk_i), ivec3(pos) - chunk_i * ivec3(CHUNK_SIZE)).r;
}

uint load_block_id(vec3 p) { return get_block_id(load_tile(p)); }
uint load_biome_id(vec3 p) { return get_biome_id(load_tile(p)); }
uint load_sdf_dist(vec3 p) { return get_sdf_dist(load_tile(p)); }

// #define X4_444_PACKING

uint x2_uint_bit_mask(uvec3 x2_i) {
    return 1 << x2_i.z;
}

uint x2_uint_array_index(uvec3 x2_i) {
    return x2_i.x + x2_i.y * 32;
}

//uvec3 linear_index_to_x2_packed_index(uint linear) {
//    uvec3 x2_i = uvec3(0);
//    x2_i.x = (linear & 0x1F);
//    x2_i.y = ((linear >> 5) & 0x1F);
//    x2_i.z = ((linear >> 10) & 0x1F);
//    return x2_i;
//}

uint x4_uint_bit_mask(uvec3 x4_i) {
#ifdef X4_444_PACKING
    return 1 << ((x4_i.x & 0x3) + 4 * (x4_i.y & 0x3) + 16 * (x4_i.z & 0x1));
<<<<<<< HEAD
#else 
    //return 1 << ((x4_i.z) + 16 * (x4_i.x & 0x1));
    return 1 << x4_i.z;
=======
#else
    return 1 << ((x4_i.x) + 16 * (x4_i.y & 0x1));
>>>>>>> 673efa97
#endif
}

///
/// first 2 x bits are for masking, 4x4x2 area (one uint)
/// last 2 x bits are for array indexing
/// frist 2 y bits are for masking, 4x4x2 area (one uint)
/// last 2 y bits are for array indexing
/// first 1 z bit is for masking in the 4x4x2 area (one uint)
/// second z bit is the first indexer into the array
/// last 2 z bits are for array indexing
///

uint x4_uint_array_index(uvec3 x4_i) {
#ifdef X4_444_PACKING
    return ((x4_i.z) >> 2) * 2 * 16 +
           ((x4_i.z >> 1) & 0x1) + // the first z bit is for the mask, the second for the uint
           (x4_i.x >> 2) * 2 +     // mul x by two as two uints make one block
           (x4_i.y >> 2) * 2 * 4;
#else
    //return (x4_i.x >> 1) + x4_i.y * 8;
    return x4_i.x + x4_i.y * 16;
#endif
}

uvec3 linear_index_to_x4_packed_index(uint linear) {
    uvec3 x4_i = uvec3(0);
#ifdef X4_444_PACKING
    x4_i.x = (linear & 0x3) | (((linear >> 6) & 0x3) << 2);
    x4_i.y = ((linear >> 2) & 0x3) | (((linear >> 8) & 0x3) << 2);
    x4_i.z = ((linear >> 4) & 0x3) | (((linear >> 10) & 0x3) << 2);
#else
    x4_i.x = (linear & 0xF);
    x4_i.y = ((linear >> 4) & 0xF);
    x4_i.z = ((linear >> 8) & 0xF);
#endif
    return x4_i;
}

uint x8_uint_bit_mask(uvec3 x8_i) {
    //return 1 << (x8_i.x + (x8_i.y & 0x3) * 8);
    return 1 << x8_i.z;
}

uint x8_uint_array_index(uvec3 x8_i) {
    //return ((x8_i.y & 0x4) >> 2) + x8_i.z * 2;
    return x8_i.x + x8_i.y * 8;
}

uvec3 linear_index_to_x8_packed_index(uint linear) {
    return uvec3(
        linear & 0x7,
        (linear >> 3) & 0x7,
        (linear >> 6) & 0x7);
}

uint x16_uint_bit_mask(uvec3 x16_i) {
    //return 1 << (x16_i.x + 4 * x16_i.y + 16 * (x16_i.z & 0x1));
    return 1 << x16_i.z;
}

uint x16_uint_array_index(uvec3 x16_i) {
    //return x16_i.z >> 1;
    return x16_i.x + x16_i.y * 4;
}

uint x32_uint_bit_mask(uvec3 x32_i) {
    //return 1;
    return 1 << (x32_i.z);
}

uint x32_uint_array_index(uvec3 x32_i) {
    //return x32_i.x + x32_i.y * 2 + x32_i.z * 4;
    return x32_i.x + x32_i.y * 2;
}

bool load_block_presence_2x(vec3 pos) {
    ivec3 chunk_i = ivec3(pos / CHUNK_SIZE);

    ivec3 in_chunk_p = ivec3(pos) - chunk_i * ivec3(CHUNK_SIZE);
    ivec3 x2_pos = in_chunk_p / 2;
    uint access_mask = x2_uint_bit_mask(x2_pos);
    uint uint_array_index = x2_uint_array_index(x2_pos);
    return (chunk_block_presence(chunk_i).x2[uint_array_index] & access_mask) != 0;
}

bool load_block_presence_4x(vec3 pos) {
    ivec3 chunk_i = ivec3(pos / CHUNK_SIZE);

    ivec3 in_chunk_p = ivec3(pos) - chunk_i * ivec3(CHUNK_SIZE);
    ivec3 x4_pos = in_chunk_p / 4;
    uint access_mask = x4_uint_bit_mask(x4_pos);
    uint uint_array_index = x4_uint_array_index(x4_pos);
    return (chunk_block_presence(chunk_i).x4[uint_array_index] & access_mask) != 0;
}

bool load_block_presence_8x(vec3 pos) {
    ivec3 chunk_i = ivec3(pos / CHUNK_SIZE);

    ivec3 in_chunk_p = ivec3(pos) - chunk_i * ivec3(CHUNK_SIZE);
    ivec3 x8_pos = in_chunk_p / 8;
    uint access_mask = x8_uint_bit_mask(x8_pos);
    uint uint_array_index = x8_uint_array_index(x8_pos);
    return (chunk_block_presence(chunk_i).x8[uint_array_index] & access_mask) != 0;
}

bool load_block_presence_16x(vec3 pos) {
    ivec3 chunk_i = ivec3(pos / CHUNK_SIZE);

    ivec3 in_chunk_p = ivec3(pos) - chunk_i * ivec3(CHUNK_SIZE);
    ivec3 x16_pos = in_chunk_p / 16;
    uint access_mask = x16_uint_bit_mask(x16_pos);
    uint array_index = x16_uint_array_index(x16_pos);

    return (chunk_block_presence(chunk_i).x16[array_index] & access_mask) != 0;
}

bool load_block_presence_32x(vec3 pos) {
    ivec3 chunk_i = ivec3(pos / CHUNK_SIZE);

    ivec3 in_chunk_p = ivec3(pos) - chunk_i * ivec3(CHUNK_SIZE);
    ivec3 x32_pos = in_chunk_p / 32;
    uint access_mask = x32_uint_bit_mask(x32_pos);
    uint array_index = x32_uint_array_index(x32_pos);

    return (chunk_block_presence(chunk_i).x32[array_index] & access_mask) != 0;
}

bool load_block_presence_64x(vec3 pos) {
    ivec3 chunk_i = ivec3(pos / CHUNK_SIZE);

    return (
        chunk_block_presence(chunk_i).x32[0] | 
        chunk_block_presence(chunk_i).x32[1] | 
        chunk_block_presence(chunk_i).x32[2] | 
        chunk_block_presence(chunk_i).x32[3]
    ) != 0;
}<|MERGE_RESOLUTION|>--- conflicted
+++ resolved
@@ -5,17 +5,10 @@
 
 struct ChunkBlockPresence {
     uint x2[1024];
-<<<<<<< HEAD
     uint x4[256];
     uint x8[64];
     uint x16[16];
     uint x32[4]; 
-=======
-    uint x4[128];
-    uint x8[16];
-    uint x16[2];
-    bool x32[8];
->>>>>>> 673efa97
 };
 
 layout(set = 0, binding = 4) buffer Globals {
@@ -73,14 +66,9 @@
 uint x4_uint_bit_mask(uvec3 x4_i) {
 #ifdef X4_444_PACKING
     return 1 << ((x4_i.x & 0x3) + 4 * (x4_i.y & 0x3) + 16 * (x4_i.z & 0x1));
-<<<<<<< HEAD
 #else 
     //return 1 << ((x4_i.z) + 16 * (x4_i.x & 0x1));
     return 1 << x4_i.z;
-=======
-#else
-    return 1 << ((x4_i.x) + 16 * (x4_i.y & 0x1));
->>>>>>> 673efa97
 #endif
 }
 
