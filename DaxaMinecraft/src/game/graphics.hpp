--- conflicted
+++ resolved
@@ -474,22 +474,12 @@
     }
 
     void load_shaders() {
-<<<<<<< HEAD
-        create_pipeline(raymarch_compute_pipeline, "drawing/raymarch.hlsl", daxa::ShaderLang::HLSL);
-        create_pipeline(pickblock_compute_pipeline, "utils/pickblock.comp"); 
-        //create_pipeline(pickblock_compute_pipeline, "utils/pickblock.hlsl", daxa::ShaderLang::HLSL);
-        create_pipeline(blockedit_compute_pipeline, "utils/blockedit.hlsl", daxa::ShaderLang::HLSL);
-        create_pipeline(modelload_compute_pipeline, "chunkgen/model_load.hlsl", daxa::ShaderLang::HLSL);
-        create_pipeline(subchunk_x2x4_pipeline, "chunkgen/subchunk_x2x4.hlsl", daxa::ShaderLang::HLSL, "Main");
-        create_pipeline(subchunk_x8p_pipeline, "chunkgen/subchunk_x8p.hlsl", daxa::ShaderLang::HLSL, "Main");
-=======
         create_pipeline(raymarch_compute_pipeline, "drawing/raymarch.hlsl");
         create_pipeline(pickblock_compute_pipeline, "utils/pickblock.hlsl");
         create_pipeline(blockedit_compute_pipeline, "world/blockedit.hlsl");
         create_pipeline(modelload_compute_pipeline, "world/model_load.hlsl");
         create_pipeline(subchunk_x2x4_pipeline, "world/subchunk_x2x4.hlsl", "Main");
         create_pipeline(subchunk_x8p_pipeline, "world/subchunk_x8p.hlsl", "Main");
->>>>>>> e60d1269
 
         std::array<std::filesystem::path, 1> chunkgen_pass_paths = {
             "world/chunkgen/pass0.hlsl",
