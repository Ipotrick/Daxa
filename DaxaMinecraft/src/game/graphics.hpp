--- conflicted
+++ resolved
@@ -244,11 +244,7 @@
 };
 
 struct World {
-<<<<<<< HEAD
-    static constexpr glm::ivec3 DIM = glm::ivec3{512, 512, 512} / Chunk::DIM;
-=======
     static constexpr glm::ivec3 DIM = glm::ivec3{1024, 256, 1024} / Chunk::DIM;
->>>>>>> 6105ac59
 
     template <typename T>
     using ChunkArray = std::array<std::array<std::array<T, DIM.x>, DIM.y>, DIM.z>;
