#pragma once
#include <engine/world/renderable_chunk.hpp>

#include <iostream>
#include <chrono>
#include <iomanip>
#include <fstream>
#include <filesystem>
#include <thread>

struct World {
    static constexpr int        RENDER_DIST_XZ = 8;
    static constexpr glm::ivec3 CHUNK_MAX{RENDER_DIST_XZ * 2, 4, RENDER_DIST_XZ * 2};

    std::array<std::array<std::array<RenderableChunk *, CHUNK_MAX.x>, CHUNK_MAX.y>,
               CHUNK_MAX.z>
        chunks;

    struct Globals {
        glm::mat4 viewproj_mat;
    };
    daxa::gpu::BindingSetAllocatorHandle globals_uniform_allocator;
    daxa::gpu::BufferHandle              globals_uniform_buffer;

    daxa::gpu::BindingSetAllocatorHandle compute_binding_set_allocator;
    daxa::gpu::BufferHandle              chunk_buffer;

    daxa::gpu::PipelineHandle graphics_pipeline;
    Texture                   atlas_texture;

    std::filesystem::path vert_path{"DaxaMinecraft/assets/chunk.vert"};
    std::filesystem::path frag_path{"DaxaMinecraft/assets/chunk.frag"};

    daxa::gpu::PipelineHandle chunk_block_pass1_compute_pipeline,
        chunk_block_pass2_compute_pipeline, chunk_mesh_pass_compute_pipeline;

    std::filesystem::path chunk_block_pass1_comp_path =
        "DaxaMinecraft/assets/chunk_block_pass1.comp";
    std::filesystem::path chunk_block_pass2_comp_path =
        "DaxaMinecraft/assets/chunk_block_pass2.comp";
    std::filesystem::path chunk_mesh_pass_comp_path = "DaxaMinecraft/assets/chunk_mesh_pass.comp";
    // std::filesystem::path chunk_mesh_comp_path{"DaxaMinecraft/assets/chunk_mesh.comp"};

    std::chrono::system_clock::rep last_vert_reload_time = 0, last_frag_reload_time = 0;
    std::chrono::system_clock::rep last_comp1_reload_time = 0, last_comp2_reload_time = 0,
                                   last_comp3_reload_time = 0;

    static constexpr glm::ivec3 chunk_min{-RENDER_DIST_XZ, -2, -RENDER_DIST_XZ};
    static constexpr glm::ivec3 chunk_max{RENDER_DIST_XZ, 2, RENDER_DIST_XZ};

    World(RenderContext & render_ctx)
        : atlas_texture(render_ctx, "DaxaMinecraft/assets/atlas.png") {
        try_reload_shaders(render_ctx);

<<<<<<< HEAD
        globals_uniform_allocator = render_ctx.device->createBindingSetAllocator(
            {graphics_pipeline->getSetDescription(0)});
=======
        globals_uniform_allocator = render_ctx.device->createBindingSetAllocator({
            .setDescription = graphics_pipeline->getSetDescription(0)
        });
>>>>>>> 2eb17154
        globals_uniform_buffer = render_ctx.device->createBuffer({
            .size = sizeof(Globals),
            .usage =
                VK_BUFFER_USAGE_UNIFORM_BUFFER_BIT | VK_BUFFER_USAGE_TRANSFER_DST_BIT,
            .memoryUsage = VMA_MEMORY_USAGE_GPU_ONLY,
        });

<<<<<<< HEAD
        compute_binding_set_allocator = render_ctx.device->createBindingSetAllocator(
            {chunk_block_pass1_compute_pipeline->getSetDescription(0)});
=======
        compute_binding_set_allocator = render_ctx.device->createBindingSetAllocator({
            .setDescription = chunk_block_pass1_compute_pipeline->getSetDescription(0)
        });
>>>>>>> 2eb17154

        chunk_buffer = render_ctx.device->createBuffer({
            .size = sizeof(Chunk::BlockBuffer),
            .usage =
                VK_BUFFER_USAGE_STORAGE_BUFFER_BIT | VK_BUFFER_USAGE_TRANSFER_DST_BIT,
            .memoryUsage      = VmaMemoryUsage(VMA_MEMORY_USAGE_GPU_TO_CPU),
            .memoryProperties = VK_MEMORY_PROPERTY_HOST_VISIBLE_BIT,
        });

        generate_chunk(render_ctx);

        for (int zi = chunk_min.z; zi < chunk_max.z; ++zi) {
            for (int yi = chunk_min.y; yi < chunk_max.y; ++yi) {
                for (int xi = chunk_min.x; xi < chunk_max.x; ++xi) {
                    auto & current_chunk_ptr =
                        chunks[xi - chunk_min.x][yi - chunk_min.y][zi - chunk_min.z];
                    current_chunk_ptr = new RenderableChunk(render_ctx, {xi, yi, zi});
                }
            }
        }
        update_neighbors();

        for (int zi = chunk_min.z; zi < chunk_max.z; ++zi) {
            for (int yi = chunk_min.y; yi < chunk_max.y; ++yi) {
                for (int xi = chunk_min.x; xi < chunk_max.x; ++xi) {
                    auto & current_chunk_ptr =
                        chunks[xi - chunk_min.x][yi - chunk_min.y][zi - chunk_min.z];
                    current_chunk_ptr->chunk.generate_block_data_pass2();
                }
            }
        }
    }

    ~World() {
        for (int zi = chunk_min.z; zi < chunk_max.z; ++zi) {
            for (int yi = chunk_min.y; yi < chunk_max.y; ++yi) {
                for (int xi = chunk_min.x; xi < chunk_max.x; ++xi) {
                    auto & current_chunk_ptr =
                        chunks[xi - chunk_min.x][yi - chunk_min.y][zi - chunk_min.z];
                    delete current_chunk_ptr;
                }
            }
        }
    }

    void reload_compute_pipeline(RenderContext & render_ctx) {
        try {
            std::ifstream comp1_file(chunk_block_pass1_comp_path);
            if (!comp1_file.is_open())
                throw std::runtime_error("failed to open comp1 shader file");
            std::stringstream comp1_sstr;
            comp1_sstr << comp1_file.rdbuf();
            comp1_file.close();
            const auto & comp1_str = comp1_sstr.str();

            std::ifstream comp2_file(chunk_block_pass2_comp_path);
            if (!comp2_file.is_open())
                throw std::runtime_error("failed to open comp2 shader file");
            std::stringstream comp2_sstr;
            comp2_sstr << comp2_file.rdbuf();
            comp2_file.close();
            const auto & comp2_str = comp2_sstr.str();

            std::ifstream comp3_file(chunk_mesh_pass_comp_path);
            if (!comp3_file.is_open())
                throw std::runtime_error("failed to open comp3 shader file");
            std::stringstream comp3_sstr;
            comp3_sstr << comp3_file.rdbuf();
            comp3_file.close();
            const auto & comp3_str = comp3_sstr.str();

            auto comp1_shader =
                render_ctx.device
                    ->createShaderModule({
                        .glslSource = comp1_str.c_str(),
                        .stage = VK_SHADER_STAGE_COMPUTE_BIT,
                    }).value();
            auto comp2_shader =
                render_ctx.device
                    ->createShaderModule({
                        .glslSource = comp2_str.c_str(),
                        .stage = VK_SHADER_STAGE_COMPUTE_BIT,
                    }).value();
            auto comp3_shader =
                render_ctx.device
                    ->createShaderModule({
                        .glslSource = comp3_str.c_str(),
                        .stage = VK_SHADER_STAGE_COMPUTE_BIT,
                    }).value();

            auto new_pipeline1 = render_ctx.device->createComputePipeline({comp1_shader});
            if (!new_pipeline1) throw;
            auto new_pipeline2 = render_ctx.device->createComputePipeline({comp2_shader});
            if (!new_pipeline2) throw;
            auto new_pipeline3 = render_ctx.device->createComputePipeline({comp3_shader});
            if (!new_pipeline3) throw;

            chunk_block_pass1_compute_pipeline = new_pipeline1;
            chunk_block_pass2_compute_pipeline = new_pipeline2;
            chunk_mesh_pass_compute_pipeline   = new_pipeline3;
        } catch (...) {
            std::cout << "Failed to re-compile the compute pipeline's shaders, using "
                         "the previous pipeline\n";
        }
    }

    void reload_graphics_pipeline(RenderContext & render_ctx) {
        try {
            std::ifstream vert_file(vert_path);
            if (!vert_file.is_open())
                throw std::runtime_error("failed to open vert shader file");
            std::stringstream vert_sstr;
            vert_sstr << vert_file.rdbuf();
            vert_file.close();
            const auto & vert_str = vert_sstr.str();

            std::ifstream frag_file(frag_path);
            if (!frag_file.is_open())
                throw std::runtime_error("failed to open frag shader file");
            std::stringstream frag_sstr;
            frag_sstr << frag_file.rdbuf();
            frag_file.close();
            const auto & frag_str = frag_sstr.str();

            auto vert_shader =
                render_ctx.device
                    ->createShaderModule({
                        .glslSource = vert_str.c_str(),
                        .stage = VK_SHADER_STAGE_VERTEX_BIT,
                    }).value();
            auto frag_shader =
                render_ctx.device
                    ->createShaderModule({
                        .glslSource = frag_str.c_str(),
                        .stage = VK_SHADER_STAGE_FRAGMENT_BIT,
                    }).value();

            daxa::gpu::GraphicsPipelineBuilder pipeline_builder;
            pipeline_builder.addShaderStage(vert_shader)
                .addShaderStage(frag_shader)
                .beginVertexInputAttributeBinding(VK_VERTEX_INPUT_RATE_VERTEX)
                .addVertexInputAttribute(VK_FORMAT_R32G32B32_SFLOAT)
                .addVertexInputAttribute(VK_FORMAT_R32G32B32_SFLOAT)
                .addVertexInputAttribute(VK_FORMAT_R32G32_SFLOAT)
                .addColorAttachment(render_ctx.swapchain->getVkFormat())
                .configurateDepthTest({
                    .depthAttachmentFormat = VK_FORMAT_D32_SFLOAT,
                    .enableDepthTest       = VK_TRUE,
                    .enableDepthWrite      = VK_TRUE,
                    .depthTestCompareOp    = VK_COMPARE_OP_LESS_OR_EQUAL,
                });

            auto new_pipeline =
                render_ctx.device->createGraphicsPipeline(pipeline_builder);
            if (!new_pipeline) throw;

            // render_ctx.queue->waitForFlush();
            // render_ctx.queue->checkForFinishedSubmits();
            // render_ctx.device->waitIdle();

            graphics_pipeline = new_pipeline;
        } catch (...) {
            std::cout << "Failed to re-compile the graphics pipeline's shaders, using "
                         "the previous pipeline\n";
        }
    }

    void try_reload_shaders(RenderContext & render_ctx) {
        // reload graphics
        auto last_vert_write_time =
            std::filesystem::last_write_time(vert_path).time_since_epoch().count();
        auto last_frag_write_time =
            std::filesystem::last_write_time(frag_path).time_since_epoch().count();

        if (last_vert_write_time > last_vert_reload_time ||
            last_frag_write_time > last_frag_reload_time) {
            reload_graphics_pipeline(render_ctx);
            last_vert_reload_time = last_vert_write_time;
            last_frag_reload_time = last_frag_write_time;
        }

        // reload compute
        auto last_comp1_write_time =
            std::filesystem::last_write_time(chunk_block_pass1_comp_path)
                .time_since_epoch()
                .count();
        auto last_comp2_write_time =
            std::filesystem::last_write_time(chunk_block_pass2_comp_path)
                .time_since_epoch()
                .count();
        auto last_comp3_write_time =
            std::filesystem::last_write_time(chunk_mesh_pass_comp_path)
                .time_since_epoch()
                .count();

        if (last_comp1_write_time > last_comp1_reload_time ||
            last_comp2_write_time > last_comp2_reload_time ||
            last_comp3_write_time > last_comp3_reload_time) {
            reload_compute_pipeline(render_ctx);
            last_comp1_reload_time = last_comp1_write_time;
            last_comp2_reload_time = last_comp2_write_time;
            last_comp3_reload_time = last_comp3_write_time;
        }
    }

    void update_neighbors() {
        for (int zi = chunk_min.z; zi < chunk_max.z; ++zi) {
            for (int yi = chunk_min.y; yi < chunk_max.y; ++yi) {
                for (int xi = chunk_min.x; xi < chunk_max.x; ++xi) {
                    glm::ivec3 index(xi - chunk_min.x, yi - chunk_min.y,
                                     zi - chunk_min.z);

                    auto current_chunk_ptr = chunks[index.x][index.y][index.z];

                    if (xi != chunk_min.x) {
                        auto neighbor_chunk_ptr = chunks[index.x - 1][index.y][index.z];
                        current_chunk_ptr->chunk.neighbors.nx =
                            &(neighbor_chunk_ptr->chunk);
                    } else {
                        current_chunk_ptr->chunk.neighbors.nx = nullptr;
                    }
                    if (xi != chunk_max.x - 1) {
                        auto neighbor_chunk_ptr = chunks[index.x + 1][index.y][index.z];
                        current_chunk_ptr->chunk.neighbors.px =
                            &(neighbor_chunk_ptr->chunk);
                    } else {
                        current_chunk_ptr->chunk.neighbors.px = nullptr;
                    }

                    if (yi != chunk_min.y) {
                        auto neighbor_chunk_ptr = chunks[index.x][index.y - 1][index.z];
                        current_chunk_ptr->chunk.neighbors.ny =
                            &(neighbor_chunk_ptr->chunk);
                    } else {
                        current_chunk_ptr->chunk.neighbors.ny = nullptr;
                    }
                    if (yi != chunk_max.y - 1) {
                        auto neighbor_chunk_ptr = chunks[index.x][index.y + 1][index.z];
                        current_chunk_ptr->chunk.neighbors.py =
                            &(neighbor_chunk_ptr->chunk);
                    } else {
                        current_chunk_ptr->chunk.neighbors.py = nullptr;
                    }

                    if (zi != chunk_min.z) {
                        auto neighbor_chunk_ptr = chunks[index.x][index.y][index.z - 1];
                        current_chunk_ptr->chunk.neighbors.nz =
                            &(neighbor_chunk_ptr->chunk);
                    } else {
                        current_chunk_ptr->chunk.neighbors.nz = nullptr;
                    }
                    if (zi != chunk_max.z - 1) {
                        auto neighbor_chunk_ptr = chunks[index.x][index.y][index.z + 1];
                        current_chunk_ptr->chunk.neighbors.pz =
                            &(neighbor_chunk_ptr->chunk);
                    } else {
                        current_chunk_ptr->chunk.neighbors.pz = nullptr;
                    }
                }
            }
        }
    }

    void update(daxa::gpu::CommandListHandle cmd_list, glm::mat4 & viewproj_mat) {
        cmd_list->copyHostToBuffer(daxa::gpu::HostToBufferCopyInfo{
            .src  = &viewproj_mat,
            .dst  = globals_uniform_buffer,
            .size = sizeof(glm::mat4),
        });

        // uint64_t TOTAL_VERTS = 0;
        for (int zi = chunk_min.z; zi < chunk_max.z; ++zi) {
            for (int yi = chunk_min.y; yi < chunk_max.y; ++yi) {
                for (int xi = chunk_min.x; xi < chunk_max.x; ++xi) {
                    auto & current_chunk_ptr =
                        chunks[xi - chunk_min.x][yi - chunk_min.y][zi - chunk_min.z];
                    current_chunk_ptr->update(cmd_list);
                    // TOTAL_VERTS += current_chunk_ptr->chunk.vert_n;
                }
            }
        }
        // std::cout << "Tris: " << TOTAL_VERTS / 3 << "\n";
    }

    void draw(daxa::gpu::CommandListHandle cmd_list) {
        cmd_list->bindPipeline(graphics_pipeline);

        auto set = globals_uniform_allocator->getSet();
        set->bindBuffer(0, globals_uniform_buffer);
        set->bindImage(1, atlas_texture.image, VK_IMAGE_LAYOUT_SHADER_READ_ONLY_OPTIMAL);
        cmd_list->bindSet(0, set);

        for (int zi = chunk_min.z; zi < chunk_max.z; ++zi) {
            for (int yi = chunk_min.y; yi < chunk_max.y; ++yi) {
                for (int xi = chunk_min.x; xi < chunk_max.x; ++xi) {
                    auto & current_chunk_ptr =
                        chunks[xi - chunk_min.x][yi - chunk_min.y][zi - chunk_min.z];
                    current_chunk_ptr->draw(cmd_list);
                }
            }
        }
    }

    Chunk * get_containing_chunk_impl(const glm::vec3 & pos, Chunk * current_chunk) {
        if (current_chunk == nullptr) return nullptr;
        glm::vec3 current_chunk_pos = glm::vec3(current_chunk->pos) * Chunk::FLOAT_DIM;

        if (pos.x < current_chunk_pos.x) {
            return get_containing_chunk_impl(pos, current_chunk->neighbors.nx);
        } else if (pos.x >= current_chunk_pos.x + Chunk::FLOAT_DIM.x) {
            return get_containing_chunk_impl(pos, current_chunk->neighbors.px);
        } else {
            if (pos.y < current_chunk_pos.y) {
                return get_containing_chunk_impl(pos, current_chunk->neighbors.ny);
            } else if (pos.y >= current_chunk_pos.y + Chunk::FLOAT_DIM.y) {
                return get_containing_chunk_impl(pos, current_chunk->neighbors.py);
            } else {
                if (pos.z < current_chunk_pos.z) {
                    return get_containing_chunk_impl(pos, current_chunk->neighbors.nz);
                } else if (pos.z >= current_chunk_pos.z + Chunk::FLOAT_DIM.z) {
                    return get_containing_chunk_impl(pos, current_chunk->neighbors.pz);
                } else {
                    return current_chunk;
                }
            }
        }
    }

    Chunk * get_containing_chunk(glm::vec3 pos) {
        return get_containing_chunk_impl(
            pos, &chunks[CHUNK_MAX.x / 2][CHUNK_MAX.y / 2][CHUNK_MAX.z / 2]->chunk);
    }

    Block * get_containing_block(glm::vec3 pos) {
        auto containing_chunk = get_containing_chunk(pos);
        if (containing_chunk) return containing_chunk->get_containing_block(pos);
        return nullptr;
    }

    void generate_chunk(RenderContext & render_ctx) {
        auto cmd_list = render_ctx.device->getCommandList();
        cmd_list->bindPipeline(chunk_block_pass1_compute_pipeline);

        auto set = compute_binding_set_allocator->getSet();
        set->bindBuffer(0, chunk_buffer);
        cmd_list->bindSet(0, set);

        auto chunk_pos = glm::vec3{0, 0, 0};
        cmd_list->pushConstant(VK_SHADER_STAGE_COMPUTE_BIT, chunk_pos);
        cmd_list->dispatch(1, 1, Chunk::NZ);
        cmd_list->insertMemoryBarrier(daxa::gpu::MemoryBarrier{
            .awaitedStages = VK_PIPELINE_STAGE_2_COMPUTE_SHADER_BIT_KHR,
            .waitingStages = VK_PIPELINE_STAGE_2_COMPUTE_SHADER_BIT_KHR,
        });

        cmd_list->bindPipeline(chunk_block_pass2_compute_pipeline);
        cmd_list->dispatch(1, 1, Chunk::NZ);

        cmd_list->finalize();

        daxa::gpu::SubmitInfo submit_info;
        submit_info.commandLists.push_back(std::move(cmd_list));
        render_ctx.queue->submitBlocking(submit_info);
        render_ctx.queue->checkForFinishedSubmits();

        auto generated_data = chunk_buffer.mapMemory<const Chunk::BlockBuffer>();

        for (const auto & layer : *generated_data.hostPtr) {
            for (const auto & strip : layer) {
                for (const auto & tile : strip) {
                    switch (tile.id) {
                    case BlockID::Grass: std::cout << "."; break;
                    case BlockID::Dirt: std::cout << "#"; break;
                    case BlockID::Air: std::cout << " "; break;
                    }
                }
                std::cout << "\n";
            }
            std::cout << "\n-----\n";
        }
    }
};<|MERGE_RESOLUTION|>--- conflicted
+++ resolved
@@ -52,14 +52,9 @@
         : atlas_texture(render_ctx, "DaxaMinecraft/assets/atlas.png") {
         try_reload_shaders(render_ctx);
 
-<<<<<<< HEAD
-        globals_uniform_allocator = render_ctx.device->createBindingSetAllocator(
-            {graphics_pipeline->getSetDescription(0)});
-=======
         globals_uniform_allocator = render_ctx.device->createBindingSetAllocator({
             .setDescription = graphics_pipeline->getSetDescription(0)
         });
->>>>>>> 2eb17154
         globals_uniform_buffer = render_ctx.device->createBuffer({
             .size = sizeof(Globals),
             .usage =
@@ -67,14 +62,9 @@
             .memoryUsage = VMA_MEMORY_USAGE_GPU_ONLY,
         });
 
-<<<<<<< HEAD
-        compute_binding_set_allocator = render_ctx.device->createBindingSetAllocator(
-            {chunk_block_pass1_compute_pipeline->getSetDescription(0)});
-=======
         compute_binding_set_allocator = render_ctx.device->createBindingSetAllocator({
             .setDescription = chunk_block_pass1_compute_pipeline->getSetDescription(0)
         });
->>>>>>> 2eb17154
 
         chunk_buffer = render_ctx.device->createBuffer({
             .size = sizeof(Chunk::BlockBuffer),
