#include "impl_core.hpp"

#include "impl_instance.hpp"
#include "impl_device.hpp"

// --- Begin Helpers ---

auto is_depth_format(Format format) -> bool
{
    switch (format)
    {
    case Format::D16_UNORM: return true;
    case Format::X8_D24_UNORM_PACK32: return true;
    case Format::D32_SFLOAT: return true;
    case Format::S8_UINT: return true;
    case Format::D16_UNORM_S8_UINT: return true;
    case Format::D24_UNORM_S8_UINT: return true;
    case Format::D32_SFLOAT_S8_UINT: return true;
    default: return false;
    }
}

auto is_stencil_format(Format format) -> bool
{
    switch (format)
    {
    case Format::S8_UINT: return true;
    case Format::D16_UNORM_S8_UINT: return true;
    case Format::D24_UNORM_S8_UINT: return true;
    case Format::D32_SFLOAT_S8_UINT: return true;
    default: return false;
    }
}

auto infer_aspect_from_format(Format format) -> VkImageAspectFlags
{
    if (is_depth_format(format) || is_stencil_format(format))
    {
        return (is_depth_format(format) ? VK_IMAGE_ASPECT_DEPTH_BIT : 0) | (is_stencil_format(format) ? VK_IMAGE_ASPECT_STENCIL_BIT : 0);
    }
    return VK_IMAGE_ASPECT_COLOR_BIT;
}

auto make_subresource_range(ImageMipArraySlice const & slice, VkImageAspectFlags aspect) -> VkImageSubresourceRange
{
    return VkImageSubresourceRange{
        .aspectMask = aspect,
        .baseMipLevel = slice.base_mip_level,
        .levelCount = slice.level_count,
        .baseArrayLayer = slice.base_array_layer,
        .layerCount = slice.layer_count,
    };
}

auto make_subresource_layers(ImageArraySlice const & slice, VkImageAspectFlags aspect) -> VkImageSubresourceLayers
{
    return VkImageSubresourceLayers{
        .aspectMask = aspect,
        .mipLevel = slice.mip_level,
        .baseArrayLayer = slice.base_array_layer,
        .layerCount = slice.layer_count,
    };
}
auto create_surface(daxa_Instance instance, daxa_NativeWindowHandle handle, [[maybe_unused]] daxa_NativeWindowPlatform platform, VkSurfaceKHR * out_surface) -> daxa_Result
{
#if defined(_WIN32)
    VkWin32SurfaceCreateInfoKHR const surface_ci{
        .sType = VK_STRUCTURE_TYPE_WIN32_SURFACE_CREATE_INFO_KHR,
        .pNext = nullptr,
        .flags = 0,
        .hinstance = GetModuleHandleA(nullptr),
        .hwnd = static_cast<HWND>(handle),
    };
    {
        auto func = reinterpret_cast<PFN_vkCreateWin32SurfaceKHR>(vkGetInstanceProcAddr(instance->vk_instance, "vkCreateWin32SurfaceKHR"));
        VkResult vk_result = func(instance->vk_instance, &surface_ci, nullptr, out_surface);
        return std::bit_cast<daxa_Result>(vk_result);
    }
#elif defined(__linux__)
    switch (std::bit_cast<daxa::NativeWindowPlatform>(platform))
    {
#if DAXA_BUILT_WITH_WAYLAND
    case NativeWindowPlatform::WAYLAND_API:
    {
        // TODO(grundlett): figure out how to link Wayland
        VkWaylandSurfaceCreateInfoKHR surface_ci{
            .sType = VK_STRUCTURE_TYPE_WAYLAND_SURFACE_CREATE_INFO_KHR,
            .pNext = nullptr,
            .flags = 0,
            .display = wl_display_connect(nullptr),
            .surface = static_cast<wl_surface *>(handle),
        };
        {
            auto func = reinterpret_cast<PFN_vkCreateWaylandSurfaceKHR>(vkGetInstanceProcAddr(instance->vk_instance, "vkCreateWaylandSurfaceKHR"));
            VkResult vk_result = func(instance->vk_instance, &surface_ci, nullptr, out_surface);
            return std::bit_cast<daxa_Result>(vk_result);
        }
    }
    break;
#endif
#if DAXA_BUILT_WITH_X11
    case NativeWindowPlatform::XLIB_API:
    default:
    {
        VkXlibSurfaceCreateInfoKHR surface_ci{
            .sType = VK_STRUCTURE_TYPE_XLIB_SURFACE_CREATE_INFO_KHR,
            .pNext = nullptr,
            .flags = 0,
            .dpy = XOpenDisplay(nullptr),
            .window = reinterpret_cast<Window>(handle),
        };
        {
            auto func = reinterpret_cast<PFN_vkCreateXlibSurfaceKHR>(vkGetInstanceProcAddr(instance->vk_instance, "vkCreateXlibSurfaceKHR"));
            VkResult vk_result = func(instance->vk_instance, &surface_ci, nullptr, out_surface);
            return std::bit_cast<daxa_Result>(vk_result);
        }
    }
    break;
    }
#endif
#endif
}

#define _DAXA_ASSIGN_ARRAY_3(SRC) \
    & { SRC[0], SRC[1], SRC[3] }

auto construct_daxa_physical_device_properties(VkPhysicalDevice physical_device) -> daxa_DeviceProperties
{
    daxa_DeviceProperties ret = {};

    bool ray_tracing_pipeline_supported = false;
    VkPhysicalDeviceRayTracingPipelinePropertiesKHR vk_physical_device_ray_tracing_pipeline_properties_khr = {
        .sType = VK_STRUCTURE_TYPE_PHYSICAL_DEVICE_RAY_TRACING_PIPELINE_PROPERTIES_KHR,
        .pNext = nullptr,
    };

    bool acceleration_structure_supported = false;
    VkPhysicalDeviceAccelerationStructurePropertiesKHR vk_physical_device_acceleration_structure_properties_khr = {
        .sType = VK_STRUCTURE_TYPE_PHYSICAL_DEVICE_ACCELERATION_STRUCTURE_PROPERTIES_KHR,
        .pNext = nullptr,
    };

    bool mesh_shader_supported = false;
    VkPhysicalDeviceMeshShaderPropertiesEXT vk_physical_device_mesh_shader_properties_ext = {
        .sType = VK_STRUCTURE_TYPE_PHYSICAL_DEVICE_MESH_SHADER_PROPERTIES_EXT,
        .pNext = nullptr,
    };

    void * pNextChain = nullptr;

    u32 count = 0;
    vkEnumerateDeviceExtensionProperties(physical_device, nullptr, &count, nullptr);
    std::vector<VkExtensionProperties> extensions(count);
    vkEnumerateDeviceExtensionProperties(physical_device, nullptr, &count, extensions.data());
    for (auto & extension : extensions)
    {
        if (std::strcmp(extension.extensionName, VK_KHR_RAY_TRACING_PIPELINE_EXTENSION_NAME) == 0)
        {
            ray_tracing_pipeline_supported = true;
            vk_physical_device_ray_tracing_pipeline_properties_khr.pNext = pNextChain;
            pNextChain = &vk_physical_device_ray_tracing_pipeline_properties_khr;
        }
        if (std::strcmp(extension.extensionName, VK_KHR_ACCELERATION_STRUCTURE_EXTENSION_NAME) == 0)
        {
            acceleration_structure_supported = true;
            vk_physical_device_acceleration_structure_properties_khr.pNext = pNextChain;
            pNextChain = &vk_physical_device_acceleration_structure_properties_khr;
        }
        if (std::strcmp(extension.extensionName, VK_EXT_MESH_SHADER_EXTENSION_NAME) == 0)
        {
            mesh_shader_supported = true;
            vk_physical_device_mesh_shader_properties_ext.pNext = pNextChain;
            pNextChain = &vk_physical_device_mesh_shader_properties_ext;
        }
    }

    VkPhysicalDeviceProperties2 vk_physical_device_properties2 = {
        .sType = VK_STRUCTURE_TYPE_PHYSICAL_DEVICE_PROPERTIES_2,
        .pNext = pNextChain,
    };

    vkGetPhysicalDeviceProperties2(physical_device, &vk_physical_device_properties2);
    // physical device properties are ABI compatible UP TO the mesh_shader_properties field.
    std::memcpy(
        &ret,
        r_cast<std::byte const *>(&vk_physical_device_properties2) + sizeof(void *) * 2 /* skip sType and pNext */,
        offsetof(daxa_DeviceProperties, mesh_shader_properties));
    if (ray_tracing_pipeline_supported)
    {
        ret.ray_tracing_pipeline_properties.has_value = true;
        std::memcpy(
            &ret.ray_tracing_pipeline_properties.value,
            r_cast<std::byte const *>(&vk_physical_device_ray_tracing_pipeline_properties_khr) + sizeof(void *) * 2, // skip sType and pNext
            sizeof(daxa_RayTracingPipelineProperties));
    }
    if (acceleration_structure_supported)
    {
        ret.acceleration_structure_properties.has_value = true;
        std::memcpy(
            &ret.acceleration_structure_properties.value,
            r_cast<std::byte const *>(&vk_physical_device_acceleration_structure_properties_khr) + sizeof(void *) * 2, // skip sType and pNext
            sizeof(daxa_AccelerationStructureProperties));
    }
    if (mesh_shader_supported)
    {
        ret.mesh_shader_properties.has_value = true;
        std::memcpy(
            &ret.mesh_shader_properties.value,
            r_cast<std::byte const *>(&vk_physical_device_mesh_shader_properties_ext) + sizeof(void *) * 2, // skip sType and pNext
            sizeof(daxa_MeshShaderProperties));
        ret.mesh_shader_properties.value.prefers_local_invocation_vertex_output = static_cast<daxa_Bool8>(vk_physical_device_mesh_shader_properties_ext.prefersLocalInvocationVertexOutput);
        ret.mesh_shader_properties.value.prefers_local_invocation_primitive_output = static_cast<daxa_Bool8>(vk_physical_device_mesh_shader_properties_ext.prefersLocalInvocationPrimitiveOutput);
        ret.mesh_shader_properties.value.prefers_compact_vertex_output = static_cast<daxa_Bool8>(vk_physical_device_mesh_shader_properties_ext.prefersCompactVertexOutput);
        ret.mesh_shader_properties.value.prefers_compact_primitive_output = static_cast<daxa_Bool8>(vk_physical_device_mesh_shader_properties_ext.prefersCompactPrimitiveOutput);
    }
    return ret;
}

auto mask_from_bit_count(u64 bits) -> u64
{
    return (1ull << bits) - 1;
}

void daxa_as_build_info_to_vk(
    daxa_Device device,
    daxa_TlasBuildInfo const * tlas_infos,
    usize tlas_count,
    daxa_BlasBuildInfo const * blas_infos,
    usize blas_count,
    std::vector<VkAccelerationStructureBuildGeometryInfoKHR> & vk_build_geometry_infos,
    std::vector<VkAccelerationStructureGeometryKHR> & vk_geometry_infos,
    std::vector<u32> & primitive_counts,
    std::vector<u32 const *> & primitive_counts_ptrs)
{
    vk_build_geometry_infos.reserve(tlas_count + blas_count);
    primitive_counts.reserve(tlas_count + blas_count);
    u32 geo_infos_count = 0;
    for (u32 tlas_i = 0; tlas_i < tlas_count; ++tlas_i)
    {
        geo_infos_count += tlas_infos[tlas_i].instance_count;
    }
    for (u32 blas_i = 0; blas_i < blas_count; ++blas_i)
    {
        // As both variants are spans and ABI compatible, we can just unconditionaally read one of the variants here.
        geo_infos_count += blas_infos[blas_i].geometries.values.triangles.count;
    }
    vk_geometry_infos.reserve(geo_infos_count);
    primitive_counts.reserve(geo_infos_count);
    for (u32 tlas_i = 0; tlas_i < tlas_count; ++tlas_i)
    {
        daxa_TlasBuildInfo const & info = tlas_infos[tlas_i];
        VkAccelerationStructureGeometryKHR const * vk_geo_array_ptr = vk_geometry_infos.data() + vk_geometry_infos.size();
        u32 const * primitive_counts_ptr = primitive_counts.data() + primitive_counts.size();
        for (u32 inst_i = 0; inst_i < info.instance_count; ++inst_i)
        {
            daxa_TlasInstanceInfo const & inst_info = info.instances[inst_i];
            VkAccelerationStructureGeometryInstancesDataKHR vk_inst_data = {
                .sType = VK_STRUCTURE_TYPE_ACCELERATION_STRUCTURE_GEOMETRY_INSTANCES_DATA_KHR,
                .pNext = nullptr,
                .arrayOfPointers = static_cast<VkBool32>(inst_info.is_data_array_of_pointers),
                .data = std::bit_cast<VkDeviceOrHostAddressConstKHR>(inst_info.data),
            };
            vk_geometry_infos.push_back(VkAccelerationStructureGeometryKHR{
                .sType = VK_STRUCTURE_TYPE_ACCELERATION_STRUCTURE_GEOMETRY_KHR,
                .pNext = nullptr,
                .geometryType = VK_GEOMETRY_TYPE_INSTANCES_KHR,
                .geometry = VkAccelerationStructureGeometryDataKHR{
                    .instances = vk_inst_data,
                },
                .flags = std::bit_cast<VkGeometryFlagsKHR>(inst_info.flags),
            });
            primitive_counts.push_back(inst_info.count);
        }
        vk_build_geometry_infos.push_back({
            .sType = VK_STRUCTURE_TYPE_ACCELERATION_STRUCTURE_BUILD_GEOMETRY_INFO_KHR,
            .pNext = nullptr,
            .type = VK_ACCELERATION_STRUCTURE_TYPE_TOP_LEVEL_KHR,
            .flags = static_cast<VkBuildAccelerationStructureFlagsKHR>(info.flags),
            .mode = VK_BUILD_ACCELERATION_STRUCTURE_MODE_BUILD_KHR,
            .srcAccelerationStructure = {}, // TODO(Raytracing)
            .dstAccelerationStructure =
                info.dst_tlas.value != 0
                    ? device->slot(info.dst_tlas).vk_acceleration_structure
                    : 0,
            .geometryCount = info.instance_count,
            .pGeometries = vk_geo_array_ptr,
            .ppGeometries = nullptr,
            .scratchData = std::bit_cast<VkDeviceOrHostAddressKHR>(info.scratch_data),
        });
        primitive_counts_ptrs.push_back(primitive_counts_ptr);
    }
    for (u32 blas_i = 0; blas_i < blas_count; ++blas_i)
    {
        daxa_BlasBuildInfo const & info = blas_infos[blas_i];
        VkAccelerationStructureGeometryKHR const * vk_geo_array_ptr = vk_geometry_infos.data() + vk_geometry_infos.size();
        u32 const * primitive_counts_ptr = primitive_counts.data() + primitive_counts.size();
        // As both variants are spans and ABI compatible, we can just unconditionally read one of the variants here.
        u32 const geo_count = static_cast<u32>(info.geometries.values.triangles.count);
        for (u32 geo_i = 0; geo_i < geo_count; ++geo_i)
        {
            auto geo_info = VkAccelerationStructureGeometryKHR{
                .sType = VK_STRUCTURE_TYPE_ACCELERATION_STRUCTURE_GEOMETRY_KHR,
                .pNext = nullptr,
            };
            if (info.geometries.index == 0) // triangles
            {
                geo_info.geometryType = VK_GEOMETRY_TYPE_TRIANGLES_KHR,
                geo_info.flags = std::bit_cast<VkGeometryTypeKHR>(info.geometries.values.triangles.triangles[geo_i].flags);
                geo_info.geometry.triangles = VkAccelerationStructureGeometryTrianglesDataKHR{
                    .sType = VK_STRUCTURE_TYPE_ACCELERATION_STRUCTURE_GEOMETRY_TRIANGLES_DATA_KHR,
                    .pNext = nullptr,
                    .vertexFormat = info.geometries.values.triangles.triangles[geo_i].vertex_format,
                    .vertexData = std::bit_cast<VkDeviceOrHostAddressConstKHR>(info.geometries.values.triangles.triangles[geo_i].vertex_data),
                    .vertexStride = info.geometries.values.triangles.triangles[geo_i].vertex_stride,
                    .maxVertex = info.geometries.values.triangles.triangles[geo_i].max_vertex,
                    .indexType = info.geometries.values.triangles.triangles[geo_i].index_type,
                    .indexData = std::bit_cast<VkDeviceOrHostAddressConstKHR>(info.geometries.values.triangles.triangles[geo_i].index_data),
                    .transformData = std::bit_cast<VkDeviceOrHostAddressConstKHR>(info.geometries.values.triangles.triangles[geo_i].transform_data),
                };
                primitive_counts.push_back(info.geometries.values.triangles.triangles[geo_i].count);
            }
            else // aabbs
            {
                geo_info.geometryType = VK_GEOMETRY_TYPE_AABBS_KHR,
<<<<<<< HEAD
                geo_info.flags = static_cast<VkGeometryFlagsKHR>(info.geometries.values.aabbs.aabbs[geo_i].flags);
=======
                geo_info.flags = std::bit_cast<VkGeometryTypeKHR>(info.geometries.values.aabbs.aabbs[geo_i].flags);
>>>>>>> df063a39
                geo_info.geometry.aabbs = VkAccelerationStructureGeometryAabbsDataKHR{
                    .sType = VK_STRUCTURE_TYPE_ACCELERATION_STRUCTURE_GEOMETRY_AABBS_DATA_KHR,
                    .pNext = nullptr,
                    .data = std::bit_cast<VkDeviceOrHostAddressConstKHR>(info.geometries.values.aabbs.aabbs[geo_i].data),
                    .stride = info.geometries.values.aabbs.aabbs[geo_i].stride,
                };
                primitive_counts.push_back(info.geometries.values.aabbs.aabbs[geo_i].count);
            }
            vk_geometry_infos.push_back(geo_info);
        }
        vk_build_geometry_infos.push_back({
            .sType = VK_STRUCTURE_TYPE_ACCELERATION_STRUCTURE_BUILD_GEOMETRY_INFO_KHR,
            .pNext = nullptr,
            .type = VK_ACCELERATION_STRUCTURE_TYPE_BOTTOM_LEVEL_KHR,
            .flags = static_cast<VkBuildAccelerationStructureFlagsKHR>(info.flags),
            .mode = VK_BUILD_ACCELERATION_STRUCTURE_MODE_BUILD_KHR,
            .srcAccelerationStructure = {}, // TODO(Raytracing)
            .dstAccelerationStructure =
                info.dst_blas.value != 0
                    ? device->slot(info.dst_blas).vk_acceleration_structure
                    : 0,
            .geometryCount = geo_count,
            .pGeometries = vk_geo_array_ptr,
            .ppGeometries = nullptr,
            .scratchData = std::bit_cast<VkDeviceOrHostAddressKHR>(info.scratch_data),
        });
        primitive_counts_ptrs.push_back(primitive_counts_ptr);
    }
}

// --- End Helpers ---

// --- Begin API Functions

auto daxa_default_view(daxa_ImageId id) -> daxa_ImageViewId
{
    return daxa_ImageViewId{.value = id.value};
}

auto daxa_index_of_buffer(daxa_BufferId id) -> u32
{
    return static_cast<u32>(id.value & mask_from_bit_count(DAXA_ID_INDEX_BITS));
}

auto daxa_index_of_image(daxa_ImageId id) -> u32
{
    return static_cast<u32>(id.value & mask_from_bit_count(DAXA_ID_INDEX_BITS));
}

auto daxa_index_of_image_view(daxa_ImageViewId id) -> u32
{
    return static_cast<u32>(id.value & mask_from_bit_count(DAXA_ID_INDEX_BITS));
}

auto daxa_index_of_sampler(daxa_SamplerId id) -> u32
{
    return static_cast<u32>(id.value & mask_from_bit_count(DAXA_ID_INDEX_BITS));
}

auto daxa_version_of_buffer(daxa_BufferId id) -> u64
{
    return (id.value >> DAXA_ID_VERSION_OFFSET) & mask_from_bit_count(DAXA_ID_VERSION_BITS);
}

auto daxa_version_of_image(daxa_ImageId id) -> u64
{
    return (id.value >> DAXA_ID_VERSION_OFFSET) & mask_from_bit_count(DAXA_ID_VERSION_BITS);
}

auto daxa_version_of_image_view(daxa_ImageViewId id) -> u64
{
    return (id.value >> DAXA_ID_VERSION_OFFSET) & mask_from_bit_count(DAXA_ID_VERSION_BITS);
}

auto daxa_version_of_sampler(daxa_SamplerId id) -> u64
{
    return (id.value >> DAXA_ID_VERSION_OFFSET) & mask_from_bit_count(DAXA_ID_VERSION_BITS);
}

// --- End API Functions

// --- Begin ImplHandle ---

auto ImplHandle::inc_refcnt() const -> u64
{
    auto & mut_strong_ref = *rc_cast<u64 *>(&this->strong_count);
    return std::atomic_ref{mut_strong_ref}.fetch_add(1, std::memory_order::relaxed);
}

auto ImplHandle::dec_refcnt(void (*zero_ref_callback)(ImplHandle const *), daxa_Instance instance) const -> u64
{
    auto & mut_strong_ref = *rc_cast<u64 *>(&this->strong_count);
    auto prev = std::atomic_ref{mut_strong_ref}.fetch_sub(1, std::memory_order::relaxed);
    if (prev == 1)
    {
        auto weak = this->get_weak_refcnt();
        if (weak == 0)
        {
            zero_ref_callback(this);
        }
        else if (instance != nullptr && (instance->info.flags & InstanceFlagBits::PARENT_MUST_OUTLIVE_CHILD) != InstanceFlagBits::NONE)
        {
            DAXA_DBG_ASSERT_TRUE_M(false, "not all children have been destroyed prior to destroying object");
        }
    }
    return prev;
}

auto ImplHandle::get_refcnt() const -> u64
{
    return std::atomic_ref{this->strong_count}.load(std::memory_order::relaxed);
}

auto ImplHandle::impl_inc_weak_refcnt([[maybe_unused]] char const * callsite) const -> u64
{
    _DAXA_TEST_PRINT("called \"inc_weak_refcnt\" in \"%s\"\n", callsite);
    auto & mut_weak_ref = *rc_cast<u64 *>(&this->weak_count);
    return std::atomic_ref{mut_weak_ref}.fetch_add(1, std::memory_order::relaxed);
}

auto ImplHandle::impl_dec_weak_refcnt(void (*zero_ref_callback)(ImplHandle const *), daxa_Instance, [[maybe_unused]] char const * callsite) const -> u64
{
    _DAXA_TEST_PRINT("called \"dec_weak_refcnt\" in \"%s\"\n", callsite);
    auto & mut_weak_ref = *rc_cast<u64 *>(&this->weak_count);
    auto prev = std::atomic_ref{mut_weak_ref}.fetch_sub(1, std::memory_order::relaxed);
    if (prev == 1)
    {
        auto strong = this->get_refcnt();
        if (strong == 0)
        {
            zero_ref_callback(this);
        }
    }
    return prev;
}

auto ImplHandle::get_weak_refcnt() const -> u64
{
    return std::atomic_ref{this->weak_count}.load(std::memory_order::relaxed);
}

// --- End ImplHandle ---

// --- Begin daxa_ImplMemoryBlock ---

auto daxa_dvc_create_memory(daxa_Device self, daxa_MemoryBlockInfo const * info, daxa_MemoryBlock * out_memory_block) -> daxa_Result
{
    daxa_ImplMemoryBlock ret = {};
    ret.device = self;
    ret.info = std::bit_cast<daxa::MemoryBlockInfo>(*info);

    if (info->requirements.memoryTypeBits == 0)
    {
        // TODO(capi): This should not be here, the point is to return an error!
        // DAXA_DBG_ASSERT_TRUE_M(false, "memory_type_bits must be non zero");
        return DAXA_RESULT_ERROR_UNKNOWN;
    }

    VmaAllocationCreateInfo create_info{
        .flags = info->flags,
        .usage = VMA_MEMORY_USAGE_GPU_ONLY,
        .requiredFlags = {}, // TODO: idk what this is...
        .preferredFlags = {},
        .memoryTypeBits = {}, // TODO: idk what this is....
        .pool = {},
        .pUserData = {},
        .priority = 0.5f,
    };
    auto result = vmaAllocateMemory(self->vma_allocator, &info->requirements, &create_info, &ret.allocation, &ret.alloc_info);
    if (result != VK_SUCCESS)
    {
        return std::bit_cast<daxa_Result>(result);
    }

    ret.strong_count = 1;
    self->inc_weak_refcnt();
    *out_memory_block = new daxa_ImplMemoryBlock{};
    // TODO(general): memory block is missing a name.
    **out_memory_block = std::move(ret);
    return DAXA_RESULT_SUCCESS;
}

auto daxa_memory_block_info(daxa_MemoryBlock self) -> daxa_MemoryBlockInfo const *
{
    return r_cast<daxa_MemoryBlockInfo const *>(&self->info);
}

auto daxa_memory_block_inc_refcnt(daxa_MemoryBlock self) -> u64
{
    return self->inc_refcnt();
}

auto daxa_memory_block_dec_refcnt(daxa_MemoryBlock self) -> u64
{
    return self->dec_refcnt(
        &daxa_ImplMemoryBlock::zero_ref_callback,
        self->device->instance);
}

void daxa_ImplMemoryBlock::zero_ref_callback(ImplHandle const * handle)
{
    auto self = rc_cast<daxa_ImplMemoryBlock *>(handle);
    std::unique_lock const lock{self->device->main_queue_zombies_mtx};
    u64 const main_queue_cpu_timeline_value = self->device->main_queue_cpu_timeline.load(std::memory_order::relaxed);
    self->device->main_queue_memory_block_zombies.push_front({
        main_queue_cpu_timeline_value,
        MemoryBlockZombie{
            .allocation = self->allocation,
        },
    });
    self->device->dec_weak_refcnt(
        daxa_ImplDevice::zero_ref_callback,
        self->device->instance);
    delete self;
}

// --- End daxa_ImplMemoryBlock ---<|MERGE_RESOLUTION|>--- conflicted
+++ resolved
@@ -322,11 +322,7 @@
             else // aabbs
             {
                 geo_info.geometryType = VK_GEOMETRY_TYPE_AABBS_KHR,
-<<<<<<< HEAD
-                geo_info.flags = static_cast<VkGeometryFlagsKHR>(info.geometries.values.aabbs.aabbs[geo_i].flags);
-=======
                 geo_info.flags = std::bit_cast<VkGeometryTypeKHR>(info.geometries.values.aabbs.aabbs[geo_i].flags);
->>>>>>> df063a39
                 geo_info.geometry.aabbs = VkAccelerationStructureGeometryAabbsDataKHR{
                     .sType = VK_STRUCTURE_TYPE_ACCELERATION_STRUCTURE_GEOMETRY_AABBS_DATA_KHR,
                     .pNext = nullptr,
