#include "impl_command_recorder.hpp"

#include <daxa/c/types.h>
#include <utility>

#include "impl_sync.hpp"
#include "impl_device.hpp"

// NOTE: Removed profiling for all commands for now
#undef PROFILE_FUNC
#undef PROFILE_SCOPE
#define PROFILE_FUNC()
#define PROFILE_SCOPE(x)

/// --- Begin Helpers ---

// DO NOT VALIDATE RENDER PASS COMMANDS
// VALIDATING THE START OF A RENDERPASS SHOULD ALWAYS BE ENOUGH!
auto validate_queue_family(daxa_QueueFamily recorder_qf, daxa_QueueFamily command_qf) -> daxa_Result
{
    daxa_Result result = DAXA_RESULT_SUCCESS;
    bool const main_on_transfer = command_qf == DAXA_QUEUE_FAMILY_MAIN && recorder_qf == DAXA_QUEUE_FAMILY_TRANSFER;
    bool const comp_on_transfer = command_qf == DAXA_QUEUE_FAMILY_COMPUTE && recorder_qf == DAXA_QUEUE_FAMILY_TRANSFER;
    bool const main_on_comp = command_qf == DAXA_QUEUE_FAMILY_MAIN && recorder_qf == DAXA_QUEUE_FAMILY_COMPUTE;
    result = main_on_transfer ? DAXA_RESULT_ERROR_MAIN_FAMILY_CMD_ON_TRANSFER_QUEUE_RECORDER : result;
    result = comp_on_transfer ? DAXA_RESULT_ERROR_COMPUTE_FAMILY_CMD_ON_TRANSFER_QUEUE_RECORDER : result;
    result = main_on_comp ? DAXA_RESULT_ERROR_MAIN_FAMILY_CMD_ON_COMPUTE_QUEUE_RECORDER : result;
    return result;
}

auto get_vk_image_memory_barrier(daxa_ImageMemoryBarrierInfo const & image_barrier, VkImage vk_image, VkImageAspectFlags aspect_flags) -> VkImageMemoryBarrier2
{
    return VkImageMemoryBarrier2{
        .sType = VK_STRUCTURE_TYPE_IMAGE_MEMORY_BARRIER_2,
        .pNext = nullptr,
        .srcStageMask = image_barrier.src_access.stages,
        .srcAccessMask = image_barrier.src_access.access_type,
        .dstStageMask = image_barrier.dst_access.stages,
        .dstAccessMask = image_barrier.dst_access.access_type,
        .oldLayout = static_cast<VkImageLayout>(image_barrier.src_layout),
        .newLayout = static_cast<VkImageLayout>(image_barrier.dst_layout),
        .srcQueueFamilyIndex = VK_QUEUE_FAMILY_IGNORED,
        .dstQueueFamilyIndex = VK_QUEUE_FAMILY_IGNORED,
        .image = vk_image,
        .subresourceRange = make_subresource_range(image_barrier.image_slice, aspect_flags),
    };
}

auto get_vk_memory_barrier(daxa_MemoryBarrierInfo const & memory_barrier) -> VkMemoryBarrier2
{
    return VkMemoryBarrier2{
        .sType = VK_STRUCTURE_TYPE_MEMORY_BARRIER_2,
        .pNext = nullptr,
        .srcStageMask = memory_barrier.src_access.stages,
        .srcAccessMask = memory_barrier.src_access.access_type,
        .dstStageMask = memory_barrier.dst_access.stages,
        .dstAccessMask = memory_barrier.dst_access.access_type,
    };
}

auto get_vk_dependency_info(
    std::vector<VkImageMemoryBarrier2> const & vk_image_memory_barriers,
    std::vector<VkMemoryBarrier2> const & vk_memory_barriers) -> VkDependencyInfo
{
    return VkDependencyInfo{
        .sType = VK_STRUCTURE_TYPE_DEPENDENCY_INFO,
        .pNext = nullptr,
        .dependencyFlags = {},
        .memoryBarrierCount = static_cast<u32>(vk_memory_barriers.size()),
        .pMemoryBarriers = vk_memory_barriers.data(),
        .bufferMemoryBarrierCount = 0,
        .pBufferMemoryBarriers = nullptr,
        .imageMemoryBarrierCount = static_cast<u32>(vk_image_memory_barriers.size()),
        .pImageMemoryBarriers = vk_image_memory_barriers.data(),
    };
}

auto CommandPoolPool::get(daxa_Device device) -> VkCommandPool
{
    VkCommandPool pool = {};
    if (pools_and_buffers.empty())
    {
        VkCommandPoolCreateInfo const vk_command_pool_create_info{
            .sType = VK_STRUCTURE_TYPE_COMMAND_POOL_CREATE_INFO,
            .pNext = nullptr,
            .flags = VK_COMMAND_POOL_CREATE_RESET_COMMAND_BUFFER_BIT,
            .queueFamilyIndex = this->queue_family_index,
        };

        vkCreateCommandPool(device->vk_device, &vk_command_pool_create_info, nullptr, &pool);
    }
    else
    {
        pool = pools_and_buffers.back();
        pools_and_buffers.pop_back();
    }
    return pool;
}

void CommandPoolPool::put_back(VkCommandPool pool)
{
    pools_and_buffers.push_back(pool);
}

void CommandPoolPool::cleanup(daxa_Device device)
{
    for (auto * pool : pools_and_buffers)
    {
        vkDestroyCommandPool(device->vk_device, pool, nullptr);
    }
    pools_and_buffers.clear();
}

template <typename T>
auto only_check_buffer(daxa_CommandRecorder self, T id) -> bool
{
    if constexpr (std::is_same_v<T, daxa_BufferId>)
    {
        return daxa_dvc_is_buffer_valid(self->device, id);
    }
    else
    {
        return true;
    }
}
template <typename T>
auto only_check_image(daxa_CommandRecorder self, T id) -> bool
{
    if constexpr (std::is_same_v<T, daxa_ImageId>)
    {
        return daxa_dvc_is_image_valid(self->device, id);
    }
    else
    {
        return true;
    }
}
template <typename T>
auto only_check_image_view(daxa_CommandRecorder self, T id) -> bool
{
    if constexpr (std::is_same_v<T, daxa_ImageViewId>)
    {
        return daxa_dvc_is_image_view_valid(self->device, id);
    }
    else
    {
        return true;
    }
}
template <typename T>
auto only_check_sampler(daxa_CommandRecorder self, T id) -> bool
{
    if constexpr (std::is_same_v<T, daxa_SamplerId>)
    {
        return daxa_dvc_is_sampler_valid(self->device, id);
    }
    else
    {
        return true;
    }
}
template <typename T>
auto only_check_tlas(daxa_CommandRecorder self, T id) -> bool
{
    if constexpr (std::is_same_v<T, daxa_TlasId>)
    {
        return daxa_dvc_is_tlas_valid(self->device, id);
    }
    else
    {
        return true;
    }
}
template <typename T>
auto only_check_blas(daxa_CommandRecorder self, T id) -> bool
{
    if constexpr (std::is_same_v<T, daxa_BlasId>)
    {
        return daxa_dvc_is_blas_valid(self->device, id);
    }
    else
    {
        return true;
    }
}
template <typename T>
void remember_ids(daxa_CommandRecorder self, T id)
{
    if constexpr (std::is_same_v<daxa_BufferId, T>)
    {
        self->current_command_data.used_buffers.push_back(std::bit_cast<BufferId>(id));
    }
    if constexpr (std::is_same_v<daxa_ImageId, T>)
    {
        self->current_command_data.used_images.push_back(std::bit_cast<ImageId>(id));
    }
    if constexpr (std::is_same_v<daxa_ImageViewId, T>)
    {
        self->current_command_data.used_image_views.push_back(std::bit_cast<ImageViewId>(id));
    }
    if constexpr (std::is_same_v<daxa_SamplerId, T>)
    {
        self->current_command_data.used_samplers.push_back(std::bit_cast<SamplerId>(id));
    }
    if constexpr (std::is_same_v<daxa_TlasId, T>)
    {
        self->current_command_data.used_tlass.push_back(std::bit_cast<TlasId>(id));
    }
    if constexpr (std::is_same_v<daxa_BlasId, T>)
    {
        self->current_command_data.used_blass.push_back(std::bit_cast<BlasId>(id));
    }
}

template <typename... Args>
auto check_ids(daxa_CommandRecorder self, Args... args) -> daxa_Result
{
#if DAXA_VALIDATION
    if (!(only_check_buffer(self, args) && ...))
    {
        return DAXA_RESULT_INVALID_BUFFER_ID;
    }
    if (!(only_check_image(self, args) && ...))
    {
        return DAXA_RESULT_INVALID_IMAGE_ID;
    }
    if (!(only_check_image_view(self, args) && ...))
    {
        return DAXA_RESULT_INVALID_IMAGE_VIEW_ID;
    }
    if (!(only_check_sampler(self, args) && ...))
    {
        return DAXA_RESULT_INVALID_SAMPLER_ID;
    }
    if (!(only_check_tlas(self, args) && ...))
    {
        return DAXA_RESULT_INVALID_TLAS_ID;
    }
    if (!(only_check_blas(self, args) && ...))
    {
        return DAXA_RESULT_INVALID_BLAS_ID;
    }
#endif
    return DAXA_RESULT_SUCCESS;
}

template <typename... Args>
void remember_ids(daxa_CommandRecorder self, Args... args)
{
    (remember_ids(self, args), ...);
}

#define _DAXA_CHECK_IDS(...)                                                  \
    {                                                                         \
        auto _DAXA_CHECK_IDS_RESULT = check_ids(__VA_ARGS__);                 \
        _DAXA_RETURN_IF_ERROR(_DAXA_CHECK_IDS_RESULT, _DAXA_CHECK_IDS_RESULT) \
    }

#define _DAXA_REMEMBER_IDS(...) remember_ids(__VA_ARGS__);

#define DAXA_CHECK_AND_REMEMBER_IDS(...) \
    _DAXA_CHECK_IDS(__VA_ARGS__)         \
    _DAXA_REMEMBER_IDS(__VA_ARGS__)

/// --- End Helpers ---

/// --- Begin API Functions ---

auto daxa_cmd_set_rasterization_samples(daxa_CommandRecorder self, VkSampleCountFlagBits samples) -> daxa_Result
{
    PROFILE_FUNC();
    if (self->device->vkCmdSetRasterizationSamplesEXT == nullptr)
    {
        _DAXA_RETURN_IF_ERROR(DAXA_RESULT_ERROR_EXTENSION_NOT_PRESENT, DAXA_RESULT_ERROR_EXTENSION_NOT_PRESENT);
    }
    daxa_cmd_flush_barriers(self);
    self->device->vkCmdSetRasterizationSamplesEXT(self->current_command_data.vk_cmd_buffer, samples);
    return DAXA_RESULT_SUCCESS;
}

auto daxa_cmd_copy_buffer_to_buffer(daxa_CommandRecorder self, daxa_BufferCopyInfo const * info) -> daxa_Result
{
    PROFILE_FUNC();
    daxa_cmd_flush_barriers(self);
    DAXA_CHECK_AND_REMEMBER_IDS(self, info->src_buffer, info->dst_buffer)
    auto const * vk_buffer_copy = reinterpret_cast<VkBufferCopy const *>(&info->src_offset);
    ImplBufferSlot const & src_slot = self->device->slot(info->src_buffer);
    ImplBufferSlot const & dst_slot = self->device->slot(info->dst_buffer);
    bool in_bounds = true;
    in_bounds = in_bounds && ((static_cast<u64>(vk_buffer_copy->srcOffset) + static_cast<u64>(vk_buffer_copy->size)) <= static_cast<u64>(src_slot.info.size));
    in_bounds = in_bounds && ((static_cast<u64>(vk_buffer_copy->dstOffset) + static_cast<u64>(vk_buffer_copy->size)) <= static_cast<u64>(dst_slot.info.size));
    if (!in_bounds)
    {
        _DAXA_RETURN_IF_ERROR(DAXA_RESULT_ERROR_COPY_OUT_OF_BOUNDS, DAXA_RESULT_ERROR_COPY_OUT_OF_BOUNDS);
    }
    vkCmdCopyBuffer(
        self->current_command_data.vk_cmd_buffer,
        src_slot.vk_buffer,
        dst_slot.vk_buffer,
        1,
        vk_buffer_copy);
    return DAXA_RESULT_SUCCESS;
}

auto daxa_cmd_copy_buffer_to_image(daxa_CommandRecorder self, daxa_BufferImageCopyInfo const * info) -> daxa_Result
{
    PROFILE_FUNC();
    daxa_cmd_flush_barriers(self);
    //_DAXA_CHECK_AND_REMEMBER_IDS(self, info->buffer, info->image)
    auto const & img_slot = self->device->slot(info->image);
    VkBufferImageCopy const vk_buffer_image_copy{
        .bufferOffset = info->buffer_offset,
        // TODO(general): make sense of these parameters:
        .bufferRowLength = 0u,   // self->image_extent.x,
        .bufferImageHeight = 0u, // self->image_extent.y,
        .imageSubresource = make_subresource_layers(info->image_slice, img_slot.aspect_flags),
        .imageOffset = info->image_offset,
        .imageExtent = info->image_extent,
    };
    vkCmdCopyBufferToImage(
        self->current_command_data.vk_cmd_buffer,
        self->device->slot(info->buffer).vk_buffer,
        img_slot.vk_image,
        static_cast<VkImageLayout>(info->image_layout),
        1,
        &vk_buffer_image_copy);
    return DAXA_RESULT_SUCCESS;
}

auto daxa_cmd_copy_image_to_buffer(daxa_CommandRecorder self, daxa_ImageBufferCopyInfo const * info) -> daxa_Result
{
    PROFILE_FUNC();
    daxa_cmd_flush_barriers(self);
    DAXA_CHECK_AND_REMEMBER_IDS(self, info->image, info->buffer)
    auto const & img_slot = self->device->slot(info->image);
    VkBufferImageCopy const vk_buffer_image_copy{
        .bufferOffset = info->buffer_offset,
        // TODO(general): make sense of these parameters:
        .bufferRowLength = 0u,   // info.image_extent.x,
        .bufferImageHeight = 0u, // info.image_extent.y,
        .imageSubresource = make_subresource_layers(info->image_slice, img_slot.aspect_flags),
        .imageOffset = info->image_offset,
        .imageExtent = info->image_extent,
    };
    vkCmdCopyImageToBuffer(
        self->current_command_data.vk_cmd_buffer,
        img_slot.vk_image,
        static_cast<VkImageLayout>(info->image_layout),
        self->device->slot(info->buffer).vk_buffer,
        1,
        &vk_buffer_image_copy);
    return DAXA_RESULT_SUCCESS;
}

auto daxa_cmd_copy_image_to_image(daxa_CommandRecorder self, daxa_ImageCopyInfo const * info) -> daxa_Result
{
    PROFILE_FUNC();
    daxa_cmd_flush_barriers(self);
    DAXA_CHECK_AND_REMEMBER_IDS(self, info->src_image, info->dst_image)
    auto const & src_slot = self->device->slot(info->src_image);
    auto const & dst_slot = self->device->slot(info->dst_image);
    VkImageCopy const vk_image_copy{
        .srcSubresource = make_subresource_layers(info->src_slice, src_slot.aspect_flags),
        .srcOffset = {*reinterpret_cast<VkOffset3D const *>(&info->src_offset)},
        .dstSubresource = make_subresource_layers(info->dst_slice, dst_slot.aspect_flags),
        .dstOffset = {*reinterpret_cast<VkOffset3D const *>(&info->dst_offset)},
        .extent = {*reinterpret_cast<VkExtent3D const *>(&info->extent)},
    };
    vkCmdCopyImage(
        self->current_command_data.vk_cmd_buffer,
        src_slot.vk_image,
        static_cast<VkImageLayout>(info->src_image_layout),
        dst_slot.vk_image,
        static_cast<VkImageLayout>(info->dst_image_layout),
        1,
        &vk_image_copy);
    return DAXA_RESULT_SUCCESS;
}

auto daxa_cmd_blit_image_to_image(daxa_CommandRecorder self, daxa_ImageBlitInfo const * info) -> daxa_Result
{
    PROFILE_FUNC();
    daxa_cmd_flush_barriers(self);
    DAXA_CHECK_AND_REMEMBER_IDS(self, info->src_image, info->dst_image)
    auto const & src_slot = self->device->slot(info->src_image);
    auto const & dst_slot = self->device->slot(info->dst_image);
    VkImageBlit const vk_blit{
        .srcSubresource = make_subresource_layers(info->src_slice, src_slot.aspect_flags),
        .srcOffsets = {info->src_offsets[0], info->src_offsets[1]},
        .dstSubresource = make_subresource_layers(info->dst_slice, dst_slot.aspect_flags),
        .dstOffsets = {info->dst_offsets[0], info->dst_offsets[1]},
    };
    vkCmdBlitImage(
        self->current_command_data.vk_cmd_buffer,
        src_slot.vk_image,
        static_cast<VkImageLayout>(info->src_image_layout),
        dst_slot.vk_image,
        static_cast<VkImageLayout>(info->dst_image_layout),
        1,
        &vk_blit,
        static_cast<VkFilter>(info->filter));
    return DAXA_RESULT_SUCCESS;
}

auto daxa_cmd_build_acceleration_structures(daxa_CommandRecorder self, daxa_BuildAccelerationStucturesInfo const * info) -> daxa_Result
{
    PROFILE_FUNC();
    daxa_Result result = DAXA_RESULT_SUCCESS;
    result = validate_queue_family(self->info.queue_family, DAXA_QUEUE_FAMILY_COMPUTE);
    _DAXA_RETURN_IF_ERROR(result, result);
    if ((self->device->properties.implicit_features & DAXA_IMPLICIT_FEATURE_FLAG_BASIC_RAY_TRACING) == 0)
    {
        result = DAXA_RESULT_INVALID_WITHOUT_ENABLING_RAY_TRACING;
    }
    _DAXA_RETURN_IF_ERROR(result, result)
    daxa_cmd_flush_barriers(self);
    for (auto const & tb_info : std::span{info->tlas_build_infos, info->tlas_build_info_count})
    {
        _DAXA_CHECK_IDS(self, tb_info.dst_tlas)
    }
    for (auto const & bb_info : std::span{info->blas_build_infos, info->blas_build_info_count})
    {
        _DAXA_CHECK_IDS(self, bb_info.dst_blas)
    }
    for (auto const & tb_info : std::span{info->tlas_build_infos, info->tlas_build_info_count})
    {
        _DAXA_REMEMBER_IDS(self, tb_info.dst_tlas)
    }
    for (auto const & bb_info : std::span{info->blas_build_infos, info->blas_build_info_count})
    {
        _DAXA_REMEMBER_IDS(self, bb_info.dst_blas)
    }
    // TODO(Raytracing): properties validation!
    std::vector<VkAccelerationStructureBuildGeometryInfoKHR> vk_build_geometry_infos;
    std::vector<VkAccelerationStructureGeometryKHR> vk_geometry_infos;
    std::vector<u32> primitive_counts;
    std::vector<u32 const *> primitive_counts_ptrs;
    daxa_as_build_info_to_vk(
        self->device,
        info->tlas_build_infos,
        info->tlas_build_info_count,
        info->blas_build_infos,
        info->blas_build_info_count,
        vk_build_geometry_infos,
        vk_geometry_infos,
        primitive_counts,
        primitive_counts_ptrs);
    // Convert the primitive count arrays to build range arrays:
    std::vector<VkAccelerationStructureBuildRangeInfoKHR> vk_build_ranges;
    vk_build_ranges.reserve(primitive_counts.size());
    for (auto prim_count : primitive_counts)
    {
        vk_build_ranges.push_back(VkAccelerationStructureBuildRangeInfoKHR{
            .primitiveCount = prim_count,
            .primitiveOffset = {},
            .firstVertex = {},
            .transformOffset = {},
        });
    }
    std::vector<VkAccelerationStructureBuildRangeInfoKHR const *> vk_build_ranges_ptrs;
    vk_build_ranges_ptrs.reserve(primitive_counts_ptrs.size());
    for (auto const * prim_counts_ptr : primitive_counts_ptrs)
    {
        u64 const prim_counts_start_idx = static_cast<u64>(prim_counts_ptr - primitive_counts.data());
        vk_build_ranges_ptrs.push_back(vk_build_ranges.data() + prim_counts_start_idx);
    }
    self->device->vkCmdBuildAccelerationStructuresKHR(
        self->current_command_data.vk_cmd_buffer,
        static_cast<u32>(vk_build_geometry_infos.size()),
        vk_build_geometry_infos.data(),
        vk_build_ranges_ptrs.data());
    return result;
}

auto daxa_cmd_clear_buffer(daxa_CommandRecorder self, daxa_BufferClearInfo const * info) -> daxa_Result
{
    PROFILE_FUNC();
    daxa_cmd_flush_barriers(self);
    DAXA_CHECK_AND_REMEMBER_IDS(self, info->buffer)
    ImplBufferSlot const & dst_slot = self->device->slot(info->buffer);
    bool const in_bounds = ((static_cast<u64>(info->offset) + static_cast<u64>(info->size)) <= static_cast<u64>(dst_slot.info.size));
    if (!in_bounds)
    {
        _DAXA_RETURN_IF_ERROR(DAXA_RESULT_ERROR_COPY_OUT_OF_BOUNDS, DAXA_RESULT_ERROR_COPY_OUT_OF_BOUNDS);
    }
    vkCmdFillBuffer(
        self->current_command_data.vk_cmd_buffer,
        self->device->slot(info->buffer).vk_buffer,
        static_cast<VkDeviceSize>(info->offset),
        static_cast<VkDeviceSize>(info->size),
        info->clear_value);
    return DAXA_RESULT_SUCCESS;
}

auto daxa_cmd_clear_image(daxa_CommandRecorder self, daxa_ImageClearInfo const * info) -> daxa_Result
{
    PROFILE_FUNC();
    daxa_cmd_flush_barriers(self);
    DAXA_CHECK_AND_REMEMBER_IDS(self, info->image)
    auto const & img_slot = self->device->slot(info->image);
    bool const is_image_depth_stencil =
        is_depth_format(std::bit_cast<Format>(img_slot.info.format)) ||
        is_stencil_format(std::bit_cast<Format>(img_slot.info.format));
    bool const is_clear_depth_stencil = info->clear_value.index == 3;
    if (is_clear_depth_stencil)
    {
        if (!is_image_depth_stencil)
        {
            _DAXA_RETURN_IF_ERROR(DAXA_RESULT_INVALID_CLEAR_VALUE, DAXA_RESULT_INVALID_CLEAR_VALUE);
        }
        VkImageSubresourceRange const sub_range = make_subresource_range(info->dst_slice, img_slot.aspect_flags);
        vkCmdClearDepthStencilImage(
            self->current_command_data.vk_cmd_buffer,
            img_slot.vk_image,
            static_cast<VkImageLayout>(info->image_layout),
            &info->clear_value.values.depthStencil,
            1,
            &sub_range);
    }
    else
    {
        if (is_image_depth_stencil)
        {
            _DAXA_RETURN_IF_ERROR(DAXA_RESULT_INVALID_CLEAR_VALUE, DAXA_RESULT_INVALID_CLEAR_VALUE);
        }
        VkImageSubresourceRange const sub_range = make_subresource_range(info->dst_slice, img_slot.aspect_flags);
        vkCmdClearColorImage(
            self->current_command_data.vk_cmd_buffer,
            img_slot.vk_image,
            static_cast<VkImageLayout>(info->image_layout),
            &info->clear_value.values.color,
            1,
            &sub_range);
    }
    return DAXA_RESULT_SUCCESS;
}

/// @brief  Successive pipeline barrier calls are combined.
///         As soon as a non-pipeline barrier command is recorded, the currently recorded barriers are flushed with a vkCmdPipelineBarrier2 call.
/// @param info parameters.
void daxa_cmd_pipeline_barrier(daxa_CommandRecorder self, daxa_MemoryBarrierInfo const * info)
{
    PROFILE_FUNC();
    if (self->memory_barrier_batch_count == COMMAND_LIST_BARRIER_MAX_BATCH_SIZE)
    {
        daxa_cmd_flush_barriers(self);
    }
    self->memory_barrier_batch.at(self->memory_barrier_batch_count++) = {
        .sType = VK_STRUCTURE_TYPE_MEMORY_BARRIER_2,
        .pNext = nullptr,
        .srcStageMask = info->src_access.stages,
        .srcAccessMask = info->src_access.access_type,
        .dstStageMask = info->dst_access.stages,
        .dstAccessMask = info->dst_access.access_type,
    };
}

/// @brief  Successive pipeline barrier calls are combined.
///         As soon as a non-pipeline barrier command is recorded, the currently recorded barriers are flushed with a vkCmdPipelineBarrier2 call.
/// @param info parameters.
auto daxa_cmd_pipeline_barrier_image_transition(daxa_CommandRecorder self, daxa_ImageMemoryBarrierInfo const * info) -> daxa_Result
{
    PROFILE_FUNC();
    DAXA_CHECK_AND_REMEMBER_IDS(self, info->image_id)
    if (self->image_barrier_batch_count == COMMAND_LIST_BARRIER_MAX_BATCH_SIZE)
    {
        daxa_cmd_flush_barriers(self);
    }
    auto const & img_slot = self->device->slot(info->image_id);
    self->image_barrier_batch.at(self->image_barrier_batch_count++) = {
        .sType = VK_STRUCTURE_TYPE_IMAGE_MEMORY_BARRIER_2,
        .pNext = nullptr,
        .srcStageMask = info->src_access.stages,
        .srcAccessMask = info->src_access.access_type,
        .dstStageMask = info->dst_access.stages,
        .dstAccessMask = info->dst_access.access_type,
        .oldLayout = static_cast<VkImageLayout>(info->src_layout),
        .newLayout = static_cast<VkImageLayout>(info->dst_layout),
        .srcQueueFamilyIndex = VK_QUEUE_FAMILY_IGNORED,
        .dstQueueFamilyIndex = VK_QUEUE_FAMILY_IGNORED,
        .image = img_slot.vk_image,
        .subresourceRange = make_subresource_range(info->image_slice, img_slot.aspect_flags),
    };
    return DAXA_RESULT_SUCCESS;
}
struct SplitBarrierDependencyInfoBuffer
{
    std::vector<VkImageMemoryBarrier2> vk_image_memory_barriers = {};
    std::vector<VkMemoryBarrier2> vk_memory_barriers = {};
};

inline static thread_local std::vector<SplitBarrierDependencyInfoBuffer> tl_split_barrier_dependency_infos_aux_buffer = {}; // NOLINT(cppcoreguidelines-avoid-non-const-global-variables)
inline static thread_local std::vector<VkDependencyInfo> tl_split_barrier_dependency_infos_buffer = {};                     // NOLINT(cppcoreguidelines-avoid-non-const-global-variables)
inline static thread_local std::vector<VkEvent> tl_split_barrier_events_buffer = {};

void daxa_cmd_signal_event(daxa_CommandRecorder self, daxa_EventSignalInfo const * info)
{
    PROFILE_FUNC();
    daxa_cmd_flush_barriers(self);
    tl_split_barrier_dependency_infos_aux_buffer.push_back({});
    auto & dependency_infos_aux_buffer = tl_split_barrier_dependency_infos_aux_buffer.back();
    for (u64 i = 0; i < info->memory_barrier_count; ++i)
    {
        auto const & memory_barrier = info->memory_barriers[i];
        dependency_infos_aux_buffer.vk_memory_barriers.push_back(get_vk_memory_barrier(memory_barrier));
    }
    for (u64 i = 0; i < info->image_memory_barrier_count; ++i)
    {
        auto const & image_memory_barrier = info->image_memory_barriers[i];
        dependency_infos_aux_buffer.vk_image_memory_barriers.push_back(
            get_vk_image_memory_barrier(
                image_memory_barrier,
                self->device->slot(image_memory_barrier.image_id).vk_image,
                self->device->slot(image_memory_barrier.image_id).aspect_flags));
    }
    VkDependencyInfo const vk_dependency_info = get_vk_dependency_info(
        dependency_infos_aux_buffer.vk_image_memory_barriers,
        dependency_infos_aux_buffer.vk_memory_barriers);
    vkCmdSetEvent2(self->current_command_data.vk_cmd_buffer, (**info->event).vk_event, &vk_dependency_info);
    tl_split_barrier_dependency_infos_aux_buffer.clear();
}

void daxa_cmd_wait_events(daxa_CommandRecorder self, daxa_EventWaitInfo const * infos, size_t info_count)
{
    PROFILE_FUNC();
    daxa_cmd_flush_barriers(self);
    for (u64 i = 0; i < info_count; ++i)
    {
        auto const & end_info = infos[i];
        tl_split_barrier_dependency_infos_aux_buffer.push_back({});
        auto & dependency_infos_aux_buffer = tl_split_barrier_dependency_infos_aux_buffer.back();
        for (u64 j = 0; j < end_info.memory_barrier_count; ++j)
        {
            auto const & memory_barrier = end_info.memory_barriers[j];
            dependency_infos_aux_buffer.vk_memory_barriers.push_back(get_vk_memory_barrier(memory_barrier));
        }
        for (u64 j = 0; j < end_info.image_memory_barrier_count; ++j)
        {
            auto const & image_barrier = end_info.image_memory_barriers[j];
            dependency_infos_aux_buffer.vk_image_memory_barriers.push_back(get_vk_image_memory_barrier(
                image_barrier,
                self->device->slot(image_barrier.image_id).vk_image,
                self->device->slot(image_barrier.image_id).aspect_flags));
        }
        tl_split_barrier_dependency_infos_buffer.push_back(get_vk_dependency_info(
            dependency_infos_aux_buffer.vk_image_memory_barriers,
            dependency_infos_aux_buffer.vk_memory_barriers));

        tl_split_barrier_events_buffer.push_back((**end_info.event).vk_event);
    }
    vkCmdWaitEvents2(
        self->current_command_data.vk_cmd_buffer,
        static_cast<u32>(tl_split_barrier_events_buffer.size()),
        tl_split_barrier_events_buffer.data(),
        tl_split_barrier_dependency_infos_buffer.data());
    tl_split_barrier_dependency_infos_aux_buffer.clear();
    tl_split_barrier_dependency_infos_buffer.clear();
    tl_split_barrier_events_buffer.clear();
}

void daxa_cmd_wait_event(daxa_CommandRecorder self, daxa_EventWaitInfo const * info)
{
    PROFILE_FUNC();
    daxa_cmd_wait_events(self, info, 1);
}

void daxa_cmd_reset_event(daxa_CommandRecorder self, daxa_ResetEventInfo const * info)
{
    PROFILE_FUNC();
    daxa_cmd_flush_barriers(self);
    vkCmdResetEvent2(
        self->current_command_data.vk_cmd_buffer,
        (**info->barrier).vk_event,
        info->stage_masks);
}

auto daxa_cmd_push_constant(daxa_CommandRecorder self, daxa_PushConstantInfo const * info) -> daxa_Result
{
<<<<<<< HEAD
    PROFILE_FUNC();
=======
    daxa_Result result = DAXA_RESULT_SUCCESS;
    result = validate_queue_family(self->info.queue_family, DAXA_QUEUE_FAMILY_COMPUTE);
    _DAXA_RETURN_IF_ERROR(result, result);
>>>>>>> e22f1b05
    daxa_cmd_flush_barriers(self);
    if (daxa::holds_alternative<daxa_ImplCommandRecorder::NoPipeline>(self->current_pipeline))
    {
        _DAXA_RETURN_IF_ERROR(DAXA_RESULT_NO_PIPELINE_BOUND, DAXA_RESULT_NO_PIPELINE_BOUND);
    }
    VkPipelineLayout vk_pipeline_layout = {};
    u32 current_pipeline_push_constant_size = {};
    if (auto * pipeline = daxa::get_if<daxa_ComputePipeline>(&self->current_pipeline))
    {
        current_pipeline_push_constant_size = (**pipeline).info.push_constant_size;
        vk_pipeline_layout = (**pipeline).vk_pipeline_layout;
    }
    if (auto * pipeline = daxa::get_if<daxa_RasterPipeline>(&self->current_pipeline))
    {
        current_pipeline_push_constant_size = (**pipeline).info.push_constant_size;
        vk_pipeline_layout = (**pipeline).vk_pipeline_layout;
    }
    if (auto * pipeline = daxa::get_if<daxa_RayTracingPipeline>(&self->current_pipeline))
    {
        current_pipeline_push_constant_size = (**pipeline).info.push_constant_size;
        vk_pipeline_layout = (**pipeline).vk_pipeline_layout;
    }
    if (current_pipeline_push_constant_size < info->size)
    {
        _DAXA_RETURN_IF_ERROR(DAXA_RESULT_PUSHCONSTANT_RANGE_EXCEEDED, DAXA_RESULT_PUSHCONSTANT_RANGE_EXCEEDED);
    }
    // Always write the whole range, fill with 0xFF to the size of the push constant.
    // This makes validation and renderdoc happy as well as help debug uninitialized push constant data
    std::array<std::byte, DAXA_MAX_PUSH_CONSTANT_BYTE_SIZE> const_data = {std::byte{0xFF}};
    std::memcpy(const_data.data(), info->data, info->size);
    vkCmdPushConstants(self->current_command_data.vk_cmd_buffer, vk_pipeline_layout, VK_SHADER_STAGE_ALL, 0, current_pipeline_push_constant_size, const_data.data());
    return DAXA_RESULT_SUCCESS;
}

auto daxa_cmd_set_ray_tracing_pipeline(daxa_CommandRecorder self, daxa_RayTracingPipeline pipeline) -> daxa_Result
{
<<<<<<< HEAD
    PROFILE_FUNC();
=======
    daxa_Result result = DAXA_RESULT_SUCCESS;
    result = validate_queue_family(self->info.queue_family, DAXA_QUEUE_FAMILY_COMPUTE);
    _DAXA_RETURN_IF_ERROR(result, result);
>>>>>>> e22f1b05
    daxa_cmd_flush_barriers(self);
    bool const prev_pipeline_rt = self->current_pipeline.index() == decltype(self->current_pipeline)::index_of<daxa_RayTracingPipeline>;
    bool const same_type_same_layout_as_prev_pipe = prev_pipeline_rt && daxa::get<daxa_RayTracingPipeline>(self->current_pipeline)->vk_pipeline_layout == pipeline->vk_pipeline_layout;
    if (!same_type_same_layout_as_prev_pipe)
    {
        vkCmdBindDescriptorSets(self->current_command_data.vk_cmd_buffer, VK_PIPELINE_BIND_POINT_RAY_TRACING_KHR, pipeline->vk_pipeline_layout, 0, 1, &self->device->gpu_sro_table.vk_descriptor_set, 0, nullptr);
    }
    self->current_pipeline = pipeline;
    vkCmdBindPipeline(self->current_command_data.vk_cmd_buffer, VK_PIPELINE_BIND_POINT_RAY_TRACING_KHR, pipeline->vk_pipeline);
    return DAXA_RESULT_SUCCESS;
}

auto daxa_cmd_set_compute_pipeline(daxa_CommandRecorder self, daxa_ComputePipeline pipeline) -> daxa_Result
{
<<<<<<< HEAD
    PROFILE_FUNC();
=======
    daxa_Result result = DAXA_RESULT_SUCCESS;
    result = validate_queue_family(self->info.queue_family, DAXA_QUEUE_FAMILY_COMPUTE);
    _DAXA_RETURN_IF_ERROR(result, result);
>>>>>>> e22f1b05
    daxa_cmd_flush_barriers(self);
    bool const prev_pipeline_compute = self->current_pipeline.index() == decltype(self->current_pipeline)::index_of<daxa_ComputePipeline>;
    bool const same_type_same_layout_as_prev_pipe = prev_pipeline_compute && daxa::get<daxa_ComputePipeline>(self->current_pipeline)->vk_pipeline_layout == pipeline->vk_pipeline_layout;
    if (!same_type_same_layout_as_prev_pipe)
    {
        vkCmdBindDescriptorSets(self->current_command_data.vk_cmd_buffer, VK_PIPELINE_BIND_POINT_COMPUTE, pipeline->vk_pipeline_layout, 0, 1, &self->device->gpu_sro_table.vk_descriptor_set, 0, nullptr);
    }
    self->current_pipeline = pipeline;
    vkCmdBindPipeline(self->current_command_data.vk_cmd_buffer, VK_PIPELINE_BIND_POINT_COMPUTE, pipeline->vk_pipeline);
    return DAXA_RESULT_SUCCESS;
}

auto daxa_cmd_set_raster_pipeline(daxa_CommandRecorder self, daxa_RasterPipeline pipeline) -> daxa_Result
{
<<<<<<< HEAD
    PROFILE_FUNC();
=======
    daxa_Result result = DAXA_RESULT_SUCCESS;
    result = validate_queue_family(self->info.queue_family, DAXA_QUEUE_FAMILY_MAIN);
    _DAXA_RETURN_IF_ERROR(result, result);
>>>>>>> e22f1b05
    daxa_cmd_flush_barriers(self);
    bool const prev_pipeline_raster = self->current_pipeline.index() == decltype(self->current_pipeline)::index_of<daxa_RasterPipeline>;
    bool const same_type_same_layout_as_prev_pipe = prev_pipeline_raster && daxa::get<daxa_RasterPipeline>(self->current_pipeline)->vk_pipeline_layout == pipeline->vk_pipeline_layout;
    if (!same_type_same_layout_as_prev_pipe)
    {
        vkCmdBindDescriptorSets(self->current_command_data.vk_cmd_buffer, VK_PIPELINE_BIND_POINT_GRAPHICS, pipeline->vk_pipeline_layout, 0, 1, &self->device->gpu_sro_table.vk_descriptor_set, 0, nullptr);
    }
    self->current_pipeline = pipeline;
    vkCmdBindPipeline(self->current_command_data.vk_cmd_buffer, VK_PIPELINE_BIND_POINT_GRAPHICS, pipeline->vk_pipeline);
    return DAXA_RESULT_SUCCESS;
}

auto daxa_cmd_trace_rays(daxa_CommandRecorder self, daxa_TraceRaysInfo const * info) -> daxa_Result
{
<<<<<<< HEAD
    PROFILE_FUNC();
=======
    daxa_Result result = DAXA_RESULT_SUCCESS;
    result = validate_queue_family(self->info.queue_family, DAXA_QUEUE_FAMILY_COMPUTE);
    _DAXA_RETURN_IF_ERROR(result, result);
>>>>>>> e22f1b05
    // TODO: Check if those offsets are in range?
    if (!daxa::holds_alternative<daxa_RayTracingPipeline>(self->current_pipeline))
    {
        _DAXA_RETURN_IF_ERROR(DAXA_RESULT_NO_RAYTRACING_PIPELINE_BOUND, DAXA_RESULT_NO_RAYTRACING_PIPELINE_BOUND);
    }
    auto const & binding_table = info->shader_binding_table;
    auto raygen_handle = binding_table.raygen_region;
    raygen_handle.deviceAddress += binding_table.raygen_region.stride * info->raygen_handle_offset;
    auto miss_handle = binding_table.miss_region;
    miss_handle.deviceAddress += binding_table.miss_region.stride * info->miss_handle_offset;
    auto hit_handle = binding_table.hit_region;
    hit_handle.deviceAddress += binding_table.hit_region.stride * info->hit_handle_offset;
    auto call_handle = binding_table.callable_region;
    call_handle.deviceAddress += binding_table.callable_region.stride * info->callable_handle_offset;
    self->device->vkCmdTraceRaysKHR(
        self->current_command_data.vk_cmd_buffer,
        &raygen_handle,
        &miss_handle,
        &hit_handle,
        &call_handle,
        info->width, info->height, info->depth);
    return DAXA_RESULT_SUCCESS;
}

auto daxa_cmd_trace_rays_indirect(daxa_CommandRecorder self, daxa_TraceRaysIndirectInfo const * info) -> daxa_Result
{
<<<<<<< HEAD
    PROFILE_FUNC();
=======
    daxa_Result result = DAXA_RESULT_SUCCESS;
    result = validate_queue_family(self->info.queue_family, DAXA_QUEUE_FAMILY_COMPUTE);
    _DAXA_RETURN_IF_ERROR(result, result);
>>>>>>> e22f1b05
    // TODO: Check if those offsets are in range?
    if (!daxa::holds_alternative<daxa_RayTracingPipeline>(self->current_pipeline))
    {
        _DAXA_RETURN_IF_ERROR(DAXA_RESULT_NO_RAYTRACING_PIPELINE_BOUND, DAXA_RESULT_NO_RAYTRACING_PIPELINE_BOUND);
    }
    auto const & binding_table = info->shader_binding_table;
    auto raygen_handle = binding_table.raygen_region;
    raygen_handle.deviceAddress += binding_table.raygen_region.stride * info->raygen_handle_offset;
    auto miss_handle = binding_table.miss_region;
    miss_handle.deviceAddress += binding_table.miss_region.stride * info->miss_handle_offset;
    auto hit_handle = binding_table.hit_region;
    hit_handle.deviceAddress += binding_table.hit_region.stride * info->hit_handle_offset;
    auto call_handle = binding_table.callable_region;
    call_handle.deviceAddress += binding_table.callable_region.stride * info->callable_handle_offset;
    self->device->vkCmdTraceRaysIndirectKHR(
        self->current_command_data.vk_cmd_buffer,
        &raygen_handle,
        &miss_handle,
        &hit_handle,
        &call_handle,
        info->indirect_device_address);
    return DAXA_RESULT_SUCCESS;
}

auto daxa_cmd_dispatch(daxa_CommandRecorder self, daxa_DispatchInfo const * info) -> daxa_Result
{
<<<<<<< HEAD
    PROFILE_FUNC();
=======
    daxa_Result result = DAXA_RESULT_SUCCESS;
    result = validate_queue_family(self->info.queue_family, DAXA_QUEUE_FAMILY_COMPUTE);
    _DAXA_RETURN_IF_ERROR(result, result);
>>>>>>> e22f1b05
    // TODO: Check if those offsets are in range?
    if (!daxa::holds_alternative<daxa_ComputePipeline>(self->current_pipeline))
    {
        _DAXA_RETURN_IF_ERROR(DAXA_RESULT_NO_COMPUTE_PIPELINE_BOUND, DAXA_RESULT_NO_COMPUTE_PIPELINE_BOUND);
    }
    vkCmdDispatch(self->current_command_data.vk_cmd_buffer, info->x, info->y, info->z);
    return DAXA_RESULT_SUCCESS;
}

auto daxa_cmd_dispatch_indirect(daxa_CommandRecorder self, daxa_DispatchIndirectInfo const * info) -> daxa_Result
{
<<<<<<< HEAD
    PROFILE_FUNC();
=======
    daxa_Result result = DAXA_RESULT_SUCCESS;
    result = validate_queue_family(self->info.queue_family, DAXA_QUEUE_FAMILY_COMPUTE);
    _DAXA_RETURN_IF_ERROR(result, result);
>>>>>>> e22f1b05
    DAXA_CHECK_AND_REMEMBER_IDS(self, info->indirect_buffer)
    if (!daxa::holds_alternative<daxa_ComputePipeline>(self->current_pipeline))
    {
        _DAXA_RETURN_IF_ERROR(DAXA_RESULT_NO_COMPUTE_PIPELINE_BOUND, DAXA_RESULT_NO_COMPUTE_PIPELINE_BOUND);
    }
    vkCmdDispatchIndirect(self->current_command_data.vk_cmd_buffer, self->device->slot(info->indirect_buffer).vk_buffer, info->offset);
    return DAXA_RESULT_SUCCESS;
}

auto daxa_cmd_destroy_buffer_deferred(daxa_CommandRecorder self, daxa_BufferId id) -> daxa_Result
{
    PROFILE_FUNC();
    DAXA_CHECK_AND_REMEMBER_IDS(self, id)
    self->current_command_data.deferred_destructions.emplace_back(std::bit_cast<GPUResourceId>(id), DEFERRED_DESTRUCTION_BUFFER_INDEX);
    return DAXA_RESULT_SUCCESS;
}

auto daxa_cmd_destroy_image_deferred(daxa_CommandRecorder self, daxa_ImageId id) -> daxa_Result
{
    PROFILE_FUNC();
    DAXA_CHECK_AND_REMEMBER_IDS(self, id)
    self->current_command_data.deferred_destructions.emplace_back(std::bit_cast<GPUResourceId>(id), DEFERRED_DESTRUCTION_IMAGE_INDEX);
    return DAXA_RESULT_SUCCESS;
}

auto daxa_cmd_destroy_image_view_deferred(daxa_CommandRecorder self, daxa_ImageViewId id) -> daxa_Result
{
    PROFILE_FUNC();
    DAXA_CHECK_AND_REMEMBER_IDS(self, id)
    self->current_command_data.deferred_destructions.emplace_back(std::bit_cast<GPUResourceId>(id), DEFERRED_DESTRUCTION_IMAGE_VIEW_INDEX);
    return DAXA_RESULT_SUCCESS;
}

auto daxa_cmd_destroy_sampler_deferred(daxa_CommandRecorder self, daxa_SamplerId id) -> daxa_Result
{
    PROFILE_FUNC();
    DAXA_CHECK_AND_REMEMBER_IDS(self, id)
    self->current_command_data.deferred_destructions.emplace_back(std::bit_cast<GPUResourceId>(id), DEFERRED_DESTRUCTION_SAMPLER_INDEX);
    return DAXA_RESULT_SUCCESS;
}

auto daxa_cmd_begin_renderpass(daxa_CommandRecorder self, daxa_RenderPassBeginInfo const * info) -> daxa_Result
{
<<<<<<< HEAD
    PROFILE_FUNC();
=======
    daxa_Result result = DAXA_RESULT_SUCCESS;
    result = validate_queue_family(self->info.queue_family, DAXA_QUEUE_FAMILY_MAIN);
    _DAXA_RETURN_IF_ERROR(result, result);
>>>>>>> e22f1b05
    daxa_cmd_flush_barriers(self);

    auto fill_rendering_attachment_info = [&](daxa_RenderAttachmentInfo const & in, VkRenderingAttachmentInfo & out)
    {
        out = VkRenderingAttachmentInfo{
            .sType = VK_STRUCTURE_TYPE_RENDERING_ATTACHMENT_INFO,
            .pNext = nullptr,
            .imageView = self->device->slot(in.image_view).vk_image_view,
            .imageLayout = std::bit_cast<VkImageLayout>(in.layout),
            .resolveMode = VkResolveModeFlagBits::VK_RESOLVE_MODE_NONE,
            .resolveImageView = VK_NULL_HANDLE,
            .resolveImageLayout = VK_IMAGE_LAYOUT_UNDEFINED,
            .loadOp = static_cast<VkAttachmentLoadOp>(in.load_op),
            .storeOp = static_cast<VkAttachmentStoreOp>(in.store_op),
            .clearValue = in.clear_value.values,
        };
        if (in.resolve.has_value)
        {
            out.resolveMode = static_cast<VkResolveModeFlagBits>(in.resolve.value.mode);
            out.resolveImageView = self->device->slot(in.resolve.value.image).vk_image_view;
            out.resolveImageLayout = std::bit_cast<VkImageLayout>(in.resolve.value.layout);
        }
    };

    std::array<VkRenderingAttachmentInfo, COMMAND_LIST_COLOR_ATTACHMENT_MAX> vk_color_attachments = {};
    for (usize i = 0; i < info->color_attachments.size; ++i)
    {
        if (daxa_dvc_is_image_view_valid(self->device, info->color_attachments.data[i].image_view) == 0)
        {
            _DAXA_RETURN_IF_ERROR(DAXA_RESULT_INVALID_IMAGE_VIEW_ID, DAXA_RESULT_INVALID_IMAGE_VIEW_ID);
        }
        if (daxa_dvc_is_image_valid(self->device, self->device->slot(info->color_attachments.data[i].image_view).info.image) == 0)
        {
            _DAXA_RETURN_IF_ERROR(DAXA_RESULT_INVALID_IMAGE_ID, DAXA_RESULT_INVALID_IMAGE_ID);
        }
        fill_rendering_attachment_info(info->color_attachments.data[i], vk_color_attachments.at(i));
    }
    VkRenderingAttachmentInfo depth_attachment_info = {};
    if (info->depth_attachment.has_value != 0)
    {
        if (daxa_dvc_is_image_view_valid(self->device, info->depth_attachment.value.image_view) == 0)
        {
            _DAXA_RETURN_IF_ERROR(DAXA_RESULT_INVALID_IMAGE_VIEW_ID, DAXA_RESULT_INVALID_IMAGE_VIEW_ID);
        }
        if (daxa_dvc_is_image_valid(self->device, self->device->slot(info->depth_attachment.value.image_view).info.image) == 0)
        {
            _DAXA_RETURN_IF_ERROR(DAXA_RESULT_INVALID_IMAGE_ID, DAXA_RESULT_INVALID_IMAGE_ID);
        }
        fill_rendering_attachment_info(info->depth_attachment.value, depth_attachment_info);
    };
    VkRenderingAttachmentInfo stencil_attachment_info = {};
    if (info->stencil_attachment.has_value != 0)
    {
        if (daxa_dvc_is_image_view_valid(self->device, info->stencil_attachment.value.image_view) == 0)
        {
            _DAXA_RETURN_IF_ERROR(DAXA_RESULT_INVALID_IMAGE_VIEW_ID, DAXA_RESULT_INVALID_IMAGE_VIEW_ID);
        }
        if (daxa_dvc_is_image_valid(self->device, self->device->slot(info->stencil_attachment.value.image_view).info.image) == 0)
        {
            _DAXA_RETURN_IF_ERROR(DAXA_RESULT_INVALID_IMAGE_ID, DAXA_RESULT_INVALID_IMAGE_ID);
        }
        fill_rendering_attachment_info(info->stencil_attachment.value, stencil_attachment_info);
    };
    for (usize i = 0; i < info->color_attachments.size; ++i)
    {
        self->current_command_data.used_image_views.push_back(std::bit_cast<ImageViewId>(info->color_attachments.data[i].image_view));
        self->current_command_data.used_images.push_back(std::bit_cast<ImageId>(self->device->slot(info->color_attachments.data[i].image_view).info.image));
    }
    if (info->depth_attachment.has_value != 0)
    {
        self->current_command_data.used_image_views.push_back(std::bit_cast<ImageViewId>(info->depth_attachment.value.image_view));
        self->current_command_data.used_images.push_back(std::bit_cast<ImageId>(self->device->slot(info->depth_attachment.value.image_view).info.image));
    }
    if (info->stencil_attachment.has_value != 0)
    {
        self->current_command_data.used_image_views.push_back(std::bit_cast<ImageViewId>(info->stencil_attachment.value.image_view));
        self->current_command_data.used_images.push_back(std::bit_cast<ImageId>(self->device->slot(info->stencil_attachment.value.image_view).info.image));
    }

    VkRenderingInfo const vk_rendering_info{
        .sType = VK_STRUCTURE_TYPE_RENDERING_INFO_KHR,
        .pNext = nullptr,
        .flags = {},
        .renderArea = info->render_area,
        .layerCount = 1,
        .viewMask = {},
        .colorAttachmentCount = info->color_attachments.size,
        .pColorAttachments = vk_color_attachments.data(),
        .pDepthAttachment = info->depth_attachment.has_value != 0 ? &depth_attachment_info : nullptr,
        .pStencilAttachment = info->stencil_attachment.has_value != 0 ? &stencil_attachment_info : nullptr,
    };
    vkCmdSetScissor(self->current_command_data.vk_cmd_buffer, 0, 1, reinterpret_cast<VkRect2D const *>(&info->render_area));
    VkViewport const vk_viewport = {
        .x = static_cast<f32>(info->render_area.offset.x),
        .y = static_cast<f32>(info->render_area.offset.y),
        .width = static_cast<f32>(info->render_area.extent.width),
        .height = static_cast<f32>(info->render_area.extent.height),
        .minDepth = 0.0f,
        .maxDepth = 1.0f,
    };
    vkCmdSetViewport(self->current_command_data.vk_cmd_buffer, 0, 1, &vk_viewport);
    vkCmdBeginRendering(self->current_command_data.vk_cmd_buffer, &vk_rendering_info);
    if (self->device->vkCmdSetRasterizationSamplesEXT != nullptr)
    {
        self->device->vkCmdSetRasterizationSamplesEXT(self->current_command_data.vk_cmd_buffer, VK_SAMPLE_COUNT_1_BIT);
    }
    self->in_renderpass = true;
    return DAXA_RESULT_SUCCESS;
}

void daxa_cmd_end_renderpass(daxa_CommandRecorder self)
{
    PROFILE_FUNC();
    daxa_cmd_flush_barriers(self);
    vkCmdEndRendering(self->current_command_data.vk_cmd_buffer);
    self->in_renderpass = false;
}

void daxa_cmd_set_viewport(daxa_CommandRecorder self, VkViewport const * info)
{
    PROFILE_FUNC();
    daxa_cmd_flush_barriers(self);
    vkCmdSetViewport(self->current_command_data.vk_cmd_buffer, 0, 1, info);
}

void daxa_cmd_set_scissor(daxa_CommandRecorder self, VkRect2D const * info)
{
    PROFILE_FUNC();
    daxa_cmd_flush_barriers(self);
    vkCmdSetScissor(self->current_command_data.vk_cmd_buffer, 0, 1, info);
}

void daxa_cmd_set_depth_bias(daxa_CommandRecorder self, daxa_DepthBiasInfo const * info)
{
    PROFILE_FUNC();
    daxa_cmd_flush_barriers(self);
    vkCmdSetDepthBias(self->current_command_data.vk_cmd_buffer, info->constant_factor, info->clamp, info->slope_factor);
}

auto daxa_cmd_set_index_buffer(daxa_CommandRecorder self, daxa_SetIndexBufferInfo const * info) -> daxa_Result
{
    PROFILE_FUNC();
    DAXA_CHECK_AND_REMEMBER_IDS(self, info->buffer)
    vkCmdBindIndexBuffer(self->current_command_data.vk_cmd_buffer, self->device->slot(info->buffer).vk_buffer, info->offset, info->index_type);
    return DAXA_RESULT_SUCCESS;
}

void daxa_cmd_draw(daxa_CommandRecorder self, daxa_DrawInfo const * info)
{
    PROFILE_FUNC();
    vkCmdDraw(self->current_command_data.vk_cmd_buffer, info->vertex_count, info->instance_count, info->first_vertex, info->first_instance);
}

void daxa_cmd_draw_indexed(daxa_CommandRecorder self, daxa_DrawIndexedInfo const * info)
{
    PROFILE_FUNC();
    vkCmdDrawIndexed(self->current_command_data.vk_cmd_buffer, info->index_count, info->instance_count, info->first_index, info->vertex_offset, info->first_instance);
}

auto daxa_cmd_draw_indirect(daxa_CommandRecorder self, daxa_DrawIndirectInfo const * info) -> daxa_Result
{
    PROFILE_FUNC();
    DAXA_CHECK_AND_REMEMBER_IDS(self, info->indirect_buffer)
    if (info->is_indexed != 0)
    {
        vkCmdDrawIndexedIndirect(
            self->current_command_data.vk_cmd_buffer,
            self->device->slot(info->indirect_buffer).vk_buffer,
            info->indirect_buffer_offset,
            info->draw_count,
            info->draw_command_stride);
    }
    else
    {
        vkCmdDrawIndirect(
            self->current_command_data.vk_cmd_buffer,
            self->device->slot(info->indirect_buffer).vk_buffer,
            info->indirect_buffer_offset,
            info->draw_count,
            info->draw_command_stride);
    }
    return DAXA_RESULT_SUCCESS;
}

auto daxa_cmd_draw_indirect_count(daxa_CommandRecorder self, daxa_DrawIndirectCountInfo const * info) -> daxa_Result
{
    PROFILE_FUNC();
    DAXA_CHECK_AND_REMEMBER_IDS(self, info->indirect_buffer, info->count_buffer)
    if (info->is_indexed != 0)
    {
        vkCmdDrawIndexedIndirectCount(
            self->current_command_data.vk_cmd_buffer,
            self->device->slot(info->indirect_buffer).vk_buffer,
            info->indirect_buffer_offset,
            self->device->slot(info->count_buffer).vk_buffer,
            info->count_buffer_offset,
            info->max_draw_count,
            info->draw_command_stride);
    }
    else
    {
        vkCmdDrawIndirectCount(
            self->current_command_data.vk_cmd_buffer,
            self->device->slot(info->indirect_buffer).vk_buffer,
            info->indirect_buffer_offset,
            self->device->slot(info->count_buffer).vk_buffer,
            info->count_buffer_offset,
            info->max_draw_count,
            info->draw_command_stride);
    }
    return DAXA_RESULT_SUCCESS;
}

void daxa_cmd_draw_mesh_tasks(daxa_CommandRecorder self, uint32_t x, uint32_t y, uint32_t z)
{
    PROFILE_FUNC();
    if (self->device->properties.implicit_features & DAXA_IMPLICIT_FEATURE_FLAG_MESH_SHADER)
    {
        self->device->vkCmdDrawMeshTasksEXT(self->current_command_data.vk_cmd_buffer, x, y, z);
    }
}

auto daxa_cmd_draw_mesh_tasks_indirect(daxa_CommandRecorder self, daxa_DrawMeshTasksIndirectInfo const * info) -> daxa_Result
{
    PROFILE_FUNC();
    DAXA_CHECK_AND_REMEMBER_IDS(self, info->indirect_buffer)
    if (self->device->properties.implicit_features & DAXA_IMPLICIT_FEATURE_FLAG_MESH_SHADER)
    {
        self->device->vkCmdDrawMeshTasksIndirectEXT(
            self->current_command_data.vk_cmd_buffer,
            self->device->slot(info->indirect_buffer).vk_buffer,
            info->offset,
            info->draw_count,
            info->stride);
    }
    return DAXA_RESULT_SUCCESS;
}

auto daxa_cmd_draw_mesh_tasks_indirect_count(
    daxa_CommandRecorder self,
    daxa_DrawMeshTasksIndirectCountInfo const * info) -> daxa_Result
{
    PROFILE_FUNC();
    DAXA_CHECK_AND_REMEMBER_IDS(self, info->indirect_buffer, info->count_buffer)
    if (self->device->properties.implicit_features & DAXA_IMPLICIT_FEATURE_FLAG_MESH_SHADER)
    {
        self->device->vkCmdDrawMeshTasksIndirectCountEXT(
            self->current_command_data.vk_cmd_buffer,
            self->device->slot(info->indirect_buffer).vk_buffer,
            info->offset,
            self->device->slot(info->count_buffer).vk_buffer,
            info->count_offset,
            info->max_count,
            info->stride);
    }
    return DAXA_RESULT_SUCCESS;
}

void daxa_cmd_write_timestamp(daxa_CommandRecorder self, daxa_WriteTimestampInfo const * info)
{
    PROFILE_FUNC();
    daxa_cmd_flush_barriers(self);
    vkCmdWriteTimestamp2(
        self->current_command_data.vk_cmd_buffer,
        info->pipeline_stage,
        (**info->query_pool).vk_timeline_query_pool,
        info->query_index);
}

void daxa_cmd_reset_timestamps(daxa_CommandRecorder self, daxa_ResetTimestampsInfo const * info)
{
    PROFILE_FUNC();
    daxa_cmd_flush_barriers(self);
    vkCmdResetQueryPool(
        self->current_command_data.vk_cmd_buffer,
        (**info->query_pool).vk_timeline_query_pool,
        info->start_index,
        info->count);
}

void daxa_cmd_begin_label(daxa_CommandRecorder self, daxa_CommandLabelInfo const * info)
{
    PROFILE_FUNC();
    daxa_cmd_flush_barriers(self);
    VkDebugUtilsLabelEXT const vk_debug_label_info{
        .sType = VK_STRUCTURE_TYPE_DEBUG_UTILS_LABEL_EXT,
        .pNext = {},
        .pLabelName = info->name.data,
        .color = {
            info->label_color.x,
            info->label_color.y,
            info->label_color.z,
            info->label_color.w},
    };

    if ((self->device->instance->info.flags & InstanceFlagBits::DEBUG_UTILS) != InstanceFlagBits::NONE)
    {
        self->device->vkCmdBeginDebugUtilsLabelEXT(self->current_command_data.vk_cmd_buffer, &vk_debug_label_info);
    }
}

void daxa_cmd_end_label(daxa_CommandRecorder self)
{
    PROFILE_FUNC();
    daxa_cmd_flush_barriers(self);
    if ((self->device->instance->info.flags & InstanceFlagBits::DEBUG_UTILS) != InstanceFlagBits::NONE)
    {
        self->device->vkCmdEndDebugUtilsLabelEXT(self->current_command_data.vk_cmd_buffer);
    }
}

void daxa_cmd_flush_barriers(daxa_CommandRecorder self)
{
    if (self->memory_barrier_batch_count > 0 || self->image_barrier_batch_count > 0)
    {
        PROFILE_FUNC();
        VkDependencyInfo const vk_dependency_info{
            .sType = VK_STRUCTURE_TYPE_DEPENDENCY_INFO,
            .pNext = nullptr,
            .dependencyFlags = {},
            .memoryBarrierCount = static_cast<u32>(self->memory_barrier_batch_count),
            .pMemoryBarriers = self->memory_barrier_batch.data(),
            .bufferMemoryBarrierCount = 0,
            .pBufferMemoryBarriers = nullptr,
            .imageMemoryBarrierCount = static_cast<u32>(self->image_barrier_batch_count),
            .pImageMemoryBarriers = self->image_barrier_batch.data(),
        };

        vkCmdPipelineBarrier2(self->current_command_data.vk_cmd_buffer, &vk_dependency_info);

        self->memory_barrier_batch_count = 0;
        self->image_barrier_batch_count = 0;
    }
}

auto daxa_cmd_complete_current_commands(
    daxa_CommandRecorder self,
    daxa_ExecutableCommandList * out_executable_cmds) -> daxa_Result
{
    PROFILE_FUNC();
    daxa_cmd_flush_barriers(self);
    auto vk_result = vkEndCommandBuffer(self->current_command_data.vk_cmd_buffer);
    if (vk_result != VK_SUCCESS)
    {
        return std::bit_cast<daxa_Result>(vk_result);
    }
    auto cmd_data = std::move(self->current_command_data);
    auto result = self->generate_new_current_command_data();
    if (result != DAXA_RESULT_SUCCESS)
    {
        self->current_command_data = std::move(cmd_data);
        return result;
    }
    *out_executable_cmds = new daxa_ImplExecutableCommandList{
        .cmd_recorder = self,
        .data = std::move(cmd_data),
    };
    self->current_pipeline = daxa_ImplCommandRecorder::NoPipeline{};
    self->inc_refcnt();
    return DAXA_RESULT_SUCCESS;
}

auto daxa_cmd_info(daxa_CommandRecorder self) -> daxa_CommandRecorderInfo const *
{
    return &self->info;
}

auto daxa_cmd_get_vk_command_buffer(daxa_CommandRecorder self) -> VkCommandBuffer
{
    return self->current_command_data.vk_cmd_buffer;
}

auto daxa_cmd_get_vk_command_pool(daxa_CommandRecorder self) -> VkCommandPool
{
    return self->vk_cmd_pool;
}

void daxa_destroy_command_recorder(daxa_CommandRecorder self)
{
    PROFILE_FUNC();
    self->device->gpu_sro_table.lifetime_lock.unlock_shared();
    self->dec_refcnt(
        daxa_ImplCommandRecorder::zero_ref_callback,
        self->device->instance);
}

auto daxa_dvc_create_command_recorder(daxa_Device device, daxa_CommandRecorderInfo const * info, daxa_CommandRecorder * out_cmd_list) -> daxa_Result
{
    PROFILE_FUNC();
    VkCommandPool vk_cmd_pool = [&]()
    {
        std::unique_lock lock{device->command_pool_pools[info->queue_family].mtx};
        return device->command_pool_pools[info->queue_family].get(device);
    }();
    auto ret = daxa_ImplCommandRecorder{};
    ret.device = device;
    ret.info = *info;
    ret.vk_cmd_pool = vk_cmd_pool;
    auto result = ret.generate_new_current_command_data();
    if (result != DAXA_RESULT_SUCCESS)
    {
        std::unique_lock lock{device->command_pool_pools[info->queue_family].mtx};
        device->command_pool_pools[info->queue_family].put_back(vk_cmd_pool);
        return result;
    }
    if ((ret.device->instance->info.flags & InstanceFlagBits::DEBUG_UTILS) != InstanceFlagBits::NONE && ret.info.name.size != 0)
    {
        auto cmd_pool_name = ret.info.name;
        VkDebugUtilsObjectNameInfoEXT const cmd_pool_name_info{
            .sType = VK_STRUCTURE_TYPE_DEBUG_UTILS_OBJECT_NAME_INFO_EXT,
            .pNext = nullptr,
            .objectType = VK_OBJECT_TYPE_COMMAND_POOL,
            .objectHandle = std::bit_cast<uint64_t>(ret.vk_cmd_pool),
            .pObjectName = cmd_pool_name.data,
        };
        ret.device->vkSetDebugUtilsObjectNameEXT(ret.device->vk_device, &cmd_pool_name_info);
    }
    // TODO(lifetime): Maybe we should have a try lock variant?
    ret.device->gpu_sro_table.lifetime_lock.lock_shared();
    ret.strong_count = 1;
    device->inc_weak_refcnt();
    *out_cmd_list = new daxa_ImplCommandRecorder{};
    **out_cmd_list = std::move(ret);
    return DAXA_RESULT_SUCCESS;
}

auto daxa_executable_commands_inc_refcnt(daxa_ExecutableCommandList self) -> u64
{
    PROFILE_FUNC();
    return self->inc_refcnt();
}

auto daxa_executable_commands_dec_refcnt(daxa_ExecutableCommandList self) -> u64
{
    PROFILE_FUNC();
    return self->dec_refcnt(
        daxa_ImplExecutableCommandList::zero_ref_callback,
        self->cmd_recorder->device->instance);
}

/// --- End API Functions ---

/// --- Begin Internals ---

void executable_cmd_list_execute_deferred_destructions(daxa_Device device, ExecutableCommandListData & cmd_list)
{
    PROFILE_FUNC();
    for (auto [id, index] : cmd_list.deferred_destructions)
    {
        // TODO(lifetime): check these and report errors if these were destroyed too early.
        [[maybe_unused]] daxa_Result _ignore = {};
        switch (index)
        {
        case DEFERRED_DESTRUCTION_BUFFER_INDEX: _ignore = daxa_dvc_destroy_buffer(device, std::bit_cast<daxa_BufferId>(id)); break;
        case DEFERRED_DESTRUCTION_IMAGE_INDEX: _ignore = daxa_dvc_destroy_image(device, std::bit_cast<daxa_ImageId>(id)); break;
        case DEFERRED_DESTRUCTION_IMAGE_VIEW_INDEX: _ignore = daxa_dvc_destroy_image_view(device, std::bit_cast<daxa_ImageViewId>(id)); break;
        case DEFERRED_DESTRUCTION_SAMPLER_INDEX:
            _ignore = daxa_dvc_destroy_sampler(device, std::bit_cast<daxa_SamplerId>(id));
            break;
            // TODO(capi): DO NOT THROW FROM A C FUNCTION
            // default: DAXA_DBG_ASSERT_TRUE_M(false, "unreachable");
        }
    }
    cmd_list.deferred_destructions.clear();
}

auto daxa_ImplCommandRecorder::generate_new_current_command_data() -> daxa_Result
{
    PROFILE_FUNC();
    VkCommandBufferAllocateInfo const vk_command_buffer_allocate_info{
        .sType = VK_STRUCTURE_TYPE_COMMAND_BUFFER_ALLOCATE_INFO,
        .pNext = nullptr,
        .commandPool = this->vk_cmd_pool,
        .level = VK_COMMAND_BUFFER_LEVEL_PRIMARY,
        .commandBufferCount = 1,
    };
    auto vk_result = vkAllocateCommandBuffers(this->device->vk_device, &vk_command_buffer_allocate_info, &this->current_command_data.vk_cmd_buffer);
    if (vk_result != VK_SUCCESS)
    {
        return std::bit_cast<daxa_Result>(vk_result);
    }
    VkCommandBufferBeginInfo const vk_command_buffer_begin_info{
        .sType = VK_STRUCTURE_TYPE_COMMAND_BUFFER_BEGIN_INFO,
        .pNext = nullptr,
        .flags = VK_COMMAND_BUFFER_USAGE_ONE_TIME_SUBMIT_BIT,
        .pInheritanceInfo = {},
    };
    vk_result = vkBeginCommandBuffer(this->current_command_data.vk_cmd_buffer, &vk_command_buffer_begin_info);
    if (vk_result != VK_SUCCESS)
    {
        return std::bit_cast<daxa_Result>(vk_result);
    }
    this->allocated_command_buffers.push_back(this->current_command_data.vk_cmd_buffer);
    this->current_command_data.used_buffers.reserve(12);
    this->current_command_data.used_images.reserve(12);
    this->current_command_data.used_image_views.reserve(12);
    this->current_command_data.used_samplers.reserve(12);
    return DAXA_RESULT_SUCCESS;
}

void daxa_ImplCommandRecorder::zero_ref_callback(ImplHandle const * handle)
{
    PROFILE_FUNC();
    auto * self = rc_cast<daxa_CommandRecorder>(handle);
    u64 const submit_timeline = self->device->global_submit_timeline.load(std::memory_order::relaxed);
    std::unique_lock const lock{self->device->zombies_mtx};
    executable_cmd_list_execute_deferred_destructions(self->device, self->current_command_data);
    self->device->command_list_zombies.emplace_front(
        submit_timeline,
        CommandRecorderZombie{
            .queue_family = self->info.queue_family,
            .vk_cmd_pool = self->vk_cmd_pool,
            .allocated_command_buffers = std::move(self->allocated_command_buffers),
        });
    self->device->dec_weak_refcnt(
        &daxa_ImplDevice::zero_ref_callback,
        self->device->instance);
    delete self;
}

void daxa_ImplExecutableCommandList::zero_ref_callback(ImplHandle const * handle)
{
    PROFILE_FUNC();
    auto * self = rc_cast<daxa_ExecutableCommandList>(handle);
    executable_cmd_list_execute_deferred_destructions(self->cmd_recorder->device, self->data);
    self->cmd_recorder->dec_refcnt(
        daxa_ImplCommandRecorder::zero_ref_callback,
        self->cmd_recorder->device->instance);
    delete self;
}

// --- End Internals ---<|MERGE_RESOLUTION|>--- conflicted
+++ resolved
@@ -676,13 +676,10 @@
 
 auto daxa_cmd_push_constant(daxa_CommandRecorder self, daxa_PushConstantInfo const * info) -> daxa_Result
 {
-<<<<<<< HEAD
-    PROFILE_FUNC();
-=======
+    PROFILE_FUNC();
     daxa_Result result = DAXA_RESULT_SUCCESS;
     result = validate_queue_family(self->info.queue_family, DAXA_QUEUE_FAMILY_COMPUTE);
     _DAXA_RETURN_IF_ERROR(result, result);
->>>>>>> e22f1b05
     daxa_cmd_flush_barriers(self);
     if (daxa::holds_alternative<daxa_ImplCommandRecorder::NoPipeline>(self->current_pipeline))
     {
@@ -719,13 +716,10 @@
 
 auto daxa_cmd_set_ray_tracing_pipeline(daxa_CommandRecorder self, daxa_RayTracingPipeline pipeline) -> daxa_Result
 {
-<<<<<<< HEAD
-    PROFILE_FUNC();
-=======
+    PROFILE_FUNC();
     daxa_Result result = DAXA_RESULT_SUCCESS;
     result = validate_queue_family(self->info.queue_family, DAXA_QUEUE_FAMILY_COMPUTE);
     _DAXA_RETURN_IF_ERROR(result, result);
->>>>>>> e22f1b05
     daxa_cmd_flush_barriers(self);
     bool const prev_pipeline_rt = self->current_pipeline.index() == decltype(self->current_pipeline)::index_of<daxa_RayTracingPipeline>;
     bool const same_type_same_layout_as_prev_pipe = prev_pipeline_rt && daxa::get<daxa_RayTracingPipeline>(self->current_pipeline)->vk_pipeline_layout == pipeline->vk_pipeline_layout;
@@ -740,13 +734,10 @@
 
 auto daxa_cmd_set_compute_pipeline(daxa_CommandRecorder self, daxa_ComputePipeline pipeline) -> daxa_Result
 {
-<<<<<<< HEAD
-    PROFILE_FUNC();
-=======
+    PROFILE_FUNC();
     daxa_Result result = DAXA_RESULT_SUCCESS;
     result = validate_queue_family(self->info.queue_family, DAXA_QUEUE_FAMILY_COMPUTE);
     _DAXA_RETURN_IF_ERROR(result, result);
->>>>>>> e22f1b05
     daxa_cmd_flush_barriers(self);
     bool const prev_pipeline_compute = self->current_pipeline.index() == decltype(self->current_pipeline)::index_of<daxa_ComputePipeline>;
     bool const same_type_same_layout_as_prev_pipe = prev_pipeline_compute && daxa::get<daxa_ComputePipeline>(self->current_pipeline)->vk_pipeline_layout == pipeline->vk_pipeline_layout;
@@ -761,13 +752,10 @@
 
 auto daxa_cmd_set_raster_pipeline(daxa_CommandRecorder self, daxa_RasterPipeline pipeline) -> daxa_Result
 {
-<<<<<<< HEAD
-    PROFILE_FUNC();
-=======
+    PROFILE_FUNC();
     daxa_Result result = DAXA_RESULT_SUCCESS;
     result = validate_queue_family(self->info.queue_family, DAXA_QUEUE_FAMILY_MAIN);
     _DAXA_RETURN_IF_ERROR(result, result);
->>>>>>> e22f1b05
     daxa_cmd_flush_barriers(self);
     bool const prev_pipeline_raster = self->current_pipeline.index() == decltype(self->current_pipeline)::index_of<daxa_RasterPipeline>;
     bool const same_type_same_layout_as_prev_pipe = prev_pipeline_raster && daxa::get<daxa_RasterPipeline>(self->current_pipeline)->vk_pipeline_layout == pipeline->vk_pipeline_layout;
@@ -782,13 +770,10 @@
 
 auto daxa_cmd_trace_rays(daxa_CommandRecorder self, daxa_TraceRaysInfo const * info) -> daxa_Result
 {
-<<<<<<< HEAD
-    PROFILE_FUNC();
-=======
+    PROFILE_FUNC();
     daxa_Result result = DAXA_RESULT_SUCCESS;
     result = validate_queue_family(self->info.queue_family, DAXA_QUEUE_FAMILY_COMPUTE);
     _DAXA_RETURN_IF_ERROR(result, result);
->>>>>>> e22f1b05
     // TODO: Check if those offsets are in range?
     if (!daxa::holds_alternative<daxa_RayTracingPipeline>(self->current_pipeline))
     {
@@ -815,13 +800,10 @@
 
 auto daxa_cmd_trace_rays_indirect(daxa_CommandRecorder self, daxa_TraceRaysIndirectInfo const * info) -> daxa_Result
 {
-<<<<<<< HEAD
-    PROFILE_FUNC();
-=======
+    PROFILE_FUNC();
     daxa_Result result = DAXA_RESULT_SUCCESS;
     result = validate_queue_family(self->info.queue_family, DAXA_QUEUE_FAMILY_COMPUTE);
     _DAXA_RETURN_IF_ERROR(result, result);
->>>>>>> e22f1b05
     // TODO: Check if those offsets are in range?
     if (!daxa::holds_alternative<daxa_RayTracingPipeline>(self->current_pipeline))
     {
@@ -848,13 +830,10 @@
 
 auto daxa_cmd_dispatch(daxa_CommandRecorder self, daxa_DispatchInfo const * info) -> daxa_Result
 {
-<<<<<<< HEAD
-    PROFILE_FUNC();
-=======
+    PROFILE_FUNC();
     daxa_Result result = DAXA_RESULT_SUCCESS;
     result = validate_queue_family(self->info.queue_family, DAXA_QUEUE_FAMILY_COMPUTE);
     _DAXA_RETURN_IF_ERROR(result, result);
->>>>>>> e22f1b05
     // TODO: Check if those offsets are in range?
     if (!daxa::holds_alternative<daxa_ComputePipeline>(self->current_pipeline))
     {
@@ -866,13 +845,10 @@
 
 auto daxa_cmd_dispatch_indirect(daxa_CommandRecorder self, daxa_DispatchIndirectInfo const * info) -> daxa_Result
 {
-<<<<<<< HEAD
-    PROFILE_FUNC();
-=======
+    PROFILE_FUNC();
     daxa_Result result = DAXA_RESULT_SUCCESS;
     result = validate_queue_family(self->info.queue_family, DAXA_QUEUE_FAMILY_COMPUTE);
     _DAXA_RETURN_IF_ERROR(result, result);
->>>>>>> e22f1b05
     DAXA_CHECK_AND_REMEMBER_IDS(self, info->indirect_buffer)
     if (!daxa::holds_alternative<daxa_ComputePipeline>(self->current_pipeline))
     {
@@ -916,13 +892,10 @@
 
 auto daxa_cmd_begin_renderpass(daxa_CommandRecorder self, daxa_RenderPassBeginInfo const * info) -> daxa_Result
 {
-<<<<<<< HEAD
-    PROFILE_FUNC();
-=======
+    PROFILE_FUNC();
     daxa_Result result = DAXA_RESULT_SUCCESS;
     result = validate_queue_family(self->info.queue_family, DAXA_QUEUE_FAMILY_MAIN);
     _DAXA_RETURN_IF_ERROR(result, result);
->>>>>>> e22f1b05
     daxa_cmd_flush_barriers(self);
 
     auto fill_rendering_attachment_info = [&](daxa_RenderAttachmentInfo const & in, VkRenderingAttachmentInfo & out)
