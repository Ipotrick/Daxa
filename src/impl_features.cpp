#include "impl_features.hpp"

namespace daxa
{
    auto PhysicalDeviceExtensionsStruct::initialize(VkPhysicalDevice physical_device) -> daxa_Result
    {
<<<<<<< HEAD
        this->features = {
            .robustBufferAccess = (info.flags & DAXA_DEVICE_FLAG_ROBUST_BUFFER_ACCESS) != 0u ? VK_TRUE : VK_FALSE,
            .fullDrawIndexUint32 = VK_FALSE,
            .imageCubeArray = VK_TRUE,
            .independentBlend = VK_TRUE,
            .geometryShader = VK_FALSE,
            .tessellationShader = VK_TRUE,
            .sampleRateShading = VK_FALSE,
            .dualSrcBlend = VK_FALSE,
            .logicOp = VK_FALSE,
            .multiDrawIndirect = VK_TRUE, // Very useful for gpu driven rendering
            .drawIndirectFirstInstance = VK_FALSE,
            .depthClamp = VK_TRUE, // NOTE(msakmary) need self for bikeshed if breaks ping me
            .depthBiasClamp = VK_FALSE,
            .fillModeNonSolid = VK_TRUE,
            .depthBounds = VK_FALSE,
            .wideLines = VK_TRUE,
            .largePoints = VK_FALSE,
            .alphaToOne = VK_FALSE,
            .multiViewport = VK_FALSE,
            .samplerAnisotropy = VK_TRUE, // Allows for anisotropic filtering.
            .textureCompressionETC2 = VK_FALSE,
            .textureCompressionASTC_LDR = VK_FALSE,
            .textureCompressionBC = VK_FALSE,
            .occlusionQueryPrecise = VK_FALSE,
            .pipelineStatisticsQuery = VK_FALSE,
            .vertexPipelineStoresAndAtomics = VK_FALSE,
            .fragmentStoresAndAtomics = VK_TRUE,
            .shaderTessellationAndGeometryPointSize = VK_FALSE,
            .shaderImageGatherExtended = VK_FALSE,
            .shaderStorageImageExtendedFormats = VK_FALSE,
            .shaderStorageImageMultisample = VK_TRUE,            // Useful for software vrs.
            .shaderStorageImageReadWithoutFormat = VK_TRUE,      // This allows daxa shaders to not specify image layout for image binding tables and read ops.
            .shaderStorageImageWriteWithoutFormat = VK_TRUE,     // This allows daxa shaders to not specify image layout for image binding tables and write ops.
            .shaderUniformBufferArrayDynamicIndexing = VK_FALSE, // This is superseded by descriptor indexing.
            .shaderSampledImageArrayDynamicIndexing = VK_FALSE,  // This is superseded by descriptor indexing.
            .shaderStorageBufferArrayDynamicIndexing = VK_FALSE, // This is superseded by descriptor indexing.
            .shaderStorageImageArrayDynamicIndexing = VK_FALSE,  // This is superseded by descriptor indexing.
            .shaderClipDistance = VK_FALSE,
            .shaderCullDistance = VK_FALSE,
            .shaderFloat64 = VK_FALSE,
            .shaderInt64 = VK_TRUE, // Used for buffer device address math.
            .shaderInt16 = VK_TRUE,
            .shaderResourceResidency = VK_FALSE,
            .shaderResourceMinLod = VK_FALSE,
            .sparseBinding = VK_FALSE,
            .sparseResidencyBuffer = VK_FALSE,
            .sparseResidencyImage2D = VK_FALSE,
            .sparseResidencyImage3D = VK_FALSE,
            .sparseResidency2Samples = VK_FALSE,
            .sparseResidency4Samples = VK_FALSE,
            .sparseResidency8Samples = VK_FALSE,
            .sparseResidency16Samples = VK_FALSE,
            .sparseResidencyAliased = VK_FALSE,
            .variableMultisampleRate = VK_FALSE,
            .inheritedQueries = VK_FALSE,
        };
        this->chain = nullptr;
        this->variable_pointers = {
            .sType = VK_STRUCTURE_TYPE_PHYSICAL_DEVICE_VARIABLE_POINTER_FEATURES,
            .pNext = chain,
            .variablePointersStorageBuffer = VK_TRUE, // SLANG WANTS THIS
            .variablePointers = VK_TRUE,              // SLANG WANTS THIS
        };
        this->chain = r_cast<void *>(&this->variable_pointers);
        this->buffer_device_address = {
            .sType = VK_STRUCTURE_TYPE_PHYSICAL_DEVICE_BUFFER_DEVICE_ADDRESS_FEATURES,
            .pNext = chain,
            .bufferDeviceAddress = VK_TRUE,
            .bufferDeviceAddressCaptureReplay = static_cast<VkBool32>(info.flags & DAXA_DEVICE_FLAG_BUFFER_DEVICE_ADDRESS_CAPTURE_REPLAY_BIT),
            .bufferDeviceAddressMultiDevice = VK_FALSE,
        };
        this->chain = r_cast<void *>(&this->buffer_device_address);
        this->descriptor_indexing = {
            .sType = VK_STRUCTURE_TYPE_PHYSICAL_DEVICE_DESCRIPTOR_INDEXING_FEATURES,
            .pNext = chain,
            .shaderInputAttachmentArrayDynamicIndexing = VK_FALSE,          // Daxa does not support sub-passes.
            .shaderUniformTexelBufferArrayDynamicIndexing = VK_FALSE,       // Daxa does not support texel buffers.
            .shaderStorageTexelBufferArrayDynamicIndexing = VK_FALSE,       // Daxa does not support texel buffers.
            .shaderUniformBufferArrayNonUniformIndexing = VK_FALSE,         // Tread uniform buffers as hard bindings.
            .shaderSampledImageArrayNonUniformIndexing = VK_TRUE,           // Needed for bindless sampled images.
            .shaderStorageBufferArrayNonUniformIndexing = VK_TRUE,          // Needed for bindless buffers.
            .shaderStorageImageArrayNonUniformIndexing = VK_TRUE,           // Needed for bindless storage images.
            .shaderInputAttachmentArrayNonUniformIndexing = VK_FALSE,       // Daxa does not support sub-passes.
            .shaderUniformTexelBufferArrayNonUniformIndexing = VK_FALSE,    // Daxa does not support texel buffers.
            .shaderStorageTexelBufferArrayNonUniformIndexing = VK_FALSE,    // Daxa does not support texel buffers.
            .descriptorBindingUniformBufferUpdateAfterBind = VK_FALSE,      // Tread uniform buffers as hard bindings.
            .descriptorBindingSampledImageUpdateAfterBind = VK_TRUE,        // Needed for bindless sampled images.
            .descriptorBindingStorageImageUpdateAfterBind = VK_TRUE,        // Needed for bindless storage images.
            .descriptorBindingStorageBufferUpdateAfterBind = VK_TRUE,       // Needed for bindless buffers.
            .descriptorBindingUniformTexelBufferUpdateAfterBind = VK_FALSE, // Daxa does not support texel buffers.
            .descriptorBindingStorageTexelBufferUpdateAfterBind = VK_FALSE, // Daxa does not support texel buffers.
            .descriptorBindingUpdateUnusedWhilePending = VK_TRUE,           // Needed for bindless table updates.
            .descriptorBindingPartiallyBound = VK_TRUE,                     // Needed for sparse binding in bindless table.
            .descriptorBindingVariableDescriptorCount = VK_FALSE,           // No need for this, we have a static set.
            .runtimeDescriptorArray = VK_TRUE,                              // Allows shaders to not have a hardcoded descriptor maximum per table.
        };
        this->chain = r_cast<void *>(&this->descriptor_indexing);
        this->host_query_reset = {
            .sType = VK_STRUCTURE_TYPE_PHYSICAL_DEVICE_HOST_QUERY_RESET_FEATURES,
            .pNext = this->chain,
            .hostQueryReset = VK_TRUE,
        };
        this->chain = r_cast<void *>(&this->host_query_reset);
        this->dynamic_rendering = {
            .sType = VK_STRUCTURE_TYPE_PHYSICAL_DEVICE_DYNAMIC_RENDERING_FEATURES_KHR,
            .pNext = this->chain,
            .dynamicRendering = VK_TRUE,
        };
        this->chain = r_cast<void *>(&this->dynamic_rendering);
        this->sync2 = {
            .sType = VK_STRUCTURE_TYPE_PHYSICAL_DEVICE_SYNCHRONIZATION_2_FEATURES_KHR,
            .pNext = this->chain,
            .synchronization2 = VK_TRUE,
        };
        this->chain = r_cast<void *>(&this->sync2);
        this->timeline_semaphore = {
            .sType = VK_STRUCTURE_TYPE_PHYSICAL_DEVICE_TIMELINE_SEMAPHORE_FEATURES,
            .pNext = this->chain,
            .timelineSemaphore = VK_TRUE,
        };
        this->chain = r_cast<void *>(&this->timeline_semaphore);
        this->subgroup_size_control = {
            .sType = VK_STRUCTURE_TYPE_PHYSICAL_DEVICE_SUBGROUP_SIZE_CONTROL_FEATURES,
            .pNext = this->chain,
            .subgroupSizeControl = VK_TRUE,
            .computeFullSubgroups = VK_TRUE,
        };
        this->chain = r_cast<void *>(&this->subgroup_size_control);
        this->scalar_layout = {
            .sType = VK_STRUCTURE_TYPE_PHYSICAL_DEVICE_SCALAR_BLOCK_LAYOUT_FEATURES,
            .pNext = this->chain,
            .scalarBlockLayout = VK_TRUE,
        };
        this->chain = r_cast<void *>(&this->scalar_layout);

        if ((info.flags & DAXA_DEVICE_FLAG_DYNAMIC_STATE_3) != 0u)
=======
        std::vector<VkExtensionProperties> device_extensions = {};
        uint32_t device_extension_count = {};
        auto result = static_cast<daxa_Result>(vkEnumerateDeviceExtensionProperties(physical_device, nullptr, &device_extension_count, nullptr));
        _DAXA_RETURN_IF_ERROR(result, result);

        device_extensions.resize(device_extension_count);
        result = static_cast<daxa_Result>(vkEnumerateDeviceExtensionProperties(physical_device, nullptr, &device_extension_count, device_extensions.data()));
        _DAXA_RETURN_IF_ERROR(result, result);

        for (u32 i = 0; i < device_extensions.size(); ++i)
        {
            for (u32 j = 0; j < COUNT; ++j)
            {
                if (std::strcmp(extension_names[j], device_extensions[i].extensionName) == 0)
                {
                    extensions_present[j] = true;
                    extension_name_list[extension_name_list_size++] = extension_names[j];
                }
            }
        }

        return DAXA_RESULT_SUCCESS;
    }

    void PhysicalDeviceFeaturesStruct::initialize(PhysicalDeviceExtensionsStruct const & extensions)
    {
        void * chain = {};

        physical_device_buffer_device_address_features.pNext = chain;
        physical_device_buffer_device_address_features.sType = VK_STRUCTURE_TYPE_PHYSICAL_DEVICE_BUFFER_DEVICE_ADDRESS_FEATURES;
        chain = static_cast<void *>(&physical_device_buffer_device_address_features);

        physical_device_descriptor_indexing_features.pNext = chain;
        physical_device_descriptor_indexing_features.sType = VK_STRUCTURE_TYPE_PHYSICAL_DEVICE_DESCRIPTOR_INDEXING_FEATURES;
        chain = static_cast<void *>(&physical_device_descriptor_indexing_features);

        physical_device_host_query_reset_features.pNext = chain;
        physical_device_host_query_reset_features.sType = VK_STRUCTURE_TYPE_PHYSICAL_DEVICE_HOST_QUERY_RESET_FEATURES;
        chain = static_cast<void *>(&physical_device_host_query_reset_features);

        physical_device_dynamic_rendering_features.pNext = chain;
        physical_device_dynamic_rendering_features.sType = VK_STRUCTURE_TYPE_PHYSICAL_DEVICE_DYNAMIC_RENDERING_FEATURES;
        chain = static_cast<void *>(&physical_device_dynamic_rendering_features);

        physical_device_synchronization2_features.pNext = chain;
        physical_device_synchronization2_features.sType = VK_STRUCTURE_TYPE_PHYSICAL_DEVICE_SYNCHRONIZATION_2_FEATURES;
        chain = static_cast<void *>(&physical_device_synchronization2_features);

        physical_device_timeline_semaphore_features.pNext = chain;
        physical_device_timeline_semaphore_features.sType = VK_STRUCTURE_TYPE_PHYSICAL_DEVICE_TIMELINE_SEMAPHORE_FEATURES;
        chain = static_cast<void *>(&physical_device_timeline_semaphore_features);

        physical_device_subgroup_size_control_features.pNext = chain;
        physical_device_subgroup_size_control_features.sType = VK_STRUCTURE_TYPE_PHYSICAL_DEVICE_SUBGROUP_SIZE_CONTROL_FEATURES;
        chain = static_cast<void *>(&physical_device_subgroup_size_control_features);

        physical_device_scalar_block_layout_features.pNext = chain;
        physical_device_scalar_block_layout_features.sType = VK_STRUCTURE_TYPE_PHYSICAL_DEVICE_SCALAR_BLOCK_LAYOUT_FEATURES;
        chain = static_cast<void *>(&physical_device_scalar_block_layout_features);

        physical_device_variable_pointer_features.pNext = chain;
        physical_device_variable_pointer_features.sType = VK_STRUCTURE_TYPE_PHYSICAL_DEVICE_VARIABLE_POINTER_FEATURES;
        chain = static_cast<void *>(&physical_device_variable_pointer_features);

        if (extensions.extensions_present[extensions.physical_device_extended_dynamic_state_3_ext])
        {
            physical_device_extended_dynamic_state3_features_ext.pNext = chain;
            physical_device_extended_dynamic_state3_features_ext.sType = VK_STRUCTURE_TYPE_PHYSICAL_DEVICE_EXTENDED_DYNAMIC_STATE_3_FEATURES_EXT;
            chain = static_cast<void *>(&physical_device_extended_dynamic_state3_features_ext);
        }

        physical_device_shader_float16_int8_features.pNext = chain;
        physical_device_shader_float16_int8_features.sType = VK_STRUCTURE_TYPE_PHYSICAL_DEVICE_SHADER_FLOAT16_INT8_FEATURES;
        chain = static_cast<void *>(&physical_device_shader_float16_int8_features);

        if (extensions.extensions_present[extensions.physical_device_robustness2_ext])
>>>>>>> 16cff095
        {
            physical_device_robustness2_features_ext.pNext = chain;
            physical_device_robustness2_features_ext.sType = VK_STRUCTURE_TYPE_PHYSICAL_DEVICE_ROBUSTNESS_2_FEATURES_EXT;
            chain = static_cast<void *>(&physical_device_robustness2_features_ext);
        }

        physical_device_vulkan_memory_model_features.pNext = chain;
        physical_device_vulkan_memory_model_features.sType = VK_STRUCTURE_TYPE_PHYSICAL_DEVICE_VULKAN_MEMORY_MODEL_FEATURES;
        chain = static_cast<void *>(&physical_device_vulkan_memory_model_features);

        physical_device_shader_atomic_int64_features.pNext = chain;
        physical_device_shader_atomic_int64_features.sType = VK_STRUCTURE_TYPE_PHYSICAL_DEVICE_SHADER_ATOMIC_INT64_FEATURES;
        chain = static_cast<void *>(&physical_device_shader_atomic_int64_features);

        if (extensions.extensions_present[extensions.physical_device_shader_image_atomic_int64_ext])
        {
            physical_device_shader_image_atomic_int64_features_ext.pNext = chain;
            physical_device_shader_image_atomic_int64_features_ext.sType = VK_STRUCTURE_TYPE_PHYSICAL_DEVICE_SHADER_IMAGE_ATOMIC_INT64_FEATURES_EXT;
            chain = static_cast<void *>(&physical_device_shader_image_atomic_int64_features_ext);
        }

        if (extensions.extensions_present[extensions.physical_device_mesh_shader_ext])
        {
<<<<<<< HEAD
            this->shader_float16_int8 = {
                .sType = VK_STRUCTURE_TYPE_PHYSICAL_DEVICE_SHADER_FLOAT16_INT8_FEATURES,
                .pNext = this->chain,
                .shaderFloat16 = (info.flags & DAXA_DEVICE_FLAG_SHADER_FLOAT16) != 0u ? VK_TRUE : VK_FALSE,
                .shaderInt8 = (info.flags & DAXA_DEVICE_FLAG_SHADER_INT8) != 0u ? VK_TRUE : VK_FALSE,
            };
            this->chain = r_cast<void *>(&this->shader_float16_int8);

            if ((info.flags & DAXA_DEVICE_FLAG_SHADER_INT8) != 0u)
            {
                this->storage_int8 = {
                    .sType = VK_STRUCTURE_TYPE_PHYSICAL_DEVICE_8BIT_STORAGE_FEATURES,
                    .pNext = this->chain,
                    .storageBuffer8BitAccess = VK_TRUE,
                    // .uniformAndStorageBuffer8BitAccess = VK_TRUE,
                    // .storagePushConstant8 = VK_TRUE,
                };
                this->chain = r_cast<void *>(&this->storage_int8);

                this->storage_int16 = {
                    .sType = VK_STRUCTURE_TYPE_PHYSICAL_DEVICE_16BIT_STORAGE_FEATURES,
                    .pNext = this->chain,
                    .storageBuffer16BitAccess = VK_TRUE,
                    // .uniformAndStorageBuffer16BitAccess = VK_TRUE,
                    // .storagePushConstant16 = VK_TRUE,
                };
                this->chain = r_cast<void *>(&this->storage_int16);
            }
=======
            physical_device_mesh_shader_features_ext.pNext = chain;
            physical_device_mesh_shader_features_ext.sType = VK_STRUCTURE_TYPE_PHYSICAL_DEVICE_MESH_SHADER_FEATURES_EXT;
            chain = static_cast<void *>(&physical_device_mesh_shader_features_ext);
>>>>>>> 16cff095
        }

        if (extensions.extensions_present[extensions.physical_device_acceleration_structure_khr])
        {
            physical_device_acceleration_structure_features_khr.pNext = chain;
            physical_device_acceleration_structure_features_khr.sType = VK_STRUCTURE_TYPE_PHYSICAL_DEVICE_ACCELERATION_STRUCTURE_FEATURES_KHR;
            chain = static_cast<void *>(&physical_device_acceleration_structure_features_khr);
        }

        if (extensions.extensions_present[extensions.physical_device_ray_tracing_pipeline_khr])
        {
            physical_device_ray_tracing_pipeline_features_khr.pNext = chain;
            physical_device_ray_tracing_pipeline_features_khr.sType = VK_STRUCTURE_TYPE_PHYSICAL_DEVICE_RAY_TRACING_PIPELINE_FEATURES_KHR;
            chain = static_cast<void *>(&physical_device_ray_tracing_pipeline_features_khr);
        }

        if (extensions.extensions_present[extensions.physical_device_ray_query_khr])
        {
            physical_device_ray_query_features_khr.pNext = chain;
            physical_device_ray_query_features_khr.sType = VK_STRUCTURE_TYPE_PHYSICAL_DEVICE_RAY_QUERY_FEATURES_KHR;
            chain = static_cast<void *>(&physical_device_ray_query_features_khr);
        }

        if (extensions.extensions_present[extensions.physical_device_ray_tracing_position_fetch_khr])
        {
            physical_device_ray_tracing_position_fetch_features_khr.pNext = chain;
            physical_device_ray_tracing_position_fetch_features_khr.sType = VK_STRUCTURE_TYPE_PHYSICAL_DEVICE_RAY_TRACING_POSITION_FETCH_FEATURES_KHR;
            chain = static_cast<void *>(&physical_device_ray_tracing_position_fetch_features_khr);
        }

        if (extensions.extensions_present[extensions.physical_device_ray_tracing_invocation_reorder_nv])
        {
            physical_device_ray_tracing_invocation_reorder_features_nv.pNext = chain;
            physical_device_ray_tracing_invocation_reorder_features_nv.sType = VK_STRUCTURE_TYPE_PHYSICAL_DEVICE_RAY_TRACING_INVOCATION_REORDER_FEATURES_NV;
            chain = static_cast<void *>(&physical_device_ray_tracing_invocation_reorder_features_nv);
        }

        if (extensions.extensions_present[extensions.physical_device_shader_atomic_float_ext])
        {
            physical_device_shader_atomic_float_features_ext.pNext = chain;
            physical_device_shader_atomic_float_features_ext.sType = VK_STRUCTURE_TYPE_PHYSICAL_DEVICE_SHADER_ATOMIC_FLOAT_FEATURES_EXT;
            chain = static_cast<void *>(&physical_device_shader_atomic_float_features_ext);
        }

        conservative_rasterization = extensions.extensions_present[extensions.physical_device_conservative_rasterization_ext];
        swapchain = extensions.extensions_present[extensions.physical_device_swapchain_khr];

        physical_device_features_2.pNext = chain;
        physical_device_features_2.sType = VK_STRUCTURE_TYPE_PHYSICAL_DEVICE_FEATURES_2;
    }

    // === Required Features ===

    struct RequiredFeature
    {
        u64 offset = {};
        daxa_MissingRequiredVkFeature problem = {};
    };

    constexpr static std::array REQUIRED_FEATURES = std::array{
        RequiredFeature{offsetof(PhysicalDeviceFeaturesStruct, physical_device_features_2.features.shaderStorageImageMultisample), DAXA_MISSING_REQUIRED_VK_FEATURE_SHADER_STORAGE_IMAGE_MULTISAMPLE},
        RequiredFeature{offsetof(PhysicalDeviceFeaturesStruct, physical_device_features_2.features.imageCubeArray), DAXA_MISSING_REQUIRED_VK_FEATURE_IMAGE_CUBE_ARRAY},
        RequiredFeature{offsetof(PhysicalDeviceFeaturesStruct, physical_device_features_2.features.independentBlend), DAXA_MISSING_REQUIRED_VK_FEATURE_INDEPENDENT_BLEND},
        RequiredFeature{offsetof(PhysicalDeviceFeaturesStruct, physical_device_features_2.features.tessellationShader), DAXA_MISSING_REQUIRED_VK_FEATURE_TESSELLATION_SHADER},
        RequiredFeature{offsetof(PhysicalDeviceFeaturesStruct, physical_device_features_2.features.multiDrawIndirect), DAXA_MISSING_REQUIRED_VK_FEATURE_MULTI_DRAW_INDIRECT},
        RequiredFeature{offsetof(PhysicalDeviceFeaturesStruct, physical_device_features_2.features.depthClamp), DAXA_MISSING_REQUIRED_VK_FEATURE_DEPTH_CLAMP},
        RequiredFeature{offsetof(PhysicalDeviceFeaturesStruct, physical_device_features_2.features.fillModeNonSolid), DAXA_MISSING_REQUIRED_VK_FEATURE_FILL_MODE_NON_SOLID},
        RequiredFeature{offsetof(PhysicalDeviceFeaturesStruct, physical_device_features_2.features.wideLines), DAXA_MISSING_REQUIRED_VK_FEATURE_WIDE_LINES},
        RequiredFeature{offsetof(PhysicalDeviceFeaturesStruct, physical_device_features_2.features.samplerAnisotropy), DAXA_MISSING_REQUIRED_VK_FEATURE_SAMPLER_ANISOTROPY},
        RequiredFeature{offsetof(PhysicalDeviceFeaturesStruct, physical_device_features_2.features.fragmentStoresAndAtomics), DAXA_MISSING_REQUIRED_VK_FEATURE_FRAGMENT_STORES_AND_ATOMICS},
        RequiredFeature{offsetof(PhysicalDeviceFeaturesStruct, physical_device_features_2.features.shaderStorageImageReadWithoutFormat), DAXA_MISSING_REQUIRED_VK_FEATURE_SHADER_STORAGE_IMAGE_READ_WITHOUT_FORMAT},
        RequiredFeature{offsetof(PhysicalDeviceFeaturesStruct, physical_device_features_2.features.shaderStorageImageWriteWithoutFormat), DAXA_MISSING_REQUIRED_VK_FEATURE_SHADER_STORAGE_IMAGE_WRITE_WITHOUT_FORMAT},
        RequiredFeature{offsetof(PhysicalDeviceFeaturesStruct, physical_device_features_2.features.shaderInt64), DAXA_MISSING_REQUIRED_VK_FEATURE_SHADER_INT64},
        RequiredFeature{offsetof(PhysicalDeviceFeaturesStruct, physical_device_variable_pointer_features.variablePointersStorageBuffer), DAXA_MISSING_REQUIRED_VK_FEATURE_VARIABLE_POINTERS_STORAGE_BUFFER},
        RequiredFeature{offsetof(PhysicalDeviceFeaturesStruct, physical_device_variable_pointer_features.variablePointers), DAXA_MISSING_REQUIRED_VK_FEATURE_VARIABLE_POINTERS},
        RequiredFeature{offsetof(PhysicalDeviceFeaturesStruct, physical_device_buffer_device_address_features.bufferDeviceAddress), DAXA_MISSING_REQUIRED_VK_FEATURE_BUFFER_DEVICE_ADDRESS},
        RequiredFeature{offsetof(PhysicalDeviceFeaturesStruct, physical_device_descriptor_indexing_features.shaderSampledImageArrayNonUniformIndexing), DAXA_MISSING_REQUIRED_VK_FEATURE_SHADER_SAMPLED_IMAGE_ARRAY_NON_UNIFORM_INDEXING},
        RequiredFeature{offsetof(PhysicalDeviceFeaturesStruct, physical_device_descriptor_indexing_features.shaderStorageBufferArrayNonUniformIndexing), DAXA_MISSING_REQUIRED_VK_FEATURE_SHADER_STORAGE_BUFFER_ARRAY_NON_UNIFORM_INDEXING},
        RequiredFeature{offsetof(PhysicalDeviceFeaturesStruct, physical_device_descriptor_indexing_features.shaderStorageImageArrayNonUniformIndexing), DAXA_MISSING_REQUIRED_VK_FEATURE_SHADER_STORAGE_IMAGE_ARRAY_NON_UNIFORM_INDEXING},
        RequiredFeature{offsetof(PhysicalDeviceFeaturesStruct, physical_device_descriptor_indexing_features.descriptorBindingSampledImageUpdateAfterBind), DAXA_MISSING_REQUIRED_VK_FEATURE_DESCRIPTOR_BINDING_SAMPLED_IMAGE_UPDATE_AFTER_BIND},
        RequiredFeature{offsetof(PhysicalDeviceFeaturesStruct, physical_device_descriptor_indexing_features.descriptorBindingStorageImageUpdateAfterBind), DAXA_MISSING_REQUIRED_VK_FEATURE_DESCRIPTOR_BINDING_STORAGE_IMAGE_UPDATE_AFTER_BIND},
        RequiredFeature{offsetof(PhysicalDeviceFeaturesStruct, physical_device_descriptor_indexing_features.descriptorBindingStorageBufferUpdateAfterBind), DAXA_MISSING_REQUIRED_VK_FEATURE_DESCRIPTOR_BINDING_STORAGE_BUFFER_UPDATE_AFTER_BIND},
        RequiredFeature{offsetof(PhysicalDeviceFeaturesStruct, physical_device_descriptor_indexing_features.descriptorBindingUpdateUnusedWhilePending), DAXA_MISSING_REQUIRED_VK_FEATURE_DESCRIPTOR_BINDING_UPDATE_UNUSED_WHILE_PENDING},
        RequiredFeature{offsetof(PhysicalDeviceFeaturesStruct, physical_device_descriptor_indexing_features.descriptorBindingPartiallyBound), DAXA_MISSING_REQUIRED_VK_FEATURE_DESCRIPTOR_BINDING_PARTIALLY_BOUND},
        RequiredFeature{offsetof(PhysicalDeviceFeaturesStruct, physical_device_descriptor_indexing_features.runtimeDescriptorArray), DAXA_MISSING_REQUIRED_VK_FEATURE_RUNTIME_DESCRIPTOR_ARRAY},
        RequiredFeature{offsetof(PhysicalDeviceFeaturesStruct, physical_device_host_query_reset_features.hostQueryReset), DAXA_MISSING_REQUIRED_VK_FEATURE_HOST_QUERY_RESET},
        RequiredFeature{offsetof(PhysicalDeviceFeaturesStruct, physical_device_dynamic_rendering_features.dynamicRendering), DAXA_MISSING_REQUIRED_VK_FEATURE_DYNAMIC_RENDERING},
        RequiredFeature{offsetof(PhysicalDeviceFeaturesStruct, physical_device_synchronization2_features.synchronization2), DAXA_MISSING_REQUIRED_VK_FEATURE_SYNCHRONIZATION2},
        RequiredFeature{offsetof(PhysicalDeviceFeaturesStruct, physical_device_timeline_semaphore_features.timelineSemaphore), DAXA_MISSING_REQUIRED_VK_FEATURE_TIMELINE_SEMAPHORE},
        RequiredFeature{offsetof(PhysicalDeviceFeaturesStruct, physical_device_subgroup_size_control_features.subgroupSizeControl), DAXA_MISSING_REQUIRED_VK_FEATURE_SUBGROUP_SIZE_CONTROL},
        RequiredFeature{offsetof(PhysicalDeviceFeaturesStruct, physical_device_subgroup_size_control_features.computeFullSubgroups), DAXA_MISSING_REQUIRED_VK_FEATURE_COMPUTE_FULL_SUBGROUPS},
        RequiredFeature{offsetof(PhysicalDeviceFeaturesStruct, physical_device_scalar_block_layout_features.scalarBlockLayout), DAXA_MISSING_REQUIRED_VK_FEATURE_SCALAR_BLOCK_LAYOUT},
    };

    // === Implicit Features ===

    struct ImplicitFeature
    {
        // List ALL REQUIRED feature offset for this daxa feature to work.
        // It is ok if feature booleans are listed multiple times by different daxa features.
        std::span<u64 const> vk_feature_offsets = {};
        daxa_DeviceImplicitFeatureFlagBits flag = {};
    };

    constexpr static std::array DAXA_IMPLICIT_FEATURE_FLAG_MESH_SHADER_VK_FEATURES = std::array{
        offsetof(PhysicalDeviceFeaturesStruct, physical_device_mesh_shader_features_ext.meshShader),
        offsetof(PhysicalDeviceFeaturesStruct, physical_device_mesh_shader_features_ext.taskShader),
    };

    constexpr static std::array DAXA_IMPLICIT_FEATURE_FLAG_BASIC_RAY_TRACING_VK_FEATURES = std::array{
        offsetof(PhysicalDeviceFeaturesStruct, physical_device_acceleration_structure_features_khr.accelerationStructure),
        offsetof(PhysicalDeviceFeaturesStruct, physical_device_acceleration_structure_features_khr.descriptorBindingAccelerationStructureUpdateAfterBind),
        offsetof(PhysicalDeviceFeaturesStruct, physical_device_ray_query_features_khr.rayQuery),
    };

    constexpr static std::array DAXA_IMPLICIT_FEATURE_FLAG_RAY_TRACING_PIPELINE_VK_FEATURES = std::array{
        offsetof(PhysicalDeviceFeaturesStruct, physical_device_acceleration_structure_features_khr.accelerationStructure),
        offsetof(PhysicalDeviceFeaturesStruct, physical_device_acceleration_structure_features_khr.descriptorBindingAccelerationStructureUpdateAfterBind),
        offsetof(PhysicalDeviceFeaturesStruct, physical_device_ray_query_features_khr.rayQuery),

        offsetof(PhysicalDeviceFeaturesStruct, physical_device_ray_tracing_pipeline_features_khr.rayTracingPipeline),
        offsetof(PhysicalDeviceFeaturesStruct, physical_device_ray_tracing_pipeline_features_khr.rayTracingPipelineTraceRaysIndirect),
        offsetof(PhysicalDeviceFeaturesStruct, physical_device_ray_tracing_pipeline_features_khr.rayTraversalPrimitiveCulling),
    };

    constexpr static std::array DAXA_IMPLICIT_FEATURE_FLAG_RAY_TRACING_INVOCATION_REORDER_VK_FEATURES = std::array{
        offsetof(PhysicalDeviceFeaturesStruct, physical_device_acceleration_structure_features_khr.accelerationStructure),
        offsetof(PhysicalDeviceFeaturesStruct, physical_device_acceleration_structure_features_khr.descriptorBindingAccelerationStructureUpdateAfterBind),
        offsetof(PhysicalDeviceFeaturesStruct, physical_device_ray_query_features_khr.rayQuery),

        offsetof(PhysicalDeviceFeaturesStruct, physical_device_ray_tracing_invocation_reorder_features_nv.rayTracingInvocationReorder),
    };

    constexpr static std::array DAXA_IMPLICIT_FEATURE_FLAG_RAY_TRACING_POSITION_FETCH_VK_FEATURES = std::array{
        offsetof(PhysicalDeviceFeaturesStruct, physical_device_acceleration_structure_features_khr.accelerationStructure),
        offsetof(PhysicalDeviceFeaturesStruct, physical_device_acceleration_structure_features_khr.descriptorBindingAccelerationStructureUpdateAfterBind),
        offsetof(PhysicalDeviceFeaturesStruct, physical_device_ray_query_features_khr.rayQuery),

        offsetof(PhysicalDeviceFeaturesStruct, physical_device_ray_tracing_position_fetch_features_khr.rayTracingPositionFetch),
    };

    constexpr static std::array DAXA_IMPLICIT_FEATURE_FLAG_CONSERVATIVE_RASTERIZATION_VK_FEATURES = std::array{
        offsetof(PhysicalDeviceFeaturesStruct, conservative_rasterization),
    };

    constexpr static std::array DAXA_IMPLICIT_FEATURE_FLAG_SHADER_ATOMIC_INT64_VK_FEATURES = std::array{
        offsetof(PhysicalDeviceFeaturesStruct, physical_device_shader_atomic_int64_features.shaderBufferInt64Atomics),
        offsetof(PhysicalDeviceFeaturesStruct, physical_device_shader_atomic_int64_features.shaderSharedInt64Atomics),
    };

    constexpr static std::array DAXA_IMPLICIT_FEATURE_FLAG_IMAGE_ATOMIC64_VK_FEATURES = std::array{
        offsetof(PhysicalDeviceFeaturesStruct, physical_device_shader_image_atomic_int64_features_ext.shaderImageInt64Atomics),
    };

    constexpr static std::array DAXA_IMPLICIT_FEATURE_FLAG_SHADER_FLOAT16_VK_FEATURES = std::array{
        offsetof(PhysicalDeviceFeaturesStruct, physical_device_shader_float16_int8_features.shaderFloat16),
    };

    constexpr static std::array DAXA_IMPLICIT_FEATURE_FLAG_SHADER_INT8_VK_FEATURES = std::array{
        offsetof(PhysicalDeviceFeaturesStruct, physical_device_shader_float16_int8_features.shaderInt8),
    };

    constexpr static std::array DAXA_IMPLICIT_FEATURE_FLAG_DYNAMIC_STATE_3_VK_FEATURES = std::array{
        offsetof(PhysicalDeviceFeaturesStruct, physical_device_extended_dynamic_state3_features_ext.extendedDynamicState3RasterizationSamples),
    };

    constexpr static std::array DAXA_IMPLICIT_FEATURE_FLAG_SWAPCHAIN_VK_FEATURES = std::array{
        offsetof(PhysicalDeviceFeaturesStruct, swapchain),
    };

    constexpr static std::array DAXA_IMPLICIT_FEATURE_FLAG_SHADER_ATOMIC_FLOAT_VK_FEATURES = std::array{
        offsetof(PhysicalDeviceFeaturesStruct, physical_device_shader_atomic_float_features_ext.shaderBufferFloat32Atomics),
        offsetof(PhysicalDeviceFeaturesStruct, physical_device_shader_atomic_float_features_ext.shaderBufferFloat32AtomicAdd),
        offsetof(PhysicalDeviceFeaturesStruct, physical_device_shader_atomic_float_features_ext.shaderSharedFloat32Atomics),
        offsetof(PhysicalDeviceFeaturesStruct, physical_device_shader_atomic_float_features_ext.shaderSharedFloat32AtomicAdd),
        offsetof(PhysicalDeviceFeaturesStruct, physical_device_shader_atomic_float_features_ext.shaderImageFloat32Atomics),
        offsetof(PhysicalDeviceFeaturesStruct, physical_device_shader_atomic_float_features_ext.shaderImageFloat32AtomicAdd),
    };

    constexpr static std::array IMPLICIT_FEATURES = std::array{
        ImplicitFeature{DAXA_IMPLICIT_FEATURE_FLAG_MESH_SHADER_VK_FEATURES, DAXA_IMPLICIT_FEATURE_FLAG_MESH_SHADER},
        ImplicitFeature{DAXA_IMPLICIT_FEATURE_FLAG_BASIC_RAY_TRACING_VK_FEATURES, DAXA_IMPLICIT_FEATURE_FLAG_BASIC_RAY_TRACING},
        ImplicitFeature{DAXA_IMPLICIT_FEATURE_FLAG_RAY_TRACING_PIPELINE_VK_FEATURES, DAXA_IMPLICIT_FEATURE_FLAG_RAY_TRACING_PIPELINE},
        ImplicitFeature{DAXA_IMPLICIT_FEATURE_FLAG_RAY_TRACING_INVOCATION_REORDER_VK_FEATURES, DAXA_IMPLICIT_FEATURE_FLAG_RAY_TRACING_INVOCATION_REORDER},
        ImplicitFeature{DAXA_IMPLICIT_FEATURE_FLAG_RAY_TRACING_POSITION_FETCH_VK_FEATURES, DAXA_IMPLICIT_FEATURE_FLAG_RAY_TRACING_POSITION_FETCH},
        ImplicitFeature{DAXA_IMPLICIT_FEATURE_FLAG_CONSERVATIVE_RASTERIZATION_VK_FEATURES, DAXA_IMPLICIT_FEATURE_FLAG_CONSERVATIVE_RASTERIZATION},
        ImplicitFeature{DAXA_IMPLICIT_FEATURE_FLAG_SHADER_ATOMIC_INT64_VK_FEATURES, DAXA_IMPLICIT_FEATURE_FLAG_SHADER_ATOMIC_INT64},
        ImplicitFeature{DAXA_IMPLICIT_FEATURE_FLAG_IMAGE_ATOMIC64_VK_FEATURES, DAXA_IMPLICIT_FEATURE_FLAG_IMAGE_ATOMIC64},
        ImplicitFeature{DAXA_IMPLICIT_FEATURE_FLAG_SHADER_FLOAT16_VK_FEATURES, DAXA_IMPLICIT_FEATURE_FLAG_SHADER_FLOAT16},
        ImplicitFeature{DAXA_IMPLICIT_FEATURE_FLAG_SHADER_INT8_VK_FEATURES, DAXA_IMPLICIT_FEATURE_FLAG_SHADER_INT8},
        ImplicitFeature{DAXA_IMPLICIT_FEATURE_FLAG_DYNAMIC_STATE_3_VK_FEATURES, DAXA_IMPLICIT_FEATURE_FLAG_DYNAMIC_STATE_3},
        ImplicitFeature{DAXA_IMPLICIT_FEATURE_FLAG_SHADER_ATOMIC_FLOAT_VK_FEATURES, DAXA_IMPLICIT_FEATURE_FLAG_SHADER_ATOMIC_FLOAT},
        ImplicitFeature{DAXA_IMPLICIT_FEATURE_FLAG_SWAPCHAIN_VK_FEATURES, DAXA_IMPLICIT_FEATURE_FLAG_SWAPCHAIN},
    };

    // === Explicit Features ===

    struct ExplicitFeature
    {
        // List ALL REQUIRED feature offset for this daxa feature to work.
        // It is ok if feature booleans are listed multiple times by different daxa features.
        std::span<u64 const> vk_feature_offsets = {};
        daxa_DeviceExplicitFeatureFlagBits flag = {};
    };

    constexpr static std::array PHYSICAL_DEVICE_ROBUSTNESS_2_EXT_VK_FEATURES = std::array{
        offsetof(PhysicalDeviceFeaturesStruct, physical_device_robustness2_features_ext.robustBufferAccess2),
        offsetof(PhysicalDeviceFeaturesStruct, physical_device_robustness2_features_ext.robustImageAccess2),
        offsetof(PhysicalDeviceFeaturesStruct, physical_device_features_2.features.robustBufferAccess),
    };

    constexpr static std::array PHYSICAL_DEVICE_BUFFER_DEVICE_ADDRESS_CAPTURE_REPLAY_VK_FEATURES = std::array{
        offsetof(PhysicalDeviceFeaturesStruct, physical_device_buffer_device_address_features.bufferDeviceAddressCaptureReplay),
    };

    constexpr static std::array PHYSICAL_DEVICE_ACCELERATION_STRUCTURE_CAPTURE_REPLAY_VK_FEATURES = std::array{
        offsetof(PhysicalDeviceFeaturesStruct, physical_device_acceleration_structure_features_khr.accelerationStructureCaptureReplay),
        offsetof(PhysicalDeviceFeaturesStruct, physical_device_acceleration_structure_features_khr.accelerationStructure),
        offsetof(PhysicalDeviceFeaturesStruct, physical_device_acceleration_structure_features_khr.descriptorBindingAccelerationStructureUpdateAfterBind),
        offsetof(PhysicalDeviceFeaturesStruct, physical_device_ray_query_features_khr.rayQuery),
    };

    constexpr static std::array PHYSICAL_DEVICE_VK_MEMORY_MODEL_VK_FEATURES = std::array{
        offsetof(PhysicalDeviceFeaturesStruct, physical_device_vulkan_memory_model_features.vulkanMemoryModel),
        offsetof(PhysicalDeviceFeaturesStruct, physical_device_vulkan_memory_model_features.vulkanMemoryModelDeviceScope),
    };

    constexpr static std::array EXPLICIT_FEATURES = std::array{
        ExplicitFeature{PHYSICAL_DEVICE_ROBUSTNESS_2_EXT_VK_FEATURES, DAXA_EXPLICIT_FEATURE_FLAG_ROBUSTNESS_2},
        ExplicitFeature{PHYSICAL_DEVICE_BUFFER_DEVICE_ADDRESS_CAPTURE_REPLAY_VK_FEATURES, DAXA_EXPLICIT_FEATURE_FLAG_BUFFER_DEVICE_ADDRESS_CAPTURE_REPLAY},
        ExplicitFeature{PHYSICAL_DEVICE_ACCELERATION_STRUCTURE_CAPTURE_REPLAY_VK_FEATURES, DAXA_EXPLICIT_FEATURE_FLAG_ACCELERATION_STRUCTURE_CAPTURE_REPLAY},
        ExplicitFeature{PHYSICAL_DEVICE_VK_MEMORY_MODEL_VK_FEATURES, DAXA_EXPLICIT_FEATURE_FLAG_VK_MEMORY_MODEL},
    };

    // === Feature Processing ===

    auto create_feature_flags(PhysicalDeviceFeaturesStruct const & physical_device_features) -> std::pair<daxa_ImplicitFeatureFlags, daxa_ExplicitFeatureFlags>
    {
        daxa_ImplicitFeatureFlags implicit_flags = {};
        daxa_DeviceExplicitFeatureFlagBits explicit_flags = {};
        std::byte const * address = reinterpret_cast<std::byte const *>(&physical_device_features);
        for (auto const & feature : IMPLICIT_FEATURES)
        {
            bool all_set = true;
            for (auto const & offset : feature.vk_feature_offsets)
            {
                VkBool32 value = *reinterpret_cast<VkBool32 const *>(address + offset);
                all_set = all_set && (value == VK_TRUE);
            }
            if (all_set)
            {
                implicit_flags = static_cast<daxa_ImplicitFeatureFlags>(implicit_flags | feature.flag);
            }
        }
        for (auto const & feature : EXPLICIT_FEATURES)
        {
            bool all_set = true;
            for (auto const & offset : feature.vk_feature_offsets)
            {
                VkBool32 value = *reinterpret_cast<VkBool32 const *>(address + offset);
                all_set = all_set && (value == VK_TRUE);
            }
            if (all_set)
            {
                explicit_flags = static_cast<daxa_DeviceExplicitFeatureFlagBits>(explicit_flags | feature.flag);
            }
        }
        return {implicit_flags, explicit_flags};
    }

    auto create_problem_flags(PhysicalDeviceFeaturesStruct const & physical_device_features) -> daxa_MissingRequiredVkFeature
    {
        daxa_MissingRequiredVkFeature problems = {};
        std::byte const * address = reinterpret_cast<std::byte const *>(&physical_device_features);
        for (auto const & feature : REQUIRED_FEATURES)
        {
            VkBool32 value = *reinterpret_cast<VkBool32 const *>(address + feature.offset);
            if (!value)
            {
                problems = feature.problem;
                break;
            }
        }
        return problems;
    }

    void fill_create_features(
        PhysicalDeviceFeaturesStruct & device_create_features,
        daxa_ImplicitFeatureFlags implicit_feature_flags,
        daxa_ExplicitFeatureFlags explicit_feature_flags)
    {
        std::byte * const address = reinterpret_cast<std::byte *>(&device_create_features);
        for (auto const & feature : REQUIRED_FEATURES)
        {
            VkBool32 & value = *reinterpret_cast<VkBool32 *>(address + feature.offset);
            value = VK_TRUE;
        }
        for (auto const & feature : IMPLICIT_FEATURES)
        {
            if (feature.flag & implicit_feature_flags)
            {
                for (auto const & offset : feature.vk_feature_offsets)
                {
                    VkBool32 & value = *reinterpret_cast<VkBool32 *>(address + offset);
                    value = VK_TRUE;
                }
            }
        }
        for (auto const & feature : EXPLICIT_FEATURES)
        {
            if (feature.flag & explicit_feature_flags)
            {
                for (auto const & offset : feature.vk_feature_offsets)
                {
                    VkBool32 & value = *reinterpret_cast<VkBool32 *>(address + offset);
                    value = VK_TRUE;
                }
            }
        }
    }

    void DevicePropertiesStruct::initialize(daxa_DeviceImplicitFeatureFlagBits implicit_features)
    {
        void * chain = {};

        if (implicit_features & DAXA_IMPLICIT_FEATURE_FLAG_RAY_TRACING_PIPELINE)
        {
            physical_device_ray_tracing_pipeline_properties_khr.pNext = chain;
            physical_device_ray_tracing_pipeline_properties_khr.sType = VK_STRUCTURE_TYPE_PHYSICAL_DEVICE_RAY_TRACING_PIPELINE_PROPERTIES_KHR;
            chain = static_cast<void *>(&physical_device_ray_tracing_pipeline_properties_khr);
        }

        if (implicit_features & DAXA_IMPLICIT_FEATURE_FLAG_BASIC_RAY_TRACING)
        {
            physical_device_acceleration_structure_properties_khr.pNext = chain;
            physical_device_acceleration_structure_properties_khr.sType = VK_STRUCTURE_TYPE_PHYSICAL_DEVICE_ACCELERATION_STRUCTURE_PROPERTIES_KHR;
            chain = static_cast<void *>(&physical_device_acceleration_structure_properties_khr);
        }

        if (implicit_features & DAXA_IMPLICIT_FEATURE_FLAG_RAY_TRACING_INVOCATION_REORDER)
        {
            physical_device_ray_tracing_invocation_reorder_properties_nv.pNext = chain;
            physical_device_ray_tracing_invocation_reorder_properties_nv.sType = VK_STRUCTURE_TYPE_PHYSICAL_DEVICE_RAY_TRACING_INVOCATION_REORDER_PROPERTIES_NV;
            chain = static_cast<void *>(&physical_device_ray_tracing_invocation_reorder_properties_nv);
        }

        if (implicit_features & DAXA_IMPLICIT_FEATURE_FLAG_MESH_SHADER)
        {
            physical_device_mesh_shader_properties_ext.pNext = chain;
            physical_device_mesh_shader_properties_ext.sType = VK_STRUCTURE_TYPE_PHYSICAL_DEVICE_MESH_SHADER_PROPERTIES_EXT;
            chain = static_cast<void *>(&physical_device_mesh_shader_properties_ext);
        }

        physical_device_properties_2.pNext = chain;
        physical_device_properties_2.sType = VK_STRUCTURE_TYPE_PHYSICAL_DEVICE_PROPERTIES_2;
    }

    void fill_daxa_device_properties(PhysicalDeviceExtensionsStruct const & extensions, PhysicalDeviceFeaturesStruct const & features, VkPhysicalDevice physical_device, daxa_DeviceProperties * out)
    {
        auto flags = create_feature_flags(features);
        out->implicit_features = flags.first;
        out->explicit_features = flags.second;

        out->missing_required_feature = create_problem_flags(features);

        DevicePropertiesStruct properties_struct = {};
        properties_struct.initialize(out->implicit_features);

        vkGetPhysicalDeviceProperties2(physical_device, &properties_struct.physical_device_properties_2);

        // Copy VkPhysicalDeviceProperties to daxa_DeviceProperties beginning.
        // Copy all fields uo to sparseProperties.
        std::memcpy(
            out,
            r_cast<std::byte const *>(&properties_struct.physical_device_properties_2) + sizeof(void *) * 2 /* skip sType and pNext */,
            offsetof(daxa_DeviceProperties, mesh_shader_properties));

        if (out->implicit_features & DAXA_IMPLICIT_FEATURE_FLAG_RAY_TRACING_PIPELINE)
        {
            out->ray_tracing_pipeline_properties.has_value = 1;
            std::memcpy(
                &out->ray_tracing_pipeline_properties.value,
                r_cast<std::byte const *>(&properties_struct.physical_device_ray_tracing_pipeline_properties_khr) + sizeof(void *) * 2, // skip sType and pNext
                sizeof(daxa_RayTracingPipelineProperties));
        }
        if (out->implicit_features & DAXA_IMPLICIT_FEATURE_FLAG_BASIC_RAY_TRACING)
        {
            out->acceleration_structure_properties.has_value = 1;
            std::memcpy(
                &out->acceleration_structure_properties.value,
                r_cast<std::byte const *>(&properties_struct.physical_device_acceleration_structure_properties_khr) + sizeof(void *) * 2, // skip sType and pNext
                sizeof(daxa_AccelerationStructureProperties));
        }
        if (out->implicit_features & DAXA_IMPLICIT_FEATURE_FLAG_RAY_TRACING_INVOCATION_REORDER)
        {
            out->ray_tracing_invocation_reorder_properties.has_value = 1;
            std::memcpy(
                &out->ray_tracing_invocation_reorder_properties.value,
                r_cast<std::byte const *>(&properties_struct.physical_device_ray_tracing_invocation_reorder_properties_nv) + sizeof(void *) * 2, // skip sType and pNext
                sizeof(daxa_RayTracingInvocationReorderProperties));
        }
        if (out->implicit_features & DAXA_IMPLICIT_FEATURE_FLAG_MESH_SHADER)
        {
            out->mesh_shader_properties.has_value = 1;
            std::memcpy(
                &out->mesh_shader_properties.value,
                r_cast<std::byte const *>(&properties_struct.physical_device_mesh_shader_properties_ext) + sizeof(void *) * 2, // skip sType and pNext
                sizeof(daxa_MeshShaderProperties));
            out->mesh_shader_properties.value.prefers_local_invocation_vertex_output = static_cast<daxa_Bool8>(properties_struct.physical_device_mesh_shader_properties_ext.prefersLocalInvocationVertexOutput);
            out->mesh_shader_properties.value.prefers_local_invocation_primitive_output = static_cast<daxa_Bool8>(properties_struct.physical_device_mesh_shader_properties_ext.prefersLocalInvocationPrimitiveOutput);
            out->mesh_shader_properties.value.prefers_compact_vertex_output = static_cast<daxa_Bool8>(properties_struct.physical_device_mesh_shader_properties_ext.prefersCompactVertexOutput);
            out->mesh_shader_properties.value.prefers_compact_primitive_output = static_cast<daxa_Bool8>(properties_struct.physical_device_mesh_shader_properties_ext.prefersCompactPrimitiveOutput);
        }

        u32 queue_family_props_count = 0;
        std::vector<VkQueueFamilyProperties> queue_props;
        vkGetPhysicalDeviceQueueFamilyProperties(physical_device, &queue_family_props_count, nullptr);
        queue_props.resize(queue_family_props_count);
        vkGetPhysicalDeviceQueueFamilyProperties(physical_device, &queue_family_props_count, queue_props.data());
        std::vector<VkBool32> supports_present;
        supports_present.resize(queue_family_props_count);

        out->compute_queue_count = ~0u;
        out->transfer_queue_count = ~0u;
        for (u32 i = 0; i < queue_family_props_count; i++)
        {
            bool const supports_graphics = queue_props[i].queueFlags & VK_QUEUE_GRAPHICS_BIT;
            bool const supports_compute = queue_props[i].queueFlags & VK_QUEUE_COMPUTE_BIT;
            bool const supports_transfer = queue_props[i].queueFlags & VK_QUEUE_TRANSFER_BIT;
            if (out->compute_queue_count == ~0u && !supports_graphics && supports_compute && supports_transfer)
            {
                out->compute_queue_count = std::min(queue_props[i].queueCount, DAXA_MAX_COMPUTE_QUEUE_COUNT);
            }
            if (out->transfer_queue_count == ~0u && !supports_graphics && !supports_compute && supports_transfer)
            {
                out->transfer_queue_count = std::min(queue_props[i].queueCount, DAXA_MAX_TRANSFER_QUEUE_COUNT);
            }
        }
        if (out->compute_queue_count == ~0u)
        {
            out->compute_queue_count = 0u;
        }
<<<<<<< HEAD
        if ((info.flags & DAXA_DEVICE_FLAG_SHADER_ATOMIC_FLOAT) != 0u)
=======
        if (out->transfer_queue_count == ~0u)
>>>>>>> 16cff095
        {
            out->transfer_queue_count = 0u;
        }

        this->data[size++] = {"VK_NVX_binary_import"};
        this->data[size++] = {"VK_NVX_image_view_handle"};
        this->data[size++] = {"VK_KHR_push_descriptor"};
    }
} // namespace daxa<|MERGE_RESOLUTION|>--- conflicted
+++ resolved
@@ -1,735 +1,556 @@
-#include "impl_features.hpp"
-
-namespace daxa
-{
-    auto PhysicalDeviceExtensionsStruct::initialize(VkPhysicalDevice physical_device) -> daxa_Result
-    {
-<<<<<<< HEAD
-        this->features = {
-            .robustBufferAccess = (info.flags & DAXA_DEVICE_FLAG_ROBUST_BUFFER_ACCESS) != 0u ? VK_TRUE : VK_FALSE,
-            .fullDrawIndexUint32 = VK_FALSE,
-            .imageCubeArray = VK_TRUE,
-            .independentBlend = VK_TRUE,
-            .geometryShader = VK_FALSE,
-            .tessellationShader = VK_TRUE,
-            .sampleRateShading = VK_FALSE,
-            .dualSrcBlend = VK_FALSE,
-            .logicOp = VK_FALSE,
-            .multiDrawIndirect = VK_TRUE, // Very useful for gpu driven rendering
-            .drawIndirectFirstInstance = VK_FALSE,
-            .depthClamp = VK_TRUE, // NOTE(msakmary) need self for bikeshed if breaks ping me
-            .depthBiasClamp = VK_FALSE,
-            .fillModeNonSolid = VK_TRUE,
-            .depthBounds = VK_FALSE,
-            .wideLines = VK_TRUE,
-            .largePoints = VK_FALSE,
-            .alphaToOne = VK_FALSE,
-            .multiViewport = VK_FALSE,
-            .samplerAnisotropy = VK_TRUE, // Allows for anisotropic filtering.
-            .textureCompressionETC2 = VK_FALSE,
-            .textureCompressionASTC_LDR = VK_FALSE,
-            .textureCompressionBC = VK_FALSE,
-            .occlusionQueryPrecise = VK_FALSE,
-            .pipelineStatisticsQuery = VK_FALSE,
-            .vertexPipelineStoresAndAtomics = VK_FALSE,
-            .fragmentStoresAndAtomics = VK_TRUE,
-            .shaderTessellationAndGeometryPointSize = VK_FALSE,
-            .shaderImageGatherExtended = VK_FALSE,
-            .shaderStorageImageExtendedFormats = VK_FALSE,
-            .shaderStorageImageMultisample = VK_TRUE,            // Useful for software vrs.
-            .shaderStorageImageReadWithoutFormat = VK_TRUE,      // This allows daxa shaders to not specify image layout for image binding tables and read ops.
-            .shaderStorageImageWriteWithoutFormat = VK_TRUE,     // This allows daxa shaders to not specify image layout for image binding tables and write ops.
-            .shaderUniformBufferArrayDynamicIndexing = VK_FALSE, // This is superseded by descriptor indexing.
-            .shaderSampledImageArrayDynamicIndexing = VK_FALSE,  // This is superseded by descriptor indexing.
-            .shaderStorageBufferArrayDynamicIndexing = VK_FALSE, // This is superseded by descriptor indexing.
-            .shaderStorageImageArrayDynamicIndexing = VK_FALSE,  // This is superseded by descriptor indexing.
-            .shaderClipDistance = VK_FALSE,
-            .shaderCullDistance = VK_FALSE,
-            .shaderFloat64 = VK_FALSE,
-            .shaderInt64 = VK_TRUE, // Used for buffer device address math.
-            .shaderInt16 = VK_TRUE,
-            .shaderResourceResidency = VK_FALSE,
-            .shaderResourceMinLod = VK_FALSE,
-            .sparseBinding = VK_FALSE,
-            .sparseResidencyBuffer = VK_FALSE,
-            .sparseResidencyImage2D = VK_FALSE,
-            .sparseResidencyImage3D = VK_FALSE,
-            .sparseResidency2Samples = VK_FALSE,
-            .sparseResidency4Samples = VK_FALSE,
-            .sparseResidency8Samples = VK_FALSE,
-            .sparseResidency16Samples = VK_FALSE,
-            .sparseResidencyAliased = VK_FALSE,
-            .variableMultisampleRate = VK_FALSE,
-            .inheritedQueries = VK_FALSE,
-        };
-        this->chain = nullptr;
-        this->variable_pointers = {
-            .sType = VK_STRUCTURE_TYPE_PHYSICAL_DEVICE_VARIABLE_POINTER_FEATURES,
-            .pNext = chain,
-            .variablePointersStorageBuffer = VK_TRUE, // SLANG WANTS THIS
-            .variablePointers = VK_TRUE,              // SLANG WANTS THIS
-        };
-        this->chain = r_cast<void *>(&this->variable_pointers);
-        this->buffer_device_address = {
-            .sType = VK_STRUCTURE_TYPE_PHYSICAL_DEVICE_BUFFER_DEVICE_ADDRESS_FEATURES,
-            .pNext = chain,
-            .bufferDeviceAddress = VK_TRUE,
-            .bufferDeviceAddressCaptureReplay = static_cast<VkBool32>(info.flags & DAXA_DEVICE_FLAG_BUFFER_DEVICE_ADDRESS_CAPTURE_REPLAY_BIT),
-            .bufferDeviceAddressMultiDevice = VK_FALSE,
-        };
-        this->chain = r_cast<void *>(&this->buffer_device_address);
-        this->descriptor_indexing = {
-            .sType = VK_STRUCTURE_TYPE_PHYSICAL_DEVICE_DESCRIPTOR_INDEXING_FEATURES,
-            .pNext = chain,
-            .shaderInputAttachmentArrayDynamicIndexing = VK_FALSE,          // Daxa does not support sub-passes.
-            .shaderUniformTexelBufferArrayDynamicIndexing = VK_FALSE,       // Daxa does not support texel buffers.
-            .shaderStorageTexelBufferArrayDynamicIndexing = VK_FALSE,       // Daxa does not support texel buffers.
-            .shaderUniformBufferArrayNonUniformIndexing = VK_FALSE,         // Tread uniform buffers as hard bindings.
-            .shaderSampledImageArrayNonUniformIndexing = VK_TRUE,           // Needed for bindless sampled images.
-            .shaderStorageBufferArrayNonUniformIndexing = VK_TRUE,          // Needed for bindless buffers.
-            .shaderStorageImageArrayNonUniformIndexing = VK_TRUE,           // Needed for bindless storage images.
-            .shaderInputAttachmentArrayNonUniformIndexing = VK_FALSE,       // Daxa does not support sub-passes.
-            .shaderUniformTexelBufferArrayNonUniformIndexing = VK_FALSE,    // Daxa does not support texel buffers.
-            .shaderStorageTexelBufferArrayNonUniformIndexing = VK_FALSE,    // Daxa does not support texel buffers.
-            .descriptorBindingUniformBufferUpdateAfterBind = VK_FALSE,      // Tread uniform buffers as hard bindings.
-            .descriptorBindingSampledImageUpdateAfterBind = VK_TRUE,        // Needed for bindless sampled images.
-            .descriptorBindingStorageImageUpdateAfterBind = VK_TRUE,        // Needed for bindless storage images.
-            .descriptorBindingStorageBufferUpdateAfterBind = VK_TRUE,       // Needed for bindless buffers.
-            .descriptorBindingUniformTexelBufferUpdateAfterBind = VK_FALSE, // Daxa does not support texel buffers.
-            .descriptorBindingStorageTexelBufferUpdateAfterBind = VK_FALSE, // Daxa does not support texel buffers.
-            .descriptorBindingUpdateUnusedWhilePending = VK_TRUE,           // Needed for bindless table updates.
-            .descriptorBindingPartiallyBound = VK_TRUE,                     // Needed for sparse binding in bindless table.
-            .descriptorBindingVariableDescriptorCount = VK_FALSE,           // No need for this, we have a static set.
-            .runtimeDescriptorArray = VK_TRUE,                              // Allows shaders to not have a hardcoded descriptor maximum per table.
-        };
-        this->chain = r_cast<void *>(&this->descriptor_indexing);
-        this->host_query_reset = {
-            .sType = VK_STRUCTURE_TYPE_PHYSICAL_DEVICE_HOST_QUERY_RESET_FEATURES,
-            .pNext = this->chain,
-            .hostQueryReset = VK_TRUE,
-        };
-        this->chain = r_cast<void *>(&this->host_query_reset);
-        this->dynamic_rendering = {
-            .sType = VK_STRUCTURE_TYPE_PHYSICAL_DEVICE_DYNAMIC_RENDERING_FEATURES_KHR,
-            .pNext = this->chain,
-            .dynamicRendering = VK_TRUE,
-        };
-        this->chain = r_cast<void *>(&this->dynamic_rendering);
-        this->sync2 = {
-            .sType = VK_STRUCTURE_TYPE_PHYSICAL_DEVICE_SYNCHRONIZATION_2_FEATURES_KHR,
-            .pNext = this->chain,
-            .synchronization2 = VK_TRUE,
-        };
-        this->chain = r_cast<void *>(&this->sync2);
-        this->timeline_semaphore = {
-            .sType = VK_STRUCTURE_TYPE_PHYSICAL_DEVICE_TIMELINE_SEMAPHORE_FEATURES,
-            .pNext = this->chain,
-            .timelineSemaphore = VK_TRUE,
-        };
-        this->chain = r_cast<void *>(&this->timeline_semaphore);
-        this->subgroup_size_control = {
-            .sType = VK_STRUCTURE_TYPE_PHYSICAL_DEVICE_SUBGROUP_SIZE_CONTROL_FEATURES,
-            .pNext = this->chain,
-            .subgroupSizeControl = VK_TRUE,
-            .computeFullSubgroups = VK_TRUE,
-        };
-        this->chain = r_cast<void *>(&this->subgroup_size_control);
-        this->scalar_layout = {
-            .sType = VK_STRUCTURE_TYPE_PHYSICAL_DEVICE_SCALAR_BLOCK_LAYOUT_FEATURES,
-            .pNext = this->chain,
-            .scalarBlockLayout = VK_TRUE,
-        };
-        this->chain = r_cast<void *>(&this->scalar_layout);
-
-        if ((info.flags & DAXA_DEVICE_FLAG_DYNAMIC_STATE_3) != 0u)
-=======
-        std::vector<VkExtensionProperties> device_extensions = {};
-        uint32_t device_extension_count = {};
-        auto result = static_cast<daxa_Result>(vkEnumerateDeviceExtensionProperties(physical_device, nullptr, &device_extension_count, nullptr));
-        _DAXA_RETURN_IF_ERROR(result, result);
-
-        device_extensions.resize(device_extension_count);
-        result = static_cast<daxa_Result>(vkEnumerateDeviceExtensionProperties(physical_device, nullptr, &device_extension_count, device_extensions.data()));
-        _DAXA_RETURN_IF_ERROR(result, result);
-
-        for (u32 i = 0; i < device_extensions.size(); ++i)
-        {
-            for (u32 j = 0; j < COUNT; ++j)
-            {
-                if (std::strcmp(extension_names[j], device_extensions[i].extensionName) == 0)
-                {
-                    extensions_present[j] = true;
-                    extension_name_list[extension_name_list_size++] = extension_names[j];
-                }
-            }
-        }
-
-        return DAXA_RESULT_SUCCESS;
-    }
-
-    void PhysicalDeviceFeaturesStruct::initialize(PhysicalDeviceExtensionsStruct const & extensions)
-    {
-        void * chain = {};
-
-        physical_device_buffer_device_address_features.pNext = chain;
-        physical_device_buffer_device_address_features.sType = VK_STRUCTURE_TYPE_PHYSICAL_DEVICE_BUFFER_DEVICE_ADDRESS_FEATURES;
-        chain = static_cast<void *>(&physical_device_buffer_device_address_features);
-
-        physical_device_descriptor_indexing_features.pNext = chain;
-        physical_device_descriptor_indexing_features.sType = VK_STRUCTURE_TYPE_PHYSICAL_DEVICE_DESCRIPTOR_INDEXING_FEATURES;
-        chain = static_cast<void *>(&physical_device_descriptor_indexing_features);
-
-        physical_device_host_query_reset_features.pNext = chain;
-        physical_device_host_query_reset_features.sType = VK_STRUCTURE_TYPE_PHYSICAL_DEVICE_HOST_QUERY_RESET_FEATURES;
-        chain = static_cast<void *>(&physical_device_host_query_reset_features);
-
-        physical_device_dynamic_rendering_features.pNext = chain;
-        physical_device_dynamic_rendering_features.sType = VK_STRUCTURE_TYPE_PHYSICAL_DEVICE_DYNAMIC_RENDERING_FEATURES;
-        chain = static_cast<void *>(&physical_device_dynamic_rendering_features);
-
-        physical_device_synchronization2_features.pNext = chain;
-        physical_device_synchronization2_features.sType = VK_STRUCTURE_TYPE_PHYSICAL_DEVICE_SYNCHRONIZATION_2_FEATURES;
-        chain = static_cast<void *>(&physical_device_synchronization2_features);
-
-        physical_device_timeline_semaphore_features.pNext = chain;
-        physical_device_timeline_semaphore_features.sType = VK_STRUCTURE_TYPE_PHYSICAL_DEVICE_TIMELINE_SEMAPHORE_FEATURES;
-        chain = static_cast<void *>(&physical_device_timeline_semaphore_features);
-
-        physical_device_subgroup_size_control_features.pNext = chain;
-        physical_device_subgroup_size_control_features.sType = VK_STRUCTURE_TYPE_PHYSICAL_DEVICE_SUBGROUP_SIZE_CONTROL_FEATURES;
-        chain = static_cast<void *>(&physical_device_subgroup_size_control_features);
-
-        physical_device_scalar_block_layout_features.pNext = chain;
-        physical_device_scalar_block_layout_features.sType = VK_STRUCTURE_TYPE_PHYSICAL_DEVICE_SCALAR_BLOCK_LAYOUT_FEATURES;
-        chain = static_cast<void *>(&physical_device_scalar_block_layout_features);
-
-        physical_device_variable_pointer_features.pNext = chain;
-        physical_device_variable_pointer_features.sType = VK_STRUCTURE_TYPE_PHYSICAL_DEVICE_VARIABLE_POINTER_FEATURES;
-        chain = static_cast<void *>(&physical_device_variable_pointer_features);
-
-        if (extensions.extensions_present[extensions.physical_device_extended_dynamic_state_3_ext])
-        {
-            physical_device_extended_dynamic_state3_features_ext.pNext = chain;
-            physical_device_extended_dynamic_state3_features_ext.sType = VK_STRUCTURE_TYPE_PHYSICAL_DEVICE_EXTENDED_DYNAMIC_STATE_3_FEATURES_EXT;
-            chain = static_cast<void *>(&physical_device_extended_dynamic_state3_features_ext);
-        }
-
-        physical_device_shader_float16_int8_features.pNext = chain;
-        physical_device_shader_float16_int8_features.sType = VK_STRUCTURE_TYPE_PHYSICAL_DEVICE_SHADER_FLOAT16_INT8_FEATURES;
-        chain = static_cast<void *>(&physical_device_shader_float16_int8_features);
-
-        if (extensions.extensions_present[extensions.physical_device_robustness2_ext])
->>>>>>> 16cff095
-        {
-            physical_device_robustness2_features_ext.pNext = chain;
-            physical_device_robustness2_features_ext.sType = VK_STRUCTURE_TYPE_PHYSICAL_DEVICE_ROBUSTNESS_2_FEATURES_EXT;
-            chain = static_cast<void *>(&physical_device_robustness2_features_ext);
-        }
-
-        physical_device_vulkan_memory_model_features.pNext = chain;
-        physical_device_vulkan_memory_model_features.sType = VK_STRUCTURE_TYPE_PHYSICAL_DEVICE_VULKAN_MEMORY_MODEL_FEATURES;
-        chain = static_cast<void *>(&physical_device_vulkan_memory_model_features);
-
-        physical_device_shader_atomic_int64_features.pNext = chain;
-        physical_device_shader_atomic_int64_features.sType = VK_STRUCTURE_TYPE_PHYSICAL_DEVICE_SHADER_ATOMIC_INT64_FEATURES;
-        chain = static_cast<void *>(&physical_device_shader_atomic_int64_features);
-
-        if (extensions.extensions_present[extensions.physical_device_shader_image_atomic_int64_ext])
-        {
-            physical_device_shader_image_atomic_int64_features_ext.pNext = chain;
-            physical_device_shader_image_atomic_int64_features_ext.sType = VK_STRUCTURE_TYPE_PHYSICAL_DEVICE_SHADER_IMAGE_ATOMIC_INT64_FEATURES_EXT;
-            chain = static_cast<void *>(&physical_device_shader_image_atomic_int64_features_ext);
-        }
-
-        if (extensions.extensions_present[extensions.physical_device_mesh_shader_ext])
-        {
-<<<<<<< HEAD
-            this->shader_float16_int8 = {
-                .sType = VK_STRUCTURE_TYPE_PHYSICAL_DEVICE_SHADER_FLOAT16_INT8_FEATURES,
-                .pNext = this->chain,
-                .shaderFloat16 = (info.flags & DAXA_DEVICE_FLAG_SHADER_FLOAT16) != 0u ? VK_TRUE : VK_FALSE,
-                .shaderInt8 = (info.flags & DAXA_DEVICE_FLAG_SHADER_INT8) != 0u ? VK_TRUE : VK_FALSE,
-            };
-            this->chain = r_cast<void *>(&this->shader_float16_int8);
-
-            if ((info.flags & DAXA_DEVICE_FLAG_SHADER_INT8) != 0u)
-            {
-                this->storage_int8 = {
-                    .sType = VK_STRUCTURE_TYPE_PHYSICAL_DEVICE_8BIT_STORAGE_FEATURES,
-                    .pNext = this->chain,
-                    .storageBuffer8BitAccess = VK_TRUE,
-                    // .uniformAndStorageBuffer8BitAccess = VK_TRUE,
-                    // .storagePushConstant8 = VK_TRUE,
-                };
-                this->chain = r_cast<void *>(&this->storage_int8);
-
-                this->storage_int16 = {
-                    .sType = VK_STRUCTURE_TYPE_PHYSICAL_DEVICE_16BIT_STORAGE_FEATURES,
-                    .pNext = this->chain,
-                    .storageBuffer16BitAccess = VK_TRUE,
-                    // .uniformAndStorageBuffer16BitAccess = VK_TRUE,
-                    // .storagePushConstant16 = VK_TRUE,
-                };
-                this->chain = r_cast<void *>(&this->storage_int16);
-            }
-=======
-            physical_device_mesh_shader_features_ext.pNext = chain;
-            physical_device_mesh_shader_features_ext.sType = VK_STRUCTURE_TYPE_PHYSICAL_DEVICE_MESH_SHADER_FEATURES_EXT;
-            chain = static_cast<void *>(&physical_device_mesh_shader_features_ext);
->>>>>>> 16cff095
-        }
-
-        if (extensions.extensions_present[extensions.physical_device_acceleration_structure_khr])
-        {
-            physical_device_acceleration_structure_features_khr.pNext = chain;
-            physical_device_acceleration_structure_features_khr.sType = VK_STRUCTURE_TYPE_PHYSICAL_DEVICE_ACCELERATION_STRUCTURE_FEATURES_KHR;
-            chain = static_cast<void *>(&physical_device_acceleration_structure_features_khr);
-        }
-
-        if (extensions.extensions_present[extensions.physical_device_ray_tracing_pipeline_khr])
-        {
-            physical_device_ray_tracing_pipeline_features_khr.pNext = chain;
-            physical_device_ray_tracing_pipeline_features_khr.sType = VK_STRUCTURE_TYPE_PHYSICAL_DEVICE_RAY_TRACING_PIPELINE_FEATURES_KHR;
-            chain = static_cast<void *>(&physical_device_ray_tracing_pipeline_features_khr);
-        }
-
-        if (extensions.extensions_present[extensions.physical_device_ray_query_khr])
-        {
-            physical_device_ray_query_features_khr.pNext = chain;
-            physical_device_ray_query_features_khr.sType = VK_STRUCTURE_TYPE_PHYSICAL_DEVICE_RAY_QUERY_FEATURES_KHR;
-            chain = static_cast<void *>(&physical_device_ray_query_features_khr);
-        }
-
-        if (extensions.extensions_present[extensions.physical_device_ray_tracing_position_fetch_khr])
-        {
-            physical_device_ray_tracing_position_fetch_features_khr.pNext = chain;
-            physical_device_ray_tracing_position_fetch_features_khr.sType = VK_STRUCTURE_TYPE_PHYSICAL_DEVICE_RAY_TRACING_POSITION_FETCH_FEATURES_KHR;
-            chain = static_cast<void *>(&physical_device_ray_tracing_position_fetch_features_khr);
-        }
-
-        if (extensions.extensions_present[extensions.physical_device_ray_tracing_invocation_reorder_nv])
-        {
-            physical_device_ray_tracing_invocation_reorder_features_nv.pNext = chain;
-            physical_device_ray_tracing_invocation_reorder_features_nv.sType = VK_STRUCTURE_TYPE_PHYSICAL_DEVICE_RAY_TRACING_INVOCATION_REORDER_FEATURES_NV;
-            chain = static_cast<void *>(&physical_device_ray_tracing_invocation_reorder_features_nv);
-        }
-
-        if (extensions.extensions_present[extensions.physical_device_shader_atomic_float_ext])
-        {
-            physical_device_shader_atomic_float_features_ext.pNext = chain;
-            physical_device_shader_atomic_float_features_ext.sType = VK_STRUCTURE_TYPE_PHYSICAL_DEVICE_SHADER_ATOMIC_FLOAT_FEATURES_EXT;
-            chain = static_cast<void *>(&physical_device_shader_atomic_float_features_ext);
-        }
-
-        conservative_rasterization = extensions.extensions_present[extensions.physical_device_conservative_rasterization_ext];
-        swapchain = extensions.extensions_present[extensions.physical_device_swapchain_khr];
-
-        physical_device_features_2.pNext = chain;
-        physical_device_features_2.sType = VK_STRUCTURE_TYPE_PHYSICAL_DEVICE_FEATURES_2;
-    }
-
-    // === Required Features ===
-
-    struct RequiredFeature
-    {
-        u64 offset = {};
-        daxa_MissingRequiredVkFeature problem = {};
-    };
-
-    constexpr static std::array REQUIRED_FEATURES = std::array{
-        RequiredFeature{offsetof(PhysicalDeviceFeaturesStruct, physical_device_features_2.features.shaderStorageImageMultisample), DAXA_MISSING_REQUIRED_VK_FEATURE_SHADER_STORAGE_IMAGE_MULTISAMPLE},
-        RequiredFeature{offsetof(PhysicalDeviceFeaturesStruct, physical_device_features_2.features.imageCubeArray), DAXA_MISSING_REQUIRED_VK_FEATURE_IMAGE_CUBE_ARRAY},
-        RequiredFeature{offsetof(PhysicalDeviceFeaturesStruct, physical_device_features_2.features.independentBlend), DAXA_MISSING_REQUIRED_VK_FEATURE_INDEPENDENT_BLEND},
-        RequiredFeature{offsetof(PhysicalDeviceFeaturesStruct, physical_device_features_2.features.tessellationShader), DAXA_MISSING_REQUIRED_VK_FEATURE_TESSELLATION_SHADER},
-        RequiredFeature{offsetof(PhysicalDeviceFeaturesStruct, physical_device_features_2.features.multiDrawIndirect), DAXA_MISSING_REQUIRED_VK_FEATURE_MULTI_DRAW_INDIRECT},
-        RequiredFeature{offsetof(PhysicalDeviceFeaturesStruct, physical_device_features_2.features.depthClamp), DAXA_MISSING_REQUIRED_VK_FEATURE_DEPTH_CLAMP},
-        RequiredFeature{offsetof(PhysicalDeviceFeaturesStruct, physical_device_features_2.features.fillModeNonSolid), DAXA_MISSING_REQUIRED_VK_FEATURE_FILL_MODE_NON_SOLID},
-        RequiredFeature{offsetof(PhysicalDeviceFeaturesStruct, physical_device_features_2.features.wideLines), DAXA_MISSING_REQUIRED_VK_FEATURE_WIDE_LINES},
-        RequiredFeature{offsetof(PhysicalDeviceFeaturesStruct, physical_device_features_2.features.samplerAnisotropy), DAXA_MISSING_REQUIRED_VK_FEATURE_SAMPLER_ANISOTROPY},
-        RequiredFeature{offsetof(PhysicalDeviceFeaturesStruct, physical_device_features_2.features.fragmentStoresAndAtomics), DAXA_MISSING_REQUIRED_VK_FEATURE_FRAGMENT_STORES_AND_ATOMICS},
-        RequiredFeature{offsetof(PhysicalDeviceFeaturesStruct, physical_device_features_2.features.shaderStorageImageReadWithoutFormat), DAXA_MISSING_REQUIRED_VK_FEATURE_SHADER_STORAGE_IMAGE_READ_WITHOUT_FORMAT},
-        RequiredFeature{offsetof(PhysicalDeviceFeaturesStruct, physical_device_features_2.features.shaderStorageImageWriteWithoutFormat), DAXA_MISSING_REQUIRED_VK_FEATURE_SHADER_STORAGE_IMAGE_WRITE_WITHOUT_FORMAT},
-        RequiredFeature{offsetof(PhysicalDeviceFeaturesStruct, physical_device_features_2.features.shaderInt64), DAXA_MISSING_REQUIRED_VK_FEATURE_SHADER_INT64},
-        RequiredFeature{offsetof(PhysicalDeviceFeaturesStruct, physical_device_variable_pointer_features.variablePointersStorageBuffer), DAXA_MISSING_REQUIRED_VK_FEATURE_VARIABLE_POINTERS_STORAGE_BUFFER},
-        RequiredFeature{offsetof(PhysicalDeviceFeaturesStruct, physical_device_variable_pointer_features.variablePointers), DAXA_MISSING_REQUIRED_VK_FEATURE_VARIABLE_POINTERS},
-        RequiredFeature{offsetof(PhysicalDeviceFeaturesStruct, physical_device_buffer_device_address_features.bufferDeviceAddress), DAXA_MISSING_REQUIRED_VK_FEATURE_BUFFER_DEVICE_ADDRESS},
-        RequiredFeature{offsetof(PhysicalDeviceFeaturesStruct, physical_device_descriptor_indexing_features.shaderSampledImageArrayNonUniformIndexing), DAXA_MISSING_REQUIRED_VK_FEATURE_SHADER_SAMPLED_IMAGE_ARRAY_NON_UNIFORM_INDEXING},
-        RequiredFeature{offsetof(PhysicalDeviceFeaturesStruct, physical_device_descriptor_indexing_features.shaderStorageBufferArrayNonUniformIndexing), DAXA_MISSING_REQUIRED_VK_FEATURE_SHADER_STORAGE_BUFFER_ARRAY_NON_UNIFORM_INDEXING},
-        RequiredFeature{offsetof(PhysicalDeviceFeaturesStruct, physical_device_descriptor_indexing_features.shaderStorageImageArrayNonUniformIndexing), DAXA_MISSING_REQUIRED_VK_FEATURE_SHADER_STORAGE_IMAGE_ARRAY_NON_UNIFORM_INDEXING},
-        RequiredFeature{offsetof(PhysicalDeviceFeaturesStruct, physical_device_descriptor_indexing_features.descriptorBindingSampledImageUpdateAfterBind), DAXA_MISSING_REQUIRED_VK_FEATURE_DESCRIPTOR_BINDING_SAMPLED_IMAGE_UPDATE_AFTER_BIND},
-        RequiredFeature{offsetof(PhysicalDeviceFeaturesStruct, physical_device_descriptor_indexing_features.descriptorBindingStorageImageUpdateAfterBind), DAXA_MISSING_REQUIRED_VK_FEATURE_DESCRIPTOR_BINDING_STORAGE_IMAGE_UPDATE_AFTER_BIND},
-        RequiredFeature{offsetof(PhysicalDeviceFeaturesStruct, physical_device_descriptor_indexing_features.descriptorBindingStorageBufferUpdateAfterBind), DAXA_MISSING_REQUIRED_VK_FEATURE_DESCRIPTOR_BINDING_STORAGE_BUFFER_UPDATE_AFTER_BIND},
-        RequiredFeature{offsetof(PhysicalDeviceFeaturesStruct, physical_device_descriptor_indexing_features.descriptorBindingUpdateUnusedWhilePending), DAXA_MISSING_REQUIRED_VK_FEATURE_DESCRIPTOR_BINDING_UPDATE_UNUSED_WHILE_PENDING},
-        RequiredFeature{offsetof(PhysicalDeviceFeaturesStruct, physical_device_descriptor_indexing_features.descriptorBindingPartiallyBound), DAXA_MISSING_REQUIRED_VK_FEATURE_DESCRIPTOR_BINDING_PARTIALLY_BOUND},
-        RequiredFeature{offsetof(PhysicalDeviceFeaturesStruct, physical_device_descriptor_indexing_features.runtimeDescriptorArray), DAXA_MISSING_REQUIRED_VK_FEATURE_RUNTIME_DESCRIPTOR_ARRAY},
-        RequiredFeature{offsetof(PhysicalDeviceFeaturesStruct, physical_device_host_query_reset_features.hostQueryReset), DAXA_MISSING_REQUIRED_VK_FEATURE_HOST_QUERY_RESET},
-        RequiredFeature{offsetof(PhysicalDeviceFeaturesStruct, physical_device_dynamic_rendering_features.dynamicRendering), DAXA_MISSING_REQUIRED_VK_FEATURE_DYNAMIC_RENDERING},
-        RequiredFeature{offsetof(PhysicalDeviceFeaturesStruct, physical_device_synchronization2_features.synchronization2), DAXA_MISSING_REQUIRED_VK_FEATURE_SYNCHRONIZATION2},
-        RequiredFeature{offsetof(PhysicalDeviceFeaturesStruct, physical_device_timeline_semaphore_features.timelineSemaphore), DAXA_MISSING_REQUIRED_VK_FEATURE_TIMELINE_SEMAPHORE},
-        RequiredFeature{offsetof(PhysicalDeviceFeaturesStruct, physical_device_subgroup_size_control_features.subgroupSizeControl), DAXA_MISSING_REQUIRED_VK_FEATURE_SUBGROUP_SIZE_CONTROL},
-        RequiredFeature{offsetof(PhysicalDeviceFeaturesStruct, physical_device_subgroup_size_control_features.computeFullSubgroups), DAXA_MISSING_REQUIRED_VK_FEATURE_COMPUTE_FULL_SUBGROUPS},
-        RequiredFeature{offsetof(PhysicalDeviceFeaturesStruct, physical_device_scalar_block_layout_features.scalarBlockLayout), DAXA_MISSING_REQUIRED_VK_FEATURE_SCALAR_BLOCK_LAYOUT},
-    };
-
-    // === Implicit Features ===
-
-    struct ImplicitFeature
-    {
-        // List ALL REQUIRED feature offset for this daxa feature to work.
-        // It is ok if feature booleans are listed multiple times by different daxa features.
-        std::span<u64 const> vk_feature_offsets = {};
-        daxa_DeviceImplicitFeatureFlagBits flag = {};
-    };
-
-    constexpr static std::array DAXA_IMPLICIT_FEATURE_FLAG_MESH_SHADER_VK_FEATURES = std::array{
-        offsetof(PhysicalDeviceFeaturesStruct, physical_device_mesh_shader_features_ext.meshShader),
-        offsetof(PhysicalDeviceFeaturesStruct, physical_device_mesh_shader_features_ext.taskShader),
-    };
-
-    constexpr static std::array DAXA_IMPLICIT_FEATURE_FLAG_BASIC_RAY_TRACING_VK_FEATURES = std::array{
-        offsetof(PhysicalDeviceFeaturesStruct, physical_device_acceleration_structure_features_khr.accelerationStructure),
-        offsetof(PhysicalDeviceFeaturesStruct, physical_device_acceleration_structure_features_khr.descriptorBindingAccelerationStructureUpdateAfterBind),
-        offsetof(PhysicalDeviceFeaturesStruct, physical_device_ray_query_features_khr.rayQuery),
-    };
-
-    constexpr static std::array DAXA_IMPLICIT_FEATURE_FLAG_RAY_TRACING_PIPELINE_VK_FEATURES = std::array{
-        offsetof(PhysicalDeviceFeaturesStruct, physical_device_acceleration_structure_features_khr.accelerationStructure),
-        offsetof(PhysicalDeviceFeaturesStruct, physical_device_acceleration_structure_features_khr.descriptorBindingAccelerationStructureUpdateAfterBind),
-        offsetof(PhysicalDeviceFeaturesStruct, physical_device_ray_query_features_khr.rayQuery),
-
-        offsetof(PhysicalDeviceFeaturesStruct, physical_device_ray_tracing_pipeline_features_khr.rayTracingPipeline),
-        offsetof(PhysicalDeviceFeaturesStruct, physical_device_ray_tracing_pipeline_features_khr.rayTracingPipelineTraceRaysIndirect),
-        offsetof(PhysicalDeviceFeaturesStruct, physical_device_ray_tracing_pipeline_features_khr.rayTraversalPrimitiveCulling),
-    };
-
-    constexpr static std::array DAXA_IMPLICIT_FEATURE_FLAG_RAY_TRACING_INVOCATION_REORDER_VK_FEATURES = std::array{
-        offsetof(PhysicalDeviceFeaturesStruct, physical_device_acceleration_structure_features_khr.accelerationStructure),
-        offsetof(PhysicalDeviceFeaturesStruct, physical_device_acceleration_structure_features_khr.descriptorBindingAccelerationStructureUpdateAfterBind),
-        offsetof(PhysicalDeviceFeaturesStruct, physical_device_ray_query_features_khr.rayQuery),
-
-        offsetof(PhysicalDeviceFeaturesStruct, physical_device_ray_tracing_invocation_reorder_features_nv.rayTracingInvocationReorder),
-    };
-
-    constexpr static std::array DAXA_IMPLICIT_FEATURE_FLAG_RAY_TRACING_POSITION_FETCH_VK_FEATURES = std::array{
-        offsetof(PhysicalDeviceFeaturesStruct, physical_device_acceleration_structure_features_khr.accelerationStructure),
-        offsetof(PhysicalDeviceFeaturesStruct, physical_device_acceleration_structure_features_khr.descriptorBindingAccelerationStructureUpdateAfterBind),
-        offsetof(PhysicalDeviceFeaturesStruct, physical_device_ray_query_features_khr.rayQuery),
-
-        offsetof(PhysicalDeviceFeaturesStruct, physical_device_ray_tracing_position_fetch_features_khr.rayTracingPositionFetch),
-    };
-
-    constexpr static std::array DAXA_IMPLICIT_FEATURE_FLAG_CONSERVATIVE_RASTERIZATION_VK_FEATURES = std::array{
-        offsetof(PhysicalDeviceFeaturesStruct, conservative_rasterization),
-    };
-
-    constexpr static std::array DAXA_IMPLICIT_FEATURE_FLAG_SHADER_ATOMIC_INT64_VK_FEATURES = std::array{
-        offsetof(PhysicalDeviceFeaturesStruct, physical_device_shader_atomic_int64_features.shaderBufferInt64Atomics),
-        offsetof(PhysicalDeviceFeaturesStruct, physical_device_shader_atomic_int64_features.shaderSharedInt64Atomics),
-    };
-
-    constexpr static std::array DAXA_IMPLICIT_FEATURE_FLAG_IMAGE_ATOMIC64_VK_FEATURES = std::array{
-        offsetof(PhysicalDeviceFeaturesStruct, physical_device_shader_image_atomic_int64_features_ext.shaderImageInt64Atomics),
-    };
-
-    constexpr static std::array DAXA_IMPLICIT_FEATURE_FLAG_SHADER_FLOAT16_VK_FEATURES = std::array{
-        offsetof(PhysicalDeviceFeaturesStruct, physical_device_shader_float16_int8_features.shaderFloat16),
-    };
-
-    constexpr static std::array DAXA_IMPLICIT_FEATURE_FLAG_SHADER_INT8_VK_FEATURES = std::array{
-        offsetof(PhysicalDeviceFeaturesStruct, physical_device_shader_float16_int8_features.shaderInt8),
-    };
-
-    constexpr static std::array DAXA_IMPLICIT_FEATURE_FLAG_DYNAMIC_STATE_3_VK_FEATURES = std::array{
-        offsetof(PhysicalDeviceFeaturesStruct, physical_device_extended_dynamic_state3_features_ext.extendedDynamicState3RasterizationSamples),
-    };
-
-    constexpr static std::array DAXA_IMPLICIT_FEATURE_FLAG_SWAPCHAIN_VK_FEATURES = std::array{
-        offsetof(PhysicalDeviceFeaturesStruct, swapchain),
-    };
-
-    constexpr static std::array DAXA_IMPLICIT_FEATURE_FLAG_SHADER_ATOMIC_FLOAT_VK_FEATURES = std::array{
-        offsetof(PhysicalDeviceFeaturesStruct, physical_device_shader_atomic_float_features_ext.shaderBufferFloat32Atomics),
-        offsetof(PhysicalDeviceFeaturesStruct, physical_device_shader_atomic_float_features_ext.shaderBufferFloat32AtomicAdd),
-        offsetof(PhysicalDeviceFeaturesStruct, physical_device_shader_atomic_float_features_ext.shaderSharedFloat32Atomics),
-        offsetof(PhysicalDeviceFeaturesStruct, physical_device_shader_atomic_float_features_ext.shaderSharedFloat32AtomicAdd),
-        offsetof(PhysicalDeviceFeaturesStruct, physical_device_shader_atomic_float_features_ext.shaderImageFloat32Atomics),
-        offsetof(PhysicalDeviceFeaturesStruct, physical_device_shader_atomic_float_features_ext.shaderImageFloat32AtomicAdd),
-    };
-
-    constexpr static std::array IMPLICIT_FEATURES = std::array{
-        ImplicitFeature{DAXA_IMPLICIT_FEATURE_FLAG_MESH_SHADER_VK_FEATURES, DAXA_IMPLICIT_FEATURE_FLAG_MESH_SHADER},
-        ImplicitFeature{DAXA_IMPLICIT_FEATURE_FLAG_BASIC_RAY_TRACING_VK_FEATURES, DAXA_IMPLICIT_FEATURE_FLAG_BASIC_RAY_TRACING},
-        ImplicitFeature{DAXA_IMPLICIT_FEATURE_FLAG_RAY_TRACING_PIPELINE_VK_FEATURES, DAXA_IMPLICIT_FEATURE_FLAG_RAY_TRACING_PIPELINE},
-        ImplicitFeature{DAXA_IMPLICIT_FEATURE_FLAG_RAY_TRACING_INVOCATION_REORDER_VK_FEATURES, DAXA_IMPLICIT_FEATURE_FLAG_RAY_TRACING_INVOCATION_REORDER},
-        ImplicitFeature{DAXA_IMPLICIT_FEATURE_FLAG_RAY_TRACING_POSITION_FETCH_VK_FEATURES, DAXA_IMPLICIT_FEATURE_FLAG_RAY_TRACING_POSITION_FETCH},
-        ImplicitFeature{DAXA_IMPLICIT_FEATURE_FLAG_CONSERVATIVE_RASTERIZATION_VK_FEATURES, DAXA_IMPLICIT_FEATURE_FLAG_CONSERVATIVE_RASTERIZATION},
-        ImplicitFeature{DAXA_IMPLICIT_FEATURE_FLAG_SHADER_ATOMIC_INT64_VK_FEATURES, DAXA_IMPLICIT_FEATURE_FLAG_SHADER_ATOMIC_INT64},
-        ImplicitFeature{DAXA_IMPLICIT_FEATURE_FLAG_IMAGE_ATOMIC64_VK_FEATURES, DAXA_IMPLICIT_FEATURE_FLAG_IMAGE_ATOMIC64},
-        ImplicitFeature{DAXA_IMPLICIT_FEATURE_FLAG_SHADER_FLOAT16_VK_FEATURES, DAXA_IMPLICIT_FEATURE_FLAG_SHADER_FLOAT16},
-        ImplicitFeature{DAXA_IMPLICIT_FEATURE_FLAG_SHADER_INT8_VK_FEATURES, DAXA_IMPLICIT_FEATURE_FLAG_SHADER_INT8},
-        ImplicitFeature{DAXA_IMPLICIT_FEATURE_FLAG_DYNAMIC_STATE_3_VK_FEATURES, DAXA_IMPLICIT_FEATURE_FLAG_DYNAMIC_STATE_3},
-        ImplicitFeature{DAXA_IMPLICIT_FEATURE_FLAG_SHADER_ATOMIC_FLOAT_VK_FEATURES, DAXA_IMPLICIT_FEATURE_FLAG_SHADER_ATOMIC_FLOAT},
-        ImplicitFeature{DAXA_IMPLICIT_FEATURE_FLAG_SWAPCHAIN_VK_FEATURES, DAXA_IMPLICIT_FEATURE_FLAG_SWAPCHAIN},
-    };
-
-    // === Explicit Features ===
-
-    struct ExplicitFeature
-    {
-        // List ALL REQUIRED feature offset for this daxa feature to work.
-        // It is ok if feature booleans are listed multiple times by different daxa features.
-        std::span<u64 const> vk_feature_offsets = {};
-        daxa_DeviceExplicitFeatureFlagBits flag = {};
-    };
-
-    constexpr static std::array PHYSICAL_DEVICE_ROBUSTNESS_2_EXT_VK_FEATURES = std::array{
-        offsetof(PhysicalDeviceFeaturesStruct, physical_device_robustness2_features_ext.robustBufferAccess2),
-        offsetof(PhysicalDeviceFeaturesStruct, physical_device_robustness2_features_ext.robustImageAccess2),
-        offsetof(PhysicalDeviceFeaturesStruct, physical_device_features_2.features.robustBufferAccess),
-    };
-
-    constexpr static std::array PHYSICAL_DEVICE_BUFFER_DEVICE_ADDRESS_CAPTURE_REPLAY_VK_FEATURES = std::array{
-        offsetof(PhysicalDeviceFeaturesStruct, physical_device_buffer_device_address_features.bufferDeviceAddressCaptureReplay),
-    };
-
-    constexpr static std::array PHYSICAL_DEVICE_ACCELERATION_STRUCTURE_CAPTURE_REPLAY_VK_FEATURES = std::array{
-        offsetof(PhysicalDeviceFeaturesStruct, physical_device_acceleration_structure_features_khr.accelerationStructureCaptureReplay),
-        offsetof(PhysicalDeviceFeaturesStruct, physical_device_acceleration_structure_features_khr.accelerationStructure),
-        offsetof(PhysicalDeviceFeaturesStruct, physical_device_acceleration_structure_features_khr.descriptorBindingAccelerationStructureUpdateAfterBind),
-        offsetof(PhysicalDeviceFeaturesStruct, physical_device_ray_query_features_khr.rayQuery),
-    };
-
-    constexpr static std::array PHYSICAL_DEVICE_VK_MEMORY_MODEL_VK_FEATURES = std::array{
-        offsetof(PhysicalDeviceFeaturesStruct, physical_device_vulkan_memory_model_features.vulkanMemoryModel),
-        offsetof(PhysicalDeviceFeaturesStruct, physical_device_vulkan_memory_model_features.vulkanMemoryModelDeviceScope),
-    };
-
-    constexpr static std::array EXPLICIT_FEATURES = std::array{
-        ExplicitFeature{PHYSICAL_DEVICE_ROBUSTNESS_2_EXT_VK_FEATURES, DAXA_EXPLICIT_FEATURE_FLAG_ROBUSTNESS_2},
-        ExplicitFeature{PHYSICAL_DEVICE_BUFFER_DEVICE_ADDRESS_CAPTURE_REPLAY_VK_FEATURES, DAXA_EXPLICIT_FEATURE_FLAG_BUFFER_DEVICE_ADDRESS_CAPTURE_REPLAY},
-        ExplicitFeature{PHYSICAL_DEVICE_ACCELERATION_STRUCTURE_CAPTURE_REPLAY_VK_FEATURES, DAXA_EXPLICIT_FEATURE_FLAG_ACCELERATION_STRUCTURE_CAPTURE_REPLAY},
-        ExplicitFeature{PHYSICAL_DEVICE_VK_MEMORY_MODEL_VK_FEATURES, DAXA_EXPLICIT_FEATURE_FLAG_VK_MEMORY_MODEL},
-    };
-
-    // === Feature Processing ===
-
-    auto create_feature_flags(PhysicalDeviceFeaturesStruct const & physical_device_features) -> std::pair<daxa_ImplicitFeatureFlags, daxa_ExplicitFeatureFlags>
-    {
-        daxa_ImplicitFeatureFlags implicit_flags = {};
-        daxa_DeviceExplicitFeatureFlagBits explicit_flags = {};
-        std::byte const * address = reinterpret_cast<std::byte const *>(&physical_device_features);
-        for (auto const & feature : IMPLICIT_FEATURES)
-        {
-            bool all_set = true;
-            for (auto const & offset : feature.vk_feature_offsets)
-            {
-                VkBool32 value = *reinterpret_cast<VkBool32 const *>(address + offset);
-                all_set = all_set && (value == VK_TRUE);
-            }
-            if (all_set)
-            {
-                implicit_flags = static_cast<daxa_ImplicitFeatureFlags>(implicit_flags | feature.flag);
-            }
-        }
-        for (auto const & feature : EXPLICIT_FEATURES)
-        {
-            bool all_set = true;
-            for (auto const & offset : feature.vk_feature_offsets)
-            {
-                VkBool32 value = *reinterpret_cast<VkBool32 const *>(address + offset);
-                all_set = all_set && (value == VK_TRUE);
-            }
-            if (all_set)
-            {
-                explicit_flags = static_cast<daxa_DeviceExplicitFeatureFlagBits>(explicit_flags | feature.flag);
-            }
-        }
-        return {implicit_flags, explicit_flags};
-    }
-
-    auto create_problem_flags(PhysicalDeviceFeaturesStruct const & physical_device_features) -> daxa_MissingRequiredVkFeature
-    {
-        daxa_MissingRequiredVkFeature problems = {};
-        std::byte const * address = reinterpret_cast<std::byte const *>(&physical_device_features);
-        for (auto const & feature : REQUIRED_FEATURES)
-        {
-            VkBool32 value = *reinterpret_cast<VkBool32 const *>(address + feature.offset);
-            if (!value)
-            {
-                problems = feature.problem;
-                break;
-            }
-        }
-        return problems;
-    }
-
-    void fill_create_features(
-        PhysicalDeviceFeaturesStruct & device_create_features,
-        daxa_ImplicitFeatureFlags implicit_feature_flags,
-        daxa_ExplicitFeatureFlags explicit_feature_flags)
-    {
-        std::byte * const address = reinterpret_cast<std::byte *>(&device_create_features);
-        for (auto const & feature : REQUIRED_FEATURES)
-        {
-            VkBool32 & value = *reinterpret_cast<VkBool32 *>(address + feature.offset);
-            value = VK_TRUE;
-        }
-        for (auto const & feature : IMPLICIT_FEATURES)
-        {
-            if (feature.flag & implicit_feature_flags)
-            {
-                for (auto const & offset : feature.vk_feature_offsets)
-                {
-                    VkBool32 & value = *reinterpret_cast<VkBool32 *>(address + offset);
-                    value = VK_TRUE;
-                }
-            }
-        }
-        for (auto const & feature : EXPLICIT_FEATURES)
-        {
-            if (feature.flag & explicit_feature_flags)
-            {
-                for (auto const & offset : feature.vk_feature_offsets)
-                {
-                    VkBool32 & value = *reinterpret_cast<VkBool32 *>(address + offset);
-                    value = VK_TRUE;
-                }
-            }
-        }
-    }
-
-    void DevicePropertiesStruct::initialize(daxa_DeviceImplicitFeatureFlagBits implicit_features)
-    {
-        void * chain = {};
-
-        if (implicit_features & DAXA_IMPLICIT_FEATURE_FLAG_RAY_TRACING_PIPELINE)
-        {
-            physical_device_ray_tracing_pipeline_properties_khr.pNext = chain;
-            physical_device_ray_tracing_pipeline_properties_khr.sType = VK_STRUCTURE_TYPE_PHYSICAL_DEVICE_RAY_TRACING_PIPELINE_PROPERTIES_KHR;
-            chain = static_cast<void *>(&physical_device_ray_tracing_pipeline_properties_khr);
-        }
-
-        if (implicit_features & DAXA_IMPLICIT_FEATURE_FLAG_BASIC_RAY_TRACING)
-        {
-            physical_device_acceleration_structure_properties_khr.pNext = chain;
-            physical_device_acceleration_structure_properties_khr.sType = VK_STRUCTURE_TYPE_PHYSICAL_DEVICE_ACCELERATION_STRUCTURE_PROPERTIES_KHR;
-            chain = static_cast<void *>(&physical_device_acceleration_structure_properties_khr);
-        }
-
-        if (implicit_features & DAXA_IMPLICIT_FEATURE_FLAG_RAY_TRACING_INVOCATION_REORDER)
-        {
-            physical_device_ray_tracing_invocation_reorder_properties_nv.pNext = chain;
-            physical_device_ray_tracing_invocation_reorder_properties_nv.sType = VK_STRUCTURE_TYPE_PHYSICAL_DEVICE_RAY_TRACING_INVOCATION_REORDER_PROPERTIES_NV;
-            chain = static_cast<void *>(&physical_device_ray_tracing_invocation_reorder_properties_nv);
-        }
-
-        if (implicit_features & DAXA_IMPLICIT_FEATURE_FLAG_MESH_SHADER)
-        {
-            physical_device_mesh_shader_properties_ext.pNext = chain;
-            physical_device_mesh_shader_properties_ext.sType = VK_STRUCTURE_TYPE_PHYSICAL_DEVICE_MESH_SHADER_PROPERTIES_EXT;
-            chain = static_cast<void *>(&physical_device_mesh_shader_properties_ext);
-        }
-
-        physical_device_properties_2.pNext = chain;
-        physical_device_properties_2.sType = VK_STRUCTURE_TYPE_PHYSICAL_DEVICE_PROPERTIES_2;
-    }
-
-    void fill_daxa_device_properties(PhysicalDeviceExtensionsStruct const & extensions, PhysicalDeviceFeaturesStruct const & features, VkPhysicalDevice physical_device, daxa_DeviceProperties * out)
-    {
-        auto flags = create_feature_flags(features);
-        out->implicit_features = flags.first;
-        out->explicit_features = flags.second;
-
-        out->missing_required_feature = create_problem_flags(features);
-
-        DevicePropertiesStruct properties_struct = {};
-        properties_struct.initialize(out->implicit_features);
-
-        vkGetPhysicalDeviceProperties2(physical_device, &properties_struct.physical_device_properties_2);
-
-        // Copy VkPhysicalDeviceProperties to daxa_DeviceProperties beginning.
-        // Copy all fields uo to sparseProperties.
-        std::memcpy(
-            out,
-            r_cast<std::byte const *>(&properties_struct.physical_device_properties_2) + sizeof(void *) * 2 /* skip sType and pNext */,
-            offsetof(daxa_DeviceProperties, mesh_shader_properties));
-
-        if (out->implicit_features & DAXA_IMPLICIT_FEATURE_FLAG_RAY_TRACING_PIPELINE)
-        {
-            out->ray_tracing_pipeline_properties.has_value = 1;
-            std::memcpy(
-                &out->ray_tracing_pipeline_properties.value,
-                r_cast<std::byte const *>(&properties_struct.physical_device_ray_tracing_pipeline_properties_khr) + sizeof(void *) * 2, // skip sType and pNext
-                sizeof(daxa_RayTracingPipelineProperties));
-        }
-        if (out->implicit_features & DAXA_IMPLICIT_FEATURE_FLAG_BASIC_RAY_TRACING)
-        {
-            out->acceleration_structure_properties.has_value = 1;
-            std::memcpy(
-                &out->acceleration_structure_properties.value,
-                r_cast<std::byte const *>(&properties_struct.physical_device_acceleration_structure_properties_khr) + sizeof(void *) * 2, // skip sType and pNext
-                sizeof(daxa_AccelerationStructureProperties));
-        }
-        if (out->implicit_features & DAXA_IMPLICIT_FEATURE_FLAG_RAY_TRACING_INVOCATION_REORDER)
-        {
-            out->ray_tracing_invocation_reorder_properties.has_value = 1;
-            std::memcpy(
-                &out->ray_tracing_invocation_reorder_properties.value,
-                r_cast<std::byte const *>(&properties_struct.physical_device_ray_tracing_invocation_reorder_properties_nv) + sizeof(void *) * 2, // skip sType and pNext
-                sizeof(daxa_RayTracingInvocationReorderProperties));
-        }
-        if (out->implicit_features & DAXA_IMPLICIT_FEATURE_FLAG_MESH_SHADER)
-        {
-            out->mesh_shader_properties.has_value = 1;
-            std::memcpy(
-                &out->mesh_shader_properties.value,
-                r_cast<std::byte const *>(&properties_struct.physical_device_mesh_shader_properties_ext) + sizeof(void *) * 2, // skip sType and pNext
-                sizeof(daxa_MeshShaderProperties));
-            out->mesh_shader_properties.value.prefers_local_invocation_vertex_output = static_cast<daxa_Bool8>(properties_struct.physical_device_mesh_shader_properties_ext.prefersLocalInvocationVertexOutput);
-            out->mesh_shader_properties.value.prefers_local_invocation_primitive_output = static_cast<daxa_Bool8>(properties_struct.physical_device_mesh_shader_properties_ext.prefersLocalInvocationPrimitiveOutput);
-            out->mesh_shader_properties.value.prefers_compact_vertex_output = static_cast<daxa_Bool8>(properties_struct.physical_device_mesh_shader_properties_ext.prefersCompactVertexOutput);
-            out->mesh_shader_properties.value.prefers_compact_primitive_output = static_cast<daxa_Bool8>(properties_struct.physical_device_mesh_shader_properties_ext.prefersCompactPrimitiveOutput);
-        }
-
-        u32 queue_family_props_count = 0;
-        std::vector<VkQueueFamilyProperties> queue_props;
-        vkGetPhysicalDeviceQueueFamilyProperties(physical_device, &queue_family_props_count, nullptr);
-        queue_props.resize(queue_family_props_count);
-        vkGetPhysicalDeviceQueueFamilyProperties(physical_device, &queue_family_props_count, queue_props.data());
-        std::vector<VkBool32> supports_present;
-        supports_present.resize(queue_family_props_count);
-
-        out->compute_queue_count = ~0u;
-        out->transfer_queue_count = ~0u;
-        for (u32 i = 0; i < queue_family_props_count; i++)
-        {
-            bool const supports_graphics = queue_props[i].queueFlags & VK_QUEUE_GRAPHICS_BIT;
-            bool const supports_compute = queue_props[i].queueFlags & VK_QUEUE_COMPUTE_BIT;
-            bool const supports_transfer = queue_props[i].queueFlags & VK_QUEUE_TRANSFER_BIT;
-            if (out->compute_queue_count == ~0u && !supports_graphics && supports_compute && supports_transfer)
-            {
-                out->compute_queue_count = std::min(queue_props[i].queueCount, DAXA_MAX_COMPUTE_QUEUE_COUNT);
-            }
-            if (out->transfer_queue_count == ~0u && !supports_graphics && !supports_compute && supports_transfer)
-            {
-                out->transfer_queue_count = std::min(queue_props[i].queueCount, DAXA_MAX_TRANSFER_QUEUE_COUNT);
-            }
-        }
-        if (out->compute_queue_count == ~0u)
-        {
-            out->compute_queue_count = 0u;
-        }
-<<<<<<< HEAD
-        if ((info.flags & DAXA_DEVICE_FLAG_SHADER_ATOMIC_FLOAT) != 0u)
-=======
-        if (out->transfer_queue_count == ~0u)
->>>>>>> 16cff095
-        {
-            out->transfer_queue_count = 0u;
-        }
-
-        this->data[size++] = {"VK_NVX_binary_import"};
-        this->data[size++] = {"VK_NVX_image_view_handle"};
-        this->data[size++] = {"VK_KHR_push_descriptor"};
-    }
+#include "impl_features.hpp"
+
+namespace daxa
+{
+    auto PhysicalDeviceExtensionsStruct::initialize(VkPhysicalDevice physical_device) -> daxa_Result
+    {
+        std::vector<VkExtensionProperties> device_extensions = {};
+        uint32_t device_extension_count = {};
+        auto result = static_cast<daxa_Result>(vkEnumerateDeviceExtensionProperties(physical_device, nullptr, &device_extension_count, nullptr));
+        _DAXA_RETURN_IF_ERROR(result, result);
+
+        device_extensions.resize(device_extension_count);
+        result = static_cast<daxa_Result>(vkEnumerateDeviceExtensionProperties(physical_device, nullptr, &device_extension_count, device_extensions.data()));
+        _DAXA_RETURN_IF_ERROR(result, result);
+
+        for (u32 i = 0; i < device_extensions.size(); ++i)
+        {
+            for (u32 j = 0; j < COUNT; ++j)
+            {
+                if (std::strcmp(extension_names[j], device_extensions[i].extensionName) == 0)
+                {
+                    extensions_present[j] = true;
+                    extension_name_list[extension_name_list_size++] = extension_names[j];
+                }
+            }
+        }
+
+        return DAXA_RESULT_SUCCESS;
+    }
+
+    void PhysicalDeviceFeaturesStruct::initialize(PhysicalDeviceExtensionsStruct const & extensions)
+    {
+        void * chain = {};
+
+        physical_device_buffer_device_address_features.pNext = chain;
+        physical_device_buffer_device_address_features.sType = VK_STRUCTURE_TYPE_PHYSICAL_DEVICE_BUFFER_DEVICE_ADDRESS_FEATURES;
+        chain = static_cast<void *>(&physical_device_buffer_device_address_features);
+
+        physical_device_descriptor_indexing_features.pNext = chain;
+        physical_device_descriptor_indexing_features.sType = VK_STRUCTURE_TYPE_PHYSICAL_DEVICE_DESCRIPTOR_INDEXING_FEATURES;
+        chain = static_cast<void *>(&physical_device_descriptor_indexing_features);
+
+        physical_device_host_query_reset_features.pNext = chain;
+        physical_device_host_query_reset_features.sType = VK_STRUCTURE_TYPE_PHYSICAL_DEVICE_HOST_QUERY_RESET_FEATURES;
+        chain = static_cast<void *>(&physical_device_host_query_reset_features);
+
+        physical_device_dynamic_rendering_features.pNext = chain;
+        physical_device_dynamic_rendering_features.sType = VK_STRUCTURE_TYPE_PHYSICAL_DEVICE_DYNAMIC_RENDERING_FEATURES;
+        chain = static_cast<void *>(&physical_device_dynamic_rendering_features);
+
+        physical_device_synchronization2_features.pNext = chain;
+        physical_device_synchronization2_features.sType = VK_STRUCTURE_TYPE_PHYSICAL_DEVICE_SYNCHRONIZATION_2_FEATURES;
+        chain = static_cast<void *>(&physical_device_synchronization2_features);
+
+        physical_device_timeline_semaphore_features.pNext = chain;
+        physical_device_timeline_semaphore_features.sType = VK_STRUCTURE_TYPE_PHYSICAL_DEVICE_TIMELINE_SEMAPHORE_FEATURES;
+        chain = static_cast<void *>(&physical_device_timeline_semaphore_features);
+
+        physical_device_subgroup_size_control_features.pNext = chain;
+        physical_device_subgroup_size_control_features.sType = VK_STRUCTURE_TYPE_PHYSICAL_DEVICE_SUBGROUP_SIZE_CONTROL_FEATURES;
+        chain = static_cast<void *>(&physical_device_subgroup_size_control_features);
+
+        physical_device_scalar_block_layout_features.pNext = chain;
+        physical_device_scalar_block_layout_features.sType = VK_STRUCTURE_TYPE_PHYSICAL_DEVICE_SCALAR_BLOCK_LAYOUT_FEATURES;
+        chain = static_cast<void *>(&physical_device_scalar_block_layout_features);
+
+        physical_device_variable_pointer_features.pNext = chain;
+        physical_device_variable_pointer_features.sType = VK_STRUCTURE_TYPE_PHYSICAL_DEVICE_VARIABLE_POINTER_FEATURES;
+        chain = static_cast<void *>(&physical_device_variable_pointer_features);
+
+        if (extensions.extensions_present[extensions.physical_device_extended_dynamic_state_3_ext])
+        {
+            physical_device_extended_dynamic_state3_features_ext.pNext = chain;
+            physical_device_extended_dynamic_state3_features_ext.sType = VK_STRUCTURE_TYPE_PHYSICAL_DEVICE_EXTENDED_DYNAMIC_STATE_3_FEATURES_EXT;
+            chain = static_cast<void *>(&physical_device_extended_dynamic_state3_features_ext);
+        }
+
+        physical_device_shader_float16_int8_features.pNext = chain;
+        physical_device_shader_float16_int8_features.sType = VK_STRUCTURE_TYPE_PHYSICAL_DEVICE_SHADER_FLOAT16_INT8_FEATURES;
+        chain = static_cast<void *>(&physical_device_shader_float16_int8_features);
+
+        if (extensions.extensions_present[extensions.physical_device_robustness2_ext])
+        {
+            physical_device_robustness2_features_ext.pNext = chain;
+            physical_device_robustness2_features_ext.sType = VK_STRUCTURE_TYPE_PHYSICAL_DEVICE_ROBUSTNESS_2_FEATURES_EXT;
+            chain = static_cast<void *>(&physical_device_robustness2_features_ext);
+        }
+
+        physical_device_vulkan_memory_model_features.pNext = chain;
+        physical_device_vulkan_memory_model_features.sType = VK_STRUCTURE_TYPE_PHYSICAL_DEVICE_VULKAN_MEMORY_MODEL_FEATURES;
+        chain = static_cast<void *>(&physical_device_vulkan_memory_model_features);
+
+        physical_device_shader_atomic_int64_features.pNext = chain;
+        physical_device_shader_atomic_int64_features.sType = VK_STRUCTURE_TYPE_PHYSICAL_DEVICE_SHADER_ATOMIC_INT64_FEATURES;
+        chain = static_cast<void *>(&physical_device_shader_atomic_int64_features);
+
+        if (extensions.extensions_present[extensions.physical_device_shader_image_atomic_int64_ext])
+        {
+            physical_device_shader_image_atomic_int64_features_ext.pNext = chain;
+            physical_device_shader_image_atomic_int64_features_ext.sType = VK_STRUCTURE_TYPE_PHYSICAL_DEVICE_SHADER_IMAGE_ATOMIC_INT64_FEATURES_EXT;
+            chain = static_cast<void *>(&physical_device_shader_image_atomic_int64_features_ext);
+        }
+
+        if (extensions.extensions_present[extensions.physical_device_mesh_shader_ext])
+        {
+            physical_device_mesh_shader_features_ext.pNext = chain;
+            physical_device_mesh_shader_features_ext.sType = VK_STRUCTURE_TYPE_PHYSICAL_DEVICE_MESH_SHADER_FEATURES_EXT;
+            chain = static_cast<void *>(&physical_device_mesh_shader_features_ext);
+        }
+
+        if (extensions.extensions_present[extensions.physical_device_acceleration_structure_khr])
+        {
+            physical_device_acceleration_structure_features_khr.pNext = chain;
+            physical_device_acceleration_structure_features_khr.sType = VK_STRUCTURE_TYPE_PHYSICAL_DEVICE_ACCELERATION_STRUCTURE_FEATURES_KHR;
+            chain = static_cast<void *>(&physical_device_acceleration_structure_features_khr);
+        }
+
+        if (extensions.extensions_present[extensions.physical_device_ray_tracing_pipeline_khr])
+        {
+            physical_device_ray_tracing_pipeline_features_khr.pNext = chain;
+            physical_device_ray_tracing_pipeline_features_khr.sType = VK_STRUCTURE_TYPE_PHYSICAL_DEVICE_RAY_TRACING_PIPELINE_FEATURES_KHR;
+            chain = static_cast<void *>(&physical_device_ray_tracing_pipeline_features_khr);
+        }
+
+        if (extensions.extensions_present[extensions.physical_device_ray_query_khr])
+        {
+            physical_device_ray_query_features_khr.pNext = chain;
+            physical_device_ray_query_features_khr.sType = VK_STRUCTURE_TYPE_PHYSICAL_DEVICE_RAY_QUERY_FEATURES_KHR;
+            chain = static_cast<void *>(&physical_device_ray_query_features_khr);
+        }
+
+        if (extensions.extensions_present[extensions.physical_device_ray_tracing_position_fetch_khr])
+        {
+            physical_device_ray_tracing_position_fetch_features_khr.pNext = chain;
+            physical_device_ray_tracing_position_fetch_features_khr.sType = VK_STRUCTURE_TYPE_PHYSICAL_DEVICE_RAY_TRACING_POSITION_FETCH_FEATURES_KHR;
+            chain = static_cast<void *>(&physical_device_ray_tracing_position_fetch_features_khr);
+        }
+
+        if (extensions.extensions_present[extensions.physical_device_ray_tracing_invocation_reorder_nv])
+        {
+            physical_device_ray_tracing_invocation_reorder_features_nv.pNext = chain;
+            physical_device_ray_tracing_invocation_reorder_features_nv.sType = VK_STRUCTURE_TYPE_PHYSICAL_DEVICE_RAY_TRACING_INVOCATION_REORDER_FEATURES_NV;
+            chain = static_cast<void *>(&physical_device_ray_tracing_invocation_reorder_features_nv);
+        }
+
+        if (extensions.extensions_present[extensions.physical_device_shader_atomic_float_ext])
+        {
+            physical_device_shader_atomic_float_features_ext.pNext = chain;
+            physical_device_shader_atomic_float_features_ext.sType = VK_STRUCTURE_TYPE_PHYSICAL_DEVICE_SHADER_ATOMIC_FLOAT_FEATURES_EXT;
+            chain = static_cast<void *>(&physical_device_shader_atomic_float_features_ext);
+        }
+
+        conservative_rasterization = extensions.extensions_present[extensions.physical_device_conservative_rasterization_ext];
+        swapchain = extensions.extensions_present[extensions.physical_device_swapchain_khr];
+
+        physical_device_features_2.pNext = chain;
+        physical_device_features_2.sType = VK_STRUCTURE_TYPE_PHYSICAL_DEVICE_FEATURES_2;
+    }
+
+    // === Required Features ===
+
+    struct RequiredFeature
+    {
+        u64 offset = {};
+        daxa_MissingRequiredVkFeature problem = {};
+    };
+
+    constexpr static std::array REQUIRED_FEATURES = std::array{
+        RequiredFeature{offsetof(PhysicalDeviceFeaturesStruct, physical_device_features_2.features.shaderStorageImageMultisample), DAXA_MISSING_REQUIRED_VK_FEATURE_SHADER_STORAGE_IMAGE_MULTISAMPLE},
+        RequiredFeature{offsetof(PhysicalDeviceFeaturesStruct, physical_device_features_2.features.imageCubeArray), DAXA_MISSING_REQUIRED_VK_FEATURE_IMAGE_CUBE_ARRAY},
+        RequiredFeature{offsetof(PhysicalDeviceFeaturesStruct, physical_device_features_2.features.independentBlend), DAXA_MISSING_REQUIRED_VK_FEATURE_INDEPENDENT_BLEND},
+        RequiredFeature{offsetof(PhysicalDeviceFeaturesStruct, physical_device_features_2.features.tessellationShader), DAXA_MISSING_REQUIRED_VK_FEATURE_TESSELLATION_SHADER},
+        RequiredFeature{offsetof(PhysicalDeviceFeaturesStruct, physical_device_features_2.features.multiDrawIndirect), DAXA_MISSING_REQUIRED_VK_FEATURE_MULTI_DRAW_INDIRECT},
+        RequiredFeature{offsetof(PhysicalDeviceFeaturesStruct, physical_device_features_2.features.depthClamp), DAXA_MISSING_REQUIRED_VK_FEATURE_DEPTH_CLAMP},
+        RequiredFeature{offsetof(PhysicalDeviceFeaturesStruct, physical_device_features_2.features.fillModeNonSolid), DAXA_MISSING_REQUIRED_VK_FEATURE_FILL_MODE_NON_SOLID},
+        RequiredFeature{offsetof(PhysicalDeviceFeaturesStruct, physical_device_features_2.features.wideLines), DAXA_MISSING_REQUIRED_VK_FEATURE_WIDE_LINES},
+        RequiredFeature{offsetof(PhysicalDeviceFeaturesStruct, physical_device_features_2.features.samplerAnisotropy), DAXA_MISSING_REQUIRED_VK_FEATURE_SAMPLER_ANISOTROPY},
+        RequiredFeature{offsetof(PhysicalDeviceFeaturesStruct, physical_device_features_2.features.fragmentStoresAndAtomics), DAXA_MISSING_REQUIRED_VK_FEATURE_FRAGMENT_STORES_AND_ATOMICS},
+        RequiredFeature{offsetof(PhysicalDeviceFeaturesStruct, physical_device_features_2.features.shaderStorageImageReadWithoutFormat), DAXA_MISSING_REQUIRED_VK_FEATURE_SHADER_STORAGE_IMAGE_READ_WITHOUT_FORMAT},
+        RequiredFeature{offsetof(PhysicalDeviceFeaturesStruct, physical_device_features_2.features.shaderStorageImageWriteWithoutFormat), DAXA_MISSING_REQUIRED_VK_FEATURE_SHADER_STORAGE_IMAGE_WRITE_WITHOUT_FORMAT},
+        RequiredFeature{offsetof(PhysicalDeviceFeaturesStruct, physical_device_features_2.features.shaderInt64), DAXA_MISSING_REQUIRED_VK_FEATURE_SHADER_INT64},
+        RequiredFeature{offsetof(PhysicalDeviceFeaturesStruct, physical_device_variable_pointer_features.variablePointersStorageBuffer), DAXA_MISSING_REQUIRED_VK_FEATURE_VARIABLE_POINTERS_STORAGE_BUFFER},
+        RequiredFeature{offsetof(PhysicalDeviceFeaturesStruct, physical_device_variable_pointer_features.variablePointers), DAXA_MISSING_REQUIRED_VK_FEATURE_VARIABLE_POINTERS},
+        RequiredFeature{offsetof(PhysicalDeviceFeaturesStruct, physical_device_buffer_device_address_features.bufferDeviceAddress), DAXA_MISSING_REQUIRED_VK_FEATURE_BUFFER_DEVICE_ADDRESS},
+        RequiredFeature{offsetof(PhysicalDeviceFeaturesStruct, physical_device_descriptor_indexing_features.shaderSampledImageArrayNonUniformIndexing), DAXA_MISSING_REQUIRED_VK_FEATURE_SHADER_SAMPLED_IMAGE_ARRAY_NON_UNIFORM_INDEXING},
+        RequiredFeature{offsetof(PhysicalDeviceFeaturesStruct, physical_device_descriptor_indexing_features.shaderStorageBufferArrayNonUniformIndexing), DAXA_MISSING_REQUIRED_VK_FEATURE_SHADER_STORAGE_BUFFER_ARRAY_NON_UNIFORM_INDEXING},
+        RequiredFeature{offsetof(PhysicalDeviceFeaturesStruct, physical_device_descriptor_indexing_features.shaderStorageImageArrayNonUniformIndexing), DAXA_MISSING_REQUIRED_VK_FEATURE_SHADER_STORAGE_IMAGE_ARRAY_NON_UNIFORM_INDEXING},
+        RequiredFeature{offsetof(PhysicalDeviceFeaturesStruct, physical_device_descriptor_indexing_features.descriptorBindingSampledImageUpdateAfterBind), DAXA_MISSING_REQUIRED_VK_FEATURE_DESCRIPTOR_BINDING_SAMPLED_IMAGE_UPDATE_AFTER_BIND},
+        RequiredFeature{offsetof(PhysicalDeviceFeaturesStruct, physical_device_descriptor_indexing_features.descriptorBindingStorageImageUpdateAfterBind), DAXA_MISSING_REQUIRED_VK_FEATURE_DESCRIPTOR_BINDING_STORAGE_IMAGE_UPDATE_AFTER_BIND},
+        RequiredFeature{offsetof(PhysicalDeviceFeaturesStruct, physical_device_descriptor_indexing_features.descriptorBindingStorageBufferUpdateAfterBind), DAXA_MISSING_REQUIRED_VK_FEATURE_DESCRIPTOR_BINDING_STORAGE_BUFFER_UPDATE_AFTER_BIND},
+        RequiredFeature{offsetof(PhysicalDeviceFeaturesStruct, physical_device_descriptor_indexing_features.descriptorBindingUpdateUnusedWhilePending), DAXA_MISSING_REQUIRED_VK_FEATURE_DESCRIPTOR_BINDING_UPDATE_UNUSED_WHILE_PENDING},
+        RequiredFeature{offsetof(PhysicalDeviceFeaturesStruct, physical_device_descriptor_indexing_features.descriptorBindingPartiallyBound), DAXA_MISSING_REQUIRED_VK_FEATURE_DESCRIPTOR_BINDING_PARTIALLY_BOUND},
+        RequiredFeature{offsetof(PhysicalDeviceFeaturesStruct, physical_device_descriptor_indexing_features.runtimeDescriptorArray), DAXA_MISSING_REQUIRED_VK_FEATURE_RUNTIME_DESCRIPTOR_ARRAY},
+        RequiredFeature{offsetof(PhysicalDeviceFeaturesStruct, physical_device_host_query_reset_features.hostQueryReset), DAXA_MISSING_REQUIRED_VK_FEATURE_HOST_QUERY_RESET},
+        RequiredFeature{offsetof(PhysicalDeviceFeaturesStruct, physical_device_dynamic_rendering_features.dynamicRendering), DAXA_MISSING_REQUIRED_VK_FEATURE_DYNAMIC_RENDERING},
+        RequiredFeature{offsetof(PhysicalDeviceFeaturesStruct, physical_device_synchronization2_features.synchronization2), DAXA_MISSING_REQUIRED_VK_FEATURE_SYNCHRONIZATION2},
+        RequiredFeature{offsetof(PhysicalDeviceFeaturesStruct, physical_device_timeline_semaphore_features.timelineSemaphore), DAXA_MISSING_REQUIRED_VK_FEATURE_TIMELINE_SEMAPHORE},
+        RequiredFeature{offsetof(PhysicalDeviceFeaturesStruct, physical_device_subgroup_size_control_features.subgroupSizeControl), DAXA_MISSING_REQUIRED_VK_FEATURE_SUBGROUP_SIZE_CONTROL},
+        RequiredFeature{offsetof(PhysicalDeviceFeaturesStruct, physical_device_subgroup_size_control_features.computeFullSubgroups), DAXA_MISSING_REQUIRED_VK_FEATURE_COMPUTE_FULL_SUBGROUPS},
+        RequiredFeature{offsetof(PhysicalDeviceFeaturesStruct, physical_device_scalar_block_layout_features.scalarBlockLayout), DAXA_MISSING_REQUIRED_VK_FEATURE_SCALAR_BLOCK_LAYOUT},
+    };
+
+    // === Implicit Features ===
+
+    struct ImplicitFeature
+    {
+        // List ALL REQUIRED feature offset for this daxa feature to work.
+        // It is ok if feature booleans are listed multiple times by different daxa features.
+        std::span<u64 const> vk_feature_offsets = {};
+        daxa_DeviceImplicitFeatureFlagBits flag = {};
+    };
+
+    constexpr static std::array DAXA_IMPLICIT_FEATURE_FLAG_MESH_SHADER_VK_FEATURES = std::array{
+        offsetof(PhysicalDeviceFeaturesStruct, physical_device_mesh_shader_features_ext.meshShader),
+        offsetof(PhysicalDeviceFeaturesStruct, physical_device_mesh_shader_features_ext.taskShader),
+    };
+
+    constexpr static std::array DAXA_IMPLICIT_FEATURE_FLAG_BASIC_RAY_TRACING_VK_FEATURES = std::array{
+        offsetof(PhysicalDeviceFeaturesStruct, physical_device_acceleration_structure_features_khr.accelerationStructure),
+        offsetof(PhysicalDeviceFeaturesStruct, physical_device_acceleration_structure_features_khr.descriptorBindingAccelerationStructureUpdateAfterBind),
+        offsetof(PhysicalDeviceFeaturesStruct, physical_device_ray_query_features_khr.rayQuery),
+    };
+
+    constexpr static std::array DAXA_IMPLICIT_FEATURE_FLAG_RAY_TRACING_PIPELINE_VK_FEATURES = std::array{
+        offsetof(PhysicalDeviceFeaturesStruct, physical_device_acceleration_structure_features_khr.accelerationStructure),
+        offsetof(PhysicalDeviceFeaturesStruct, physical_device_acceleration_structure_features_khr.descriptorBindingAccelerationStructureUpdateAfterBind),
+        offsetof(PhysicalDeviceFeaturesStruct, physical_device_ray_query_features_khr.rayQuery),
+
+        offsetof(PhysicalDeviceFeaturesStruct, physical_device_ray_tracing_pipeline_features_khr.rayTracingPipeline),
+        offsetof(PhysicalDeviceFeaturesStruct, physical_device_ray_tracing_pipeline_features_khr.rayTracingPipelineTraceRaysIndirect),
+        offsetof(PhysicalDeviceFeaturesStruct, physical_device_ray_tracing_pipeline_features_khr.rayTraversalPrimitiveCulling),
+    };
+
+    constexpr static std::array DAXA_IMPLICIT_FEATURE_FLAG_RAY_TRACING_INVOCATION_REORDER_VK_FEATURES = std::array{
+        offsetof(PhysicalDeviceFeaturesStruct, physical_device_acceleration_structure_features_khr.accelerationStructure),
+        offsetof(PhysicalDeviceFeaturesStruct, physical_device_acceleration_structure_features_khr.descriptorBindingAccelerationStructureUpdateAfterBind),
+        offsetof(PhysicalDeviceFeaturesStruct, physical_device_ray_query_features_khr.rayQuery),
+
+        offsetof(PhysicalDeviceFeaturesStruct, physical_device_ray_tracing_invocation_reorder_features_nv.rayTracingInvocationReorder),
+    };
+
+    constexpr static std::array DAXA_IMPLICIT_FEATURE_FLAG_RAY_TRACING_POSITION_FETCH_VK_FEATURES = std::array{
+        offsetof(PhysicalDeviceFeaturesStruct, physical_device_acceleration_structure_features_khr.accelerationStructure),
+        offsetof(PhysicalDeviceFeaturesStruct, physical_device_acceleration_structure_features_khr.descriptorBindingAccelerationStructureUpdateAfterBind),
+        offsetof(PhysicalDeviceFeaturesStruct, physical_device_ray_query_features_khr.rayQuery),
+
+        offsetof(PhysicalDeviceFeaturesStruct, physical_device_ray_tracing_position_fetch_features_khr.rayTracingPositionFetch),
+    };
+
+    constexpr static std::array DAXA_IMPLICIT_FEATURE_FLAG_CONSERVATIVE_RASTERIZATION_VK_FEATURES = std::array{
+        offsetof(PhysicalDeviceFeaturesStruct, conservative_rasterization),
+    };
+
+    constexpr static std::array DAXA_IMPLICIT_FEATURE_FLAG_SHADER_ATOMIC_INT64_VK_FEATURES = std::array{
+        offsetof(PhysicalDeviceFeaturesStruct, physical_device_shader_atomic_int64_features.shaderBufferInt64Atomics),
+        offsetof(PhysicalDeviceFeaturesStruct, physical_device_shader_atomic_int64_features.shaderSharedInt64Atomics),
+    };
+
+    constexpr static std::array DAXA_IMPLICIT_FEATURE_FLAG_IMAGE_ATOMIC64_VK_FEATURES = std::array{
+        offsetof(PhysicalDeviceFeaturesStruct, physical_device_shader_image_atomic_int64_features_ext.shaderImageInt64Atomics),
+    };
+
+    constexpr static std::array DAXA_IMPLICIT_FEATURE_FLAG_SHADER_FLOAT16_VK_FEATURES = std::array{
+        offsetof(PhysicalDeviceFeaturesStruct, physical_device_shader_float16_int8_features.shaderFloat16),
+    };
+
+    constexpr static std::array DAXA_IMPLICIT_FEATURE_FLAG_SHADER_INT8_VK_FEATURES = std::array{
+        offsetof(PhysicalDeviceFeaturesStruct, physical_device_shader_float16_int8_features.shaderInt8),
+    };
+
+    constexpr static std::array DAXA_IMPLICIT_FEATURE_FLAG_DYNAMIC_STATE_3_VK_FEATURES = std::array{
+        offsetof(PhysicalDeviceFeaturesStruct, physical_device_extended_dynamic_state3_features_ext.extendedDynamicState3RasterizationSamples),
+    };
+
+    constexpr static std::array DAXA_IMPLICIT_FEATURE_FLAG_SWAPCHAIN_VK_FEATURES = std::array{
+        offsetof(PhysicalDeviceFeaturesStruct, swapchain),
+    };
+
+    constexpr static std::array DAXA_IMPLICIT_FEATURE_FLAG_SHADER_ATOMIC_FLOAT_VK_FEATURES = std::array{
+        offsetof(PhysicalDeviceFeaturesStruct, physical_device_shader_atomic_float_features_ext.shaderBufferFloat32Atomics),
+        offsetof(PhysicalDeviceFeaturesStruct, physical_device_shader_atomic_float_features_ext.shaderBufferFloat32AtomicAdd),
+        offsetof(PhysicalDeviceFeaturesStruct, physical_device_shader_atomic_float_features_ext.shaderSharedFloat32Atomics),
+        offsetof(PhysicalDeviceFeaturesStruct, physical_device_shader_atomic_float_features_ext.shaderSharedFloat32AtomicAdd),
+        offsetof(PhysicalDeviceFeaturesStruct, physical_device_shader_atomic_float_features_ext.shaderImageFloat32Atomics),
+        offsetof(PhysicalDeviceFeaturesStruct, physical_device_shader_atomic_float_features_ext.shaderImageFloat32AtomicAdd),
+    };
+
+    constexpr static std::array IMPLICIT_FEATURES = std::array{
+        ImplicitFeature{DAXA_IMPLICIT_FEATURE_FLAG_MESH_SHADER_VK_FEATURES, DAXA_IMPLICIT_FEATURE_FLAG_MESH_SHADER},
+        ImplicitFeature{DAXA_IMPLICIT_FEATURE_FLAG_BASIC_RAY_TRACING_VK_FEATURES, DAXA_IMPLICIT_FEATURE_FLAG_BASIC_RAY_TRACING},
+        ImplicitFeature{DAXA_IMPLICIT_FEATURE_FLAG_RAY_TRACING_PIPELINE_VK_FEATURES, DAXA_IMPLICIT_FEATURE_FLAG_RAY_TRACING_PIPELINE},
+        ImplicitFeature{DAXA_IMPLICIT_FEATURE_FLAG_RAY_TRACING_INVOCATION_REORDER_VK_FEATURES, DAXA_IMPLICIT_FEATURE_FLAG_RAY_TRACING_INVOCATION_REORDER},
+        ImplicitFeature{DAXA_IMPLICIT_FEATURE_FLAG_RAY_TRACING_POSITION_FETCH_VK_FEATURES, DAXA_IMPLICIT_FEATURE_FLAG_RAY_TRACING_POSITION_FETCH},
+        ImplicitFeature{DAXA_IMPLICIT_FEATURE_FLAG_CONSERVATIVE_RASTERIZATION_VK_FEATURES, DAXA_IMPLICIT_FEATURE_FLAG_CONSERVATIVE_RASTERIZATION},
+        ImplicitFeature{DAXA_IMPLICIT_FEATURE_FLAG_SHADER_ATOMIC_INT64_VK_FEATURES, DAXA_IMPLICIT_FEATURE_FLAG_SHADER_ATOMIC_INT64},
+        ImplicitFeature{DAXA_IMPLICIT_FEATURE_FLAG_IMAGE_ATOMIC64_VK_FEATURES, DAXA_IMPLICIT_FEATURE_FLAG_IMAGE_ATOMIC64},
+        ImplicitFeature{DAXA_IMPLICIT_FEATURE_FLAG_SHADER_FLOAT16_VK_FEATURES, DAXA_IMPLICIT_FEATURE_FLAG_SHADER_FLOAT16},
+        ImplicitFeature{DAXA_IMPLICIT_FEATURE_FLAG_SHADER_INT8_VK_FEATURES, DAXA_IMPLICIT_FEATURE_FLAG_SHADER_INT8},
+        ImplicitFeature{DAXA_IMPLICIT_FEATURE_FLAG_DYNAMIC_STATE_3_VK_FEATURES, DAXA_IMPLICIT_FEATURE_FLAG_DYNAMIC_STATE_3},
+        ImplicitFeature{DAXA_IMPLICIT_FEATURE_FLAG_SHADER_ATOMIC_FLOAT_VK_FEATURES, DAXA_IMPLICIT_FEATURE_FLAG_SHADER_ATOMIC_FLOAT},
+        ImplicitFeature{DAXA_IMPLICIT_FEATURE_FLAG_SWAPCHAIN_VK_FEATURES, DAXA_IMPLICIT_FEATURE_FLAG_SWAPCHAIN},
+    };
+
+    // === Explicit Features ===
+
+    struct ExplicitFeature
+    {
+        // List ALL REQUIRED feature offset for this daxa feature to work.
+        // It is ok if feature booleans are listed multiple times by different daxa features.
+        std::span<u64 const> vk_feature_offsets = {};
+        daxa_DeviceExplicitFeatureFlagBits flag = {};
+    };
+
+    constexpr static std::array PHYSICAL_DEVICE_ROBUSTNESS_2_EXT_VK_FEATURES = std::array{
+        offsetof(PhysicalDeviceFeaturesStruct, physical_device_robustness2_features_ext.robustBufferAccess2),
+        offsetof(PhysicalDeviceFeaturesStruct, physical_device_robustness2_features_ext.robustImageAccess2),
+        offsetof(PhysicalDeviceFeaturesStruct, physical_device_features_2.features.robustBufferAccess),
+    };
+
+    constexpr static std::array PHYSICAL_DEVICE_BUFFER_DEVICE_ADDRESS_CAPTURE_REPLAY_VK_FEATURES = std::array{
+        offsetof(PhysicalDeviceFeaturesStruct, physical_device_buffer_device_address_features.bufferDeviceAddressCaptureReplay),
+    };
+
+    constexpr static std::array PHYSICAL_DEVICE_ACCELERATION_STRUCTURE_CAPTURE_REPLAY_VK_FEATURES = std::array{
+        offsetof(PhysicalDeviceFeaturesStruct, physical_device_acceleration_structure_features_khr.accelerationStructureCaptureReplay),
+        offsetof(PhysicalDeviceFeaturesStruct, physical_device_acceleration_structure_features_khr.accelerationStructure),
+        offsetof(PhysicalDeviceFeaturesStruct, physical_device_acceleration_structure_features_khr.descriptorBindingAccelerationStructureUpdateAfterBind),
+        offsetof(PhysicalDeviceFeaturesStruct, physical_device_ray_query_features_khr.rayQuery),
+    };
+
+    constexpr static std::array PHYSICAL_DEVICE_VK_MEMORY_MODEL_VK_FEATURES = std::array{
+        offsetof(PhysicalDeviceFeaturesStruct, physical_device_vulkan_memory_model_features.vulkanMemoryModel),
+        offsetof(PhysicalDeviceFeaturesStruct, physical_device_vulkan_memory_model_features.vulkanMemoryModelDeviceScope),
+    };
+
+    constexpr static std::array EXPLICIT_FEATURES = std::array{
+        ExplicitFeature{PHYSICAL_DEVICE_ROBUSTNESS_2_EXT_VK_FEATURES, DAXA_EXPLICIT_FEATURE_FLAG_ROBUSTNESS_2},
+        ExplicitFeature{PHYSICAL_DEVICE_BUFFER_DEVICE_ADDRESS_CAPTURE_REPLAY_VK_FEATURES, DAXA_EXPLICIT_FEATURE_FLAG_BUFFER_DEVICE_ADDRESS_CAPTURE_REPLAY},
+        ExplicitFeature{PHYSICAL_DEVICE_ACCELERATION_STRUCTURE_CAPTURE_REPLAY_VK_FEATURES, DAXA_EXPLICIT_FEATURE_FLAG_ACCELERATION_STRUCTURE_CAPTURE_REPLAY},
+        ExplicitFeature{PHYSICAL_DEVICE_VK_MEMORY_MODEL_VK_FEATURES, DAXA_EXPLICIT_FEATURE_FLAG_VK_MEMORY_MODEL},
+    };
+
+    // === Feature Processing ===
+
+    auto create_feature_flags(PhysicalDeviceFeaturesStruct const & physical_device_features) -> std::pair<daxa_ImplicitFeatureFlags, daxa_ExplicitFeatureFlags>
+    {
+        daxa_ImplicitFeatureFlags implicit_flags = {};
+        daxa_DeviceExplicitFeatureFlagBits explicit_flags = {};
+        std::byte const * address = reinterpret_cast<std::byte const *>(&physical_device_features);
+        for (auto const & feature : IMPLICIT_FEATURES)
+        {
+            bool all_set = true;
+            for (auto const & offset : feature.vk_feature_offsets)
+            {
+                VkBool32 value = *reinterpret_cast<VkBool32 const *>(address + offset);
+                all_set = all_set && (value == VK_TRUE);
+            }
+            if (all_set)
+            {
+                implicit_flags = static_cast<daxa_ImplicitFeatureFlags>(implicit_flags | feature.flag);
+            }
+        }
+        for (auto const & feature : EXPLICIT_FEATURES)
+        {
+            bool all_set = true;
+            for (auto const & offset : feature.vk_feature_offsets)
+            {
+                VkBool32 value = *reinterpret_cast<VkBool32 const *>(address + offset);
+                all_set = all_set && (value == VK_TRUE);
+            }
+            if (all_set)
+            {
+                explicit_flags = static_cast<daxa_DeviceExplicitFeatureFlagBits>(explicit_flags | feature.flag);
+            }
+        }
+        return {implicit_flags, explicit_flags};
+    }
+
+    auto create_problem_flags(PhysicalDeviceFeaturesStruct const & physical_device_features) -> daxa_MissingRequiredVkFeature
+    {
+        daxa_MissingRequiredVkFeature problems = {};
+        std::byte const * address = reinterpret_cast<std::byte const *>(&physical_device_features);
+        for (auto const & feature : REQUIRED_FEATURES)
+        {
+            VkBool32 value = *reinterpret_cast<VkBool32 const *>(address + feature.offset);
+            if (!value)
+            {
+                problems = feature.problem;
+                break;
+            }
+        }
+        return problems;
+    }
+
+    void fill_create_features(
+        PhysicalDeviceFeaturesStruct & device_create_features,
+        daxa_ImplicitFeatureFlags implicit_feature_flags,
+        daxa_ExplicitFeatureFlags explicit_feature_flags)
+    {
+        std::byte * const address = reinterpret_cast<std::byte *>(&device_create_features);
+        for (auto const & feature : REQUIRED_FEATURES)
+        {
+            VkBool32 & value = *reinterpret_cast<VkBool32 *>(address + feature.offset);
+            value = VK_TRUE;
+        }
+        for (auto const & feature : IMPLICIT_FEATURES)
+        {
+            if (feature.flag & implicit_feature_flags)
+            {
+                for (auto const & offset : feature.vk_feature_offsets)
+                {
+                    VkBool32 & value = *reinterpret_cast<VkBool32 *>(address + offset);
+                    value = VK_TRUE;
+                }
+            }
+        }
+        for (auto const & feature : EXPLICIT_FEATURES)
+        {
+            if (feature.flag & explicit_feature_flags)
+            {
+                for (auto const & offset : feature.vk_feature_offsets)
+                {
+                    VkBool32 & value = *reinterpret_cast<VkBool32 *>(address + offset);
+                    value = VK_TRUE;
+                }
+            }
+        }
+    }
+
+    void DevicePropertiesStruct::initialize(daxa_DeviceImplicitFeatureFlagBits implicit_features)
+    {
+        void * chain = {};
+
+        if (implicit_features & DAXA_IMPLICIT_FEATURE_FLAG_RAY_TRACING_PIPELINE)
+        {
+            physical_device_ray_tracing_pipeline_properties_khr.pNext = chain;
+            physical_device_ray_tracing_pipeline_properties_khr.sType = VK_STRUCTURE_TYPE_PHYSICAL_DEVICE_RAY_TRACING_PIPELINE_PROPERTIES_KHR;
+            chain = static_cast<void *>(&physical_device_ray_tracing_pipeline_properties_khr);
+        }
+
+        if (implicit_features & DAXA_IMPLICIT_FEATURE_FLAG_BASIC_RAY_TRACING)
+        {
+            physical_device_acceleration_structure_properties_khr.pNext = chain;
+            physical_device_acceleration_structure_properties_khr.sType = VK_STRUCTURE_TYPE_PHYSICAL_DEVICE_ACCELERATION_STRUCTURE_PROPERTIES_KHR;
+            chain = static_cast<void *>(&physical_device_acceleration_structure_properties_khr);
+        }
+
+        if (implicit_features & DAXA_IMPLICIT_FEATURE_FLAG_RAY_TRACING_INVOCATION_REORDER)
+        {
+            physical_device_ray_tracing_invocation_reorder_properties_nv.pNext = chain;
+            physical_device_ray_tracing_invocation_reorder_properties_nv.sType = VK_STRUCTURE_TYPE_PHYSICAL_DEVICE_RAY_TRACING_INVOCATION_REORDER_PROPERTIES_NV;
+            chain = static_cast<void *>(&physical_device_ray_tracing_invocation_reorder_properties_nv);
+        }
+
+        if (implicit_features & DAXA_IMPLICIT_FEATURE_FLAG_MESH_SHADER)
+        {
+            physical_device_mesh_shader_properties_ext.pNext = chain;
+            physical_device_mesh_shader_properties_ext.sType = VK_STRUCTURE_TYPE_PHYSICAL_DEVICE_MESH_SHADER_PROPERTIES_EXT;
+            chain = static_cast<void *>(&physical_device_mesh_shader_properties_ext);
+        }
+
+        physical_device_properties_2.pNext = chain;
+        physical_device_properties_2.sType = VK_STRUCTURE_TYPE_PHYSICAL_DEVICE_PROPERTIES_2;
+    }
+
+    void fill_daxa_device_properties(PhysicalDeviceExtensionsStruct const & extensions, PhysicalDeviceFeaturesStruct const & features, VkPhysicalDevice physical_device, daxa_DeviceProperties * out)
+    {
+        auto flags = create_feature_flags(features);
+        out->implicit_features = flags.first;
+        out->explicit_features = flags.second;
+
+        out->missing_required_feature = create_problem_flags(features);
+
+        DevicePropertiesStruct properties_struct = {};
+        properties_struct.initialize(out->implicit_features);
+
+        vkGetPhysicalDeviceProperties2(physical_device, &properties_struct.physical_device_properties_2);
+
+        // Copy VkPhysicalDeviceProperties to daxa_DeviceProperties beginning.
+        // Copy all fields uo to sparseProperties.
+        std::memcpy(
+            out,
+            r_cast<std::byte const *>(&properties_struct.physical_device_properties_2) + sizeof(void *) * 2 /* skip sType and pNext */,
+            offsetof(daxa_DeviceProperties, mesh_shader_properties));
+
+        if (out->implicit_features & DAXA_IMPLICIT_FEATURE_FLAG_RAY_TRACING_PIPELINE)
+        {
+            out->ray_tracing_pipeline_properties.has_value = 1;
+            std::memcpy(
+                &out->ray_tracing_pipeline_properties.value,
+                r_cast<std::byte const *>(&properties_struct.physical_device_ray_tracing_pipeline_properties_khr) + sizeof(void *) * 2, // skip sType and pNext
+                sizeof(daxa_RayTracingPipelineProperties));
+        }
+        if (out->implicit_features & DAXA_IMPLICIT_FEATURE_FLAG_BASIC_RAY_TRACING)
+        {
+            out->acceleration_structure_properties.has_value = 1;
+            std::memcpy(
+                &out->acceleration_structure_properties.value,
+                r_cast<std::byte const *>(&properties_struct.physical_device_acceleration_structure_properties_khr) + sizeof(void *) * 2, // skip sType and pNext
+                sizeof(daxa_AccelerationStructureProperties));
+        }
+        if (out->implicit_features & DAXA_IMPLICIT_FEATURE_FLAG_RAY_TRACING_INVOCATION_REORDER)
+        {
+            out->ray_tracing_invocation_reorder_properties.has_value = 1;
+            std::memcpy(
+                &out->ray_tracing_invocation_reorder_properties.value,
+                r_cast<std::byte const *>(&properties_struct.physical_device_ray_tracing_invocation_reorder_properties_nv) + sizeof(void *) * 2, // skip sType and pNext
+                sizeof(daxa_RayTracingInvocationReorderProperties));
+        }
+        if (out->implicit_features & DAXA_IMPLICIT_FEATURE_FLAG_MESH_SHADER)
+        {
+            out->mesh_shader_properties.has_value = 1;
+            std::memcpy(
+                &out->mesh_shader_properties.value,
+                r_cast<std::byte const *>(&properties_struct.physical_device_mesh_shader_properties_ext) + sizeof(void *) * 2, // skip sType and pNext
+                sizeof(daxa_MeshShaderProperties));
+            out->mesh_shader_properties.value.prefers_local_invocation_vertex_output = static_cast<daxa_Bool8>(properties_struct.physical_device_mesh_shader_properties_ext.prefersLocalInvocationVertexOutput);
+            out->mesh_shader_properties.value.prefers_local_invocation_primitive_output = static_cast<daxa_Bool8>(properties_struct.physical_device_mesh_shader_properties_ext.prefersLocalInvocationPrimitiveOutput);
+            out->mesh_shader_properties.value.prefers_compact_vertex_output = static_cast<daxa_Bool8>(properties_struct.physical_device_mesh_shader_properties_ext.prefersCompactVertexOutput);
+            out->mesh_shader_properties.value.prefers_compact_primitive_output = static_cast<daxa_Bool8>(properties_struct.physical_device_mesh_shader_properties_ext.prefersCompactPrimitiveOutput);
+        }
+
+        u32 queue_family_props_count = 0;
+        std::vector<VkQueueFamilyProperties> queue_props;
+        vkGetPhysicalDeviceQueueFamilyProperties(physical_device, &queue_family_props_count, nullptr);
+        queue_props.resize(queue_family_props_count);
+        vkGetPhysicalDeviceQueueFamilyProperties(physical_device, &queue_family_props_count, queue_props.data());
+        std::vector<VkBool32> supports_present;
+        supports_present.resize(queue_family_props_count);
+
+        out->compute_queue_count = ~0u;
+        out->transfer_queue_count = ~0u;
+        for (u32 i = 0; i < queue_family_props_count; i++)
+        {
+            bool const supports_graphics = queue_props[i].queueFlags & VK_QUEUE_GRAPHICS_BIT;
+            bool const supports_compute = queue_props[i].queueFlags & VK_QUEUE_COMPUTE_BIT;
+            bool const supports_transfer = queue_props[i].queueFlags & VK_QUEUE_TRANSFER_BIT;
+            if (out->compute_queue_count == ~0u && !supports_graphics && supports_compute && supports_transfer)
+            {
+                out->compute_queue_count = std::min(queue_props[i].queueCount, DAXA_MAX_COMPUTE_QUEUE_COUNT);
+            }
+            if (out->transfer_queue_count == ~0u && !supports_graphics && !supports_compute && supports_transfer)
+            {
+                out->transfer_queue_count = std::min(queue_props[i].queueCount, DAXA_MAX_TRANSFER_QUEUE_COUNT);
+            }
+        }
+        if (out->compute_queue_count == ~0u)
+        {
+            out->compute_queue_count = 0u;
+        }
+        if (out->transfer_queue_count == ~0u)
+        {
+            out->transfer_queue_count = 0u;
+        }
+    }
 } // namespace daxa