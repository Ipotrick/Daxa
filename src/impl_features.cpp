--- conflicted
+++ resolved
@@ -1,382 +1,378 @@
-#include "impl_features.hpp"
-
-namespace daxa
-{
-    void PhysicalDeviceFeatureTable::initialize(daxa_DeviceInfo info, daxa_DeviceProperties const & props)
-    {
-        this->features = {
-            .robustBufferAccess = (info.flags & DAXA_DEVICE_FLAG_ROBUST_BUFFER_ACCESS) != 0u ? VK_TRUE : VK_FALSE,
-            .fullDrawIndexUint32 = VK_FALSE,
-            .imageCubeArray = VK_TRUE,
-            .independentBlend = VK_TRUE,
-            .geometryShader = VK_FALSE,
-            .tessellationShader = VK_TRUE,
-            .sampleRateShading = VK_FALSE,
-            .dualSrcBlend = VK_FALSE,
-            .logicOp = VK_FALSE,
-            .multiDrawIndirect = VK_TRUE, // Very useful for gpu driven rendering
-            .drawIndirectFirstInstance = VK_FALSE,
-            .depthClamp = VK_TRUE, // NOTE(msakmary) need this for bikeshed if breaks ping me
-            .depthBiasClamp = VK_FALSE,
-            .fillModeNonSolid = VK_TRUE,
-            .depthBounds = VK_FALSE,
-#if !defined(__APPLE__)
-            .wideLines = VK_TRUE,
-#endif
-            .largePoints = VK_FALSE,
-            .alphaToOne = VK_FALSE,
-            .multiViewport = VK_FALSE,
-            .samplerAnisotropy = VK_TRUE, // Allows for anisotropic filtering.
-            .textureCompressionETC2 = VK_FALSE,
-            .textureCompressionASTC_LDR = VK_FALSE,
-            .textureCompressionBC = VK_FALSE,
-            .occlusionQueryPrecise = VK_FALSE,
-            .pipelineStatisticsQuery = VK_FALSE,
-            .vertexPipelineStoresAndAtomics = VK_FALSE,
-            .fragmentStoresAndAtomics = VK_TRUE,
-            .shaderTessellationAndGeometryPointSize = VK_FALSE,
-            .shaderImageGatherExtended = VK_FALSE,
-            .shaderStorageImageExtendedFormats = VK_FALSE,
-#if !defined(__APPLE__)
-            .shaderStorageImageMultisample = VK_TRUE, // Useful for software vrs.
-#endif
-            .shaderStorageImageReadWithoutFormat = VK_TRUE,      // This allows daxa shaders to not specify image layout for image binding tables and read ops.
-            .shaderStorageImageWriteWithoutFormat = VK_TRUE,     // This allows daxa shaders to not specify image layout for image binding tables and write ops.
-            .shaderUniformBufferArrayDynamicIndexing = VK_FALSE, // This is superseded by descriptor indexing.
-            .shaderSampledImageArrayDynamicIndexing = VK_FALSE,  // This is superseded by descriptor indexing.
-            .shaderStorageBufferArrayDynamicIndexing = VK_FALSE, // This is superseded by descriptor indexing.
-            .shaderStorageImageArrayDynamicIndexing = VK_FALSE,  // This is superseded by descriptor indexing.
-            .shaderClipDistance = VK_FALSE,
-            .shaderCullDistance = VK_FALSE,
-            .shaderFloat64 = VK_FALSE,
-            .shaderInt64 = VK_TRUE, // Used for buffer device address math.
-            .shaderInt16 = VK_FALSE,
-            .shaderResourceResidency = VK_FALSE,
-            .shaderResourceMinLod = VK_FALSE,
-            .sparseBinding = VK_FALSE,
-            .sparseResidencyBuffer = VK_FALSE,
-            .sparseResidencyImage2D = VK_FALSE,
-            .sparseResidencyImage3D = VK_FALSE,
-            .sparseResidency2Samples = VK_FALSE,
-            .sparseResidency4Samples = VK_FALSE,
-            .sparseResidency8Samples = VK_FALSE,
-            .sparseResidency16Samples = VK_FALSE,
-            .sparseResidencyAliased = VK_FALSE,
-            .variableMultisampleRate = VK_FALSE,
-            .inheritedQueries = VK_FALSE,
-        };
-        this->chain = nullptr;
-        this->variable_pointers = {
-            .sType = VK_STRUCTURE_TYPE_PHYSICAL_DEVICE_VARIABLE_POINTER_FEATURES,
-            .pNext = chain,
-            .variablePointersStorageBuffer = VK_TRUE, // SLANG WANTS THIS
-            .variablePointers = VK_TRUE,              // SLANG WANTS THIS
-        };
-        this->chain = r_cast<void *>(&this->variable_pointers);
-        this->buffer_device_address = {
-            .sType = VK_STRUCTURE_TYPE_PHYSICAL_DEVICE_BUFFER_DEVICE_ADDRESS_FEATURES,
-            .pNext = chain,
-            .bufferDeviceAddress = VK_TRUE,
-#if !defined(__APPLE__)
-            .bufferDeviceAddressCaptureReplay = static_cast<VkBool32>(info.flags & DAXA_DEVICE_FLAG_BUFFER_DEVICE_ADDRESS_CAPTURE_REPLAY_BIT),
-#endif
-            .bufferDeviceAddressMultiDevice = VK_FALSE,
-        };
-        this->chain = r_cast<void *>(&this->buffer_device_address);
-
-#if defined(__APPLE__)
-        this->portability_subset = VkPhysicalDevicePortabilitySubsetFeaturesKHR{
-            .sType = VK_STRUCTURE_TYPE_PHYSICAL_DEVICE_PORTABILITY_SUBSET_FEATURES_KHR,
-            .pNext = chain,
-            .constantAlphaColorBlendFactors = {},
-            .events = {},
-            .imageViewFormatReinterpretation = {},
-            .imageViewFormatSwizzle = {},
-            // .imageView2DOn3DImage = VK_TRUE, // NOT SUPPORTED
-            .multisampleArrayImage = {},
-            .mutableComparisonSamplers = {},
-            .pointPolygons = {},
-            .samplerMipLodBias = {},
-            .separateStencilMaskRef = {},
-            .shaderSampleRateInterpolationFunctions = {},
-            .tessellationIsolines = {},
-            .tessellationPointMode = {},
-            .triangleFans = {},
-            .vertexAttributeAccessBeyondStride = {},
-        };
-        this->chain = r_cast<void *>(&this->portability_subset);
-#endif
-        this->descriptor_indexing = {
-            .sType = VK_STRUCTURE_TYPE_PHYSICAL_DEVICE_DESCRIPTOR_INDEXING_FEATURES,
-            .pNext = chain,
-            .shaderInputAttachmentArrayDynamicIndexing = VK_FALSE,    // Daxa does not support sub-passes.
-            .shaderUniformTexelBufferArrayDynamicIndexing = VK_FALSE, // Daxa does not support texel buffers.
-            .shaderStorageTexelBufferArrayDynamicIndexing = VK_FALSE, // Daxa does not support texel buffers.
-            .shaderUniformBufferArrayNonUniformIndexing = VK_FALSE,   // Tread uniform buffers as hard bindings.
-            .shaderSampledImageArrayNonUniformIndexing = VK_TRUE,     // Needed for bindless sampled images.
-#if !defined(__APPLE__)
-            .shaderStorageBufferArrayNonUniformIndexing = VK_TRUE, // Needed for bindless buffers.
-#endif
-            .shaderStorageImageArrayNonUniformIndexing = VK_TRUE,           // Needed for bindless storage images.
-            .shaderInputAttachmentArrayNonUniformIndexing = VK_FALSE,       // Daxa does not support sub-passes.
-            .shaderUniformTexelBufferArrayNonUniformIndexing = VK_FALSE,    // Daxa does not support texel buffers.
-            .shaderStorageTexelBufferArrayNonUniformIndexing = VK_FALSE,    // Daxa does not support texel buffers.
-            .descriptorBindingUniformBufferUpdateAfterBind = VK_FALSE,      // Tread uniform buffers as hard bindings.
-            .descriptorBindingSampledImageUpdateAfterBind = VK_TRUE,        // Needed for bindless sampled images.
-            .descriptorBindingStorageImageUpdateAfterBind = VK_TRUE,        // Needed for bindless storage images.
-            .descriptorBindingStorageBufferUpdateAfterBind = VK_TRUE,       // Needed for bindless buffers.
-            .descriptorBindingUniformTexelBufferUpdateAfterBind = VK_FALSE, // Daxa does not support texel buffers.
-            .descriptorBindingStorageTexelBufferUpdateAfterBind = VK_FALSE, // Daxa does not support texel buffers.
-            .descriptorBindingUpdateUnusedWhilePending = VK_TRUE,           // Needed for bindless table updates.
-            .descriptorBindingPartiallyBound = VK_TRUE,                     // Needed for sparse binding in bindless table.
-            .descriptorBindingVariableDescriptorCount = VK_FALSE,           // No need for this, we have a static set.
-            .runtimeDescriptorArray = VK_TRUE,                              // Allows shaders to not have a hardcoded descriptor maximum per table.
-        };
-        this->chain = r_cast<void *>(&this->descriptor_indexing);
-        this->host_query_reset = {
-            .sType = VK_STRUCTURE_TYPE_PHYSICAL_DEVICE_HOST_QUERY_RESET_FEATURES,
-            .pNext = this->chain,
-            .hostQueryReset = VK_TRUE,
-        };
-        this->chain = r_cast<void *>(&this->host_query_reset);
-        this->dynamic_rendering = {
-            .sType = VK_STRUCTURE_TYPE_PHYSICAL_DEVICE_DYNAMIC_RENDERING_FEATURES_KHR,
-            .pNext = this->chain,
-            .dynamicRendering = VK_TRUE,
-        };
-        this->chain = r_cast<void *>(&this->dynamic_rendering);
-        this->sync2 = {
-            .sType = VK_STRUCTURE_TYPE_PHYSICAL_DEVICE_SYNCHRONIZATION_2_FEATURES_KHR,
-            .pNext = this->chain,
-            .synchronization2 = VK_TRUE,
-        };
-        this->chain = r_cast<void *>(&this->sync2);
-        this->timeline_semaphore = {
-            .sType = VK_STRUCTURE_TYPE_PHYSICAL_DEVICE_TIMELINE_SEMAPHORE_FEATURES,
-            .pNext = this->chain,
-            .timelineSemaphore = VK_TRUE,
-        };
-        this->chain = r_cast<void *>(&this->timeline_semaphore);
-        this->subgroup_size_control = {
-            .sType = VK_STRUCTURE_TYPE_PHYSICAL_DEVICE_SUBGROUP_SIZE_CONTROL_FEATURES,
-            .pNext = this->chain,
-            .subgroupSizeControl = VK_TRUE,
-            .computeFullSubgroups = VK_TRUE,
-        };
-        this->chain = r_cast<void *>(&this->subgroup_size_control);
-        this->scalar_layout = {
-            .sType = VK_STRUCTURE_TYPE_PHYSICAL_DEVICE_SCALAR_BLOCK_LAYOUT_FEATURES,
-            .pNext = this->chain,
-            .scalarBlockLayout = VK_TRUE,
-        };
-        this->chain = r_cast<void *>(&this->scalar_layout);
-
-        if ((info.flags & DAXA_DEVICE_FLAG_DYNAMIC_STATE_3) != 0u)
-        {
-            this->dynamic_state3 = {
-                .sType = VK_STRUCTURE_TYPE_PHYSICAL_DEVICE_EXTENDED_DYNAMIC_STATE_3_FEATURES_EXT,
-                .pNext = chain,
-                .extendedDynamicState3RasterizationSamples = VK_TRUE,
-            };
-            this->chain = r_cast<void *>(&this->dynamic_state3);
-        }
-        if ((info.flags & DAXA_DEVICE_FLAG_SHADER_FLOAT16) != 0u || (info.flags & DAXA_DEVICE_FLAG_SHADER_INT8) != 0u)
-        {
-            this->shader_float16_int8 = {
-                .sType = VK_STRUCTURE_TYPE_PHYSICAL_DEVICE_SHADER_FLOAT16_INT8_FEATURES,
-                .pNext = this->chain,
-                .shaderFloat16 = (info.flags & DAXA_DEVICE_FLAG_SHADER_FLOAT16) != 0u ? VK_TRUE : VK_FALSE,
-                .shaderInt8 = (info.flags & DAXA_DEVICE_FLAG_SHADER_INT8) != 0u ? VK_TRUE : VK_FALSE,
-            };
-            this->chain = r_cast<void *>(&this->shader_float16_int8);
-        }
-        if ((info.flags & DAXA_DEVICE_FLAG_ROBUST_BUFFER_ACCESS) != 0u || (info.flags & DAXA_DEVICE_FLAG_ROBUST_IMAGE_ACCESS) != 0u)
-        {
-            this->robustness2 = {
-                .sType = VK_STRUCTURE_TYPE_PHYSICAL_DEVICE_ROBUSTNESS_2_FEATURES_EXT,
-                .pNext = this->chain,
-                .robustBufferAccess2 = (info.flags & DAXA_DEVICE_FLAG_ROBUST_BUFFER_ACCESS) != 0u ? VK_TRUE : VK_FALSE,
-                .robustImageAccess2 = (info.flags & DAXA_DEVICE_FLAG_ROBUST_IMAGE_ACCESS) != 0u ? VK_TRUE : VK_FALSE,
-                .nullDescriptor = VK_FALSE,
-            };
-            this->chain = r_cast<void *>(&this->robustness2);
-        }
-        if ((info.flags & DAXA_DEVICE_FLAG_VK_MEMORY_MODEL) != 0u)
-        {
-            this->memory_model = {
-                .sType = VK_STRUCTURE_TYPE_PHYSICAL_DEVICE_VULKAN_MEMORY_MODEL_FEATURES,
-                .pNext = this->chain,
-#if !defined(__APPLE__)
-                .vulkanMemoryModel = VK_TRUE,
-                .vulkanMemoryModelDeviceScope = VK_TRUE,
-                .vulkanMemoryModelAvailabilityVisibilityChains = VK_FALSE, // Low general gpu support.
-#endif
-            };
-            this->chain = r_cast<void *>(&this->memory_model);
-        }
-        if ((info.flags & DAXA_DEVICE_FLAG_SHADER_ATOMIC64) != 0u)
-        {
-            this->shader_atomic64 = {
-                .sType = VK_STRUCTURE_TYPE_PHYSICAL_DEVICE_SHADER_ATOMIC_INT64_FEATURES,
-                .pNext = this->chain,
-                .shaderBufferInt64Atomics = VK_TRUE,
-                .shaderSharedInt64Atomics = VK_TRUE,
-            };
-            this->chain = r_cast<void *>(&this->shader_atomic64);
-        }
-        if ((info.flags & DAXA_DEVICE_FLAG_IMAGE_ATOMIC64) != 0u)
-        {
-            this->image_atomic64 = {
-                .sType = VK_STRUCTURE_TYPE_PHYSICAL_DEVICE_SHADER_IMAGE_ATOMIC_INT64_FEATURES_EXT,
-                .pNext = this->chain,
-                .shaderImageInt64Atomics = VK_TRUE,
-                .sparseImageInt64Atomics = VK_FALSE, // No sparse support in daxa.
-            };
-            this->chain = r_cast<void *>(&this->image_atomic64);
-        }
-        if ((info.flags & DAXA_DEVICE_FLAG_MESH_SHADER_BIT) != 0u)
-        {
-            this->mesh_shader = {
-                .sType = VK_STRUCTURE_TYPE_PHYSICAL_DEVICE_MESH_SHADER_FEATURES_EXT,
-                .pNext = this->chain,
-                .taskShader = VK_TRUE,
-                .meshShader = VK_TRUE,
-                .multiviewMeshShader = VK_FALSE,                    // No multiview support.
-                .primitiveFragmentShadingRateMeshShader = VK_FALSE, // No vrs support.
-                .meshShaderQueries = VK_FALSE,                      // I dont even know what this is.
-            };
-            this->chain = r_cast<void *>(&this->mesh_shader.value());
-        }
-        if ((info.flags & DAXA_DEVICE_FLAG_RAY_TRACING) != 0u)
-        {
-            /// NOTE:
-            /// These settings have been derived by the minimum supported features of gpu architectures:
-            ///   * Ampeere
-            ///   * Ada Lovlace
-            ///   * rdna2
-            this->acceleration_structure = VkPhysicalDeviceAccelerationStructureFeaturesKHR{
-                .sType = VK_STRUCTURE_TYPE_PHYSICAL_DEVICE_ACCELERATION_STRUCTURE_FEATURES_KHR,
-                .pNext = this->chain,
-                .accelerationStructure = VK_TRUE,
-                .accelerationStructureCaptureReplay = VK_TRUE,
-                .accelerationStructureIndirectBuild = VK_FALSE,                   // Extremely low support.
-                .accelerationStructureHostCommands = VK_FALSE,                    // Extremely low support.
-                .descriptorBindingAccelerationStructureUpdateAfterBind = VK_TRUE, // Required for our descriptor set setup.
-            };
-            this->chain = r_cast<void *>(&this->acceleration_structure.value());
-            this->ray_tracing_pipeline = VkPhysicalDeviceRayTracingPipelineFeaturesKHR{
-                .sType = VK_STRUCTURE_TYPE_PHYSICAL_DEVICE_RAY_TRACING_PIPELINE_FEATURES_KHR,
-                .pNext = this->chain,
-                .rayTracingPipeline = VK_TRUE,
-                .rayTracingPipelineShaderGroupHandleCaptureReplay = VK_FALSE,
-                .rayTracingPipelineShaderGroupHandleCaptureReplayMixed = VK_FALSE,
-                .rayTracingPipelineTraceRaysIndirect = VK_TRUE,
-                .rayTraversalPrimitiveCulling = VK_TRUE,
-            };
-            this->chain = r_cast<void *>(&this->ray_tracing_pipeline.value());
-            this->ray_query = VkPhysicalDeviceRayQueryFeaturesKHR{
-                .sType = VK_STRUCTURE_TYPE_PHYSICAL_DEVICE_RAY_QUERY_FEATURES_KHR,
-                .pNext = this->chain,
-                .rayQuery = VK_TRUE,
-            };
-            this->chain = r_cast<void *>(&this->ray_query.value());
-            // TODO: Maybe this should be enabled separately to raytracing:
-            this->ray_tracing_position_fetch = VkPhysicalDeviceRayTracingPositionFetchFeaturesKHR{
-                .sType = VK_STRUCTURE_TYPE_PHYSICAL_DEVICE_RAY_TRACING_POSITION_FETCH_FEATURES_KHR,
-                .pNext = this->chain,
-                .rayTracingPositionFetch = VK_TRUE,
-            };
-            this->chain = r_cast<void *>(&this->ray_tracing_position_fetch.value());
-            if (props.ray_tracing_invocation_reorder_properties.has_value)
-            {
-                ray_tracing_invocation_reorder = VkPhysicalDeviceRayTracingInvocationReorderFeaturesNV{
-                    .sType = VK_STRUCTURE_TYPE_PHYSICAL_DEVICE_RAY_TRACING_INVOCATION_REORDER_FEATURES_NV,
-                    .pNext = this->chain,
-                    .rayTracingInvocationReorder = VK_TRUE,
-                };
-                this->chain = r_cast<void *>(&this->ray_tracing_invocation_reorder.value());
-            }
-        }
-        if((info.flags & DAXA_DEVICE_FLAG_SHADER_ATOMIC_FLOAT) != 0u)
-        {
-            // NOTE: This is a very new extension and might not be supported by all hardware.
-            this->shader_atomic_float = {
-                .sType = VK_STRUCTURE_TYPE_PHYSICAL_DEVICE_SHADER_ATOMIC_FLOAT_FEATURES_EXT,
-                .pNext = this->chain,
-                .shaderBufferFloat32Atomics = VK_TRUE,
-                .shaderBufferFloat32AtomicAdd = VK_TRUE,
-                .shaderBufferFloat64Atomics = VK_FALSE, // No 64 bit support in daxa.
-                .shaderBufferFloat64AtomicAdd = VK_FALSE, // No 64 bit support in daxa.
-                .shaderSharedFloat32Atomics = VK_TRUE,
-                .shaderSharedFloat32AtomicAdd = VK_TRUE,
-                .shaderSharedFloat64Atomics = VK_FALSE, // No 64 bit support in daxa.
-                .shaderSharedFloat64AtomicAdd = VK_FALSE, // No 64 bit support in daxa.
-                .shaderImageFloat32Atomics = VK_TRUE,
-                .shaderImageFloat32AtomicAdd = VK_TRUE,
-                .sparseImageFloat32Atomics = VK_FALSE, // No sparse support in daxa.
-                .sparseImageFloat32AtomicAdd = VK_FALSE, // No sparse support in daxa.
-            };
-            this->chain = r_cast<void *>(&this->shader_atomic_float);
-        }
-    }
-
-    void PhysicalDeviceExtensionList::initialize(daxa_DeviceInfo info, daxa_DeviceProperties const & props)
-    {
-        // NOTE(pahrens): Make sure to never exceed EXTENSION_LIST_MAX!
-        this->size = 0;
-        this->data[size++] = {VK_KHR_SWAPCHAIN_EXTENSION_NAME};
-<<<<<<< HEAD
-
-#if defined(__APPLE__)
-        this->data[size++] = {VK_EXT_DESCRIPTOR_INDEXING_EXTENSION_NAME};
-        this->data[size++] = {VK_KHR_PUSH_DESCRIPTOR_EXTENSION_NAME}; // unnecessary?
-        this->data[size++] = {VK_KHR_DYNAMIC_RENDERING_EXTENSION_NAME};
-        // Needed for MoltenVK.
-        this->data[size++] = {"VK_KHR_portability_subset"};
-#endif
-
-        if (info.flags & DAXA_DEVICE_FLAG_CONSERVATIVE_RASTERIZATION)
-=======
-        if ((info.flags & DAXA_DEVICE_FLAG_DYNAMIC_STATE_3) != 0u)
-        {
-            this->data[size++] = {VK_EXT_EXTENDED_DYNAMIC_STATE_3_EXTENSION_NAME};
-        }
-        if ((info.flags & DAXA_DEVICE_FLAG_CONSERVATIVE_RASTERIZATION) != 0u)
->>>>>>> c7b58e9a
-        {
-            this->data[size++] = {VK_EXT_CONSERVATIVE_RASTERIZATION_EXTENSION_NAME};
-        }
-        if ((info.flags & DAXA_DEVICE_FLAG_IMAGE_ATOMIC64) != 0u)
-        {
-            this->data[size++] = {VK_EXT_SHADER_IMAGE_ATOMIC_INT64_EXTENSION_NAME};
-        }
-        if ((info.flags & DAXA_DEVICE_FLAG_MESH_SHADER_BIT) != 0u)
-        {
-            this->data[size++] = {VK_EXT_MESH_SHADER_EXTENSION_NAME};
-        }
-        if ((info.flags & DAXA_DEVICE_FLAG_RAY_TRACING) != 0u)
-        {
-            this->data[size++] = {VK_KHR_DEFERRED_HOST_OPERATIONS_EXTENSION_NAME};
-            this->data[size++] = {VK_KHR_ACCELERATION_STRUCTURE_EXTENSION_NAME};
-            this->data[size++] = {VK_KHR_RAY_TRACING_PIPELINE_EXTENSION_NAME};
-            this->data[size++] = {VK_KHR_RAY_QUERY_EXTENSION_NAME};
-            // Maybe this should be enabled separately to raytracing:
-            this->data[size++] = {VK_KHR_PIPELINE_LIBRARY_EXTENSION_NAME};
-            this->data[size++] = {VK_KHR_RAY_TRACING_MAINTENANCE_1_EXTENSION_NAME};
-            // TODO: different flags for different raytracing features.
-            this->data[size++] = {VK_KHR_RAY_TRACING_POSITION_FETCH_EXTENSION_NAME};
-            if (props.ray_tracing_invocation_reorder_properties.has_value)
-            {
-                this->data[size++] = {VK_NV_RAY_TRACING_INVOCATION_REORDER_EXTENSION_NAME};
-            }
-        }
-        if ((info.flags & DAXA_DEVICE_FLAG_ROBUST_BUFFER_ACCESS) != 0u || (info.flags & DAXA_DEVICE_FLAG_ROBUST_IMAGE_ACCESS) != 0u)
-        {
-            this->data[size++] = {VK_EXT_ROBUSTNESS_2_EXTENSION_NAME};
-        }
-        if((info.flags & DAXA_DEVICE_FLAG_SHADER_ATOMIC_FLOAT) != 0u)
-        {
-            this->data[size++] = {VK_EXT_SHADER_ATOMIC_FLOAT_EXTENSION_NAME};
-        }
-    }
+#include "impl_features.hpp"
+
+namespace daxa
+{
+    void PhysicalDeviceFeatureTable::initialize(daxa_DeviceInfo info, daxa_DeviceProperties const & props)
+    {
+        this->features = {
+            .robustBufferAccess = (info.flags & DAXA_DEVICE_FLAG_ROBUST_BUFFER_ACCESS) != 0u ? VK_TRUE : VK_FALSE,
+            .fullDrawIndexUint32 = VK_FALSE,
+            .imageCubeArray = VK_TRUE,
+            .independentBlend = VK_TRUE,
+            .geometryShader = VK_FALSE,
+            .tessellationShader = VK_TRUE,
+            .sampleRateShading = VK_FALSE,
+            .dualSrcBlend = VK_FALSE,
+            .logicOp = VK_FALSE,
+            .multiDrawIndirect = VK_TRUE, // Very useful for gpu driven rendering
+            .drawIndirectFirstInstance = VK_FALSE,
+            .depthClamp = VK_TRUE, // NOTE(msakmary) need this for bikeshed if breaks ping me
+            .depthBiasClamp = VK_FALSE,
+            .fillModeNonSolid = VK_TRUE,
+            .depthBounds = VK_FALSE,
+#if !defined(__APPLE__)
+            .wideLines = VK_TRUE,
+#endif
+            .largePoints = VK_FALSE,
+            .alphaToOne = VK_FALSE,
+            .multiViewport = VK_FALSE,
+            .samplerAnisotropy = VK_TRUE, // Allows for anisotropic filtering.
+            .textureCompressionETC2 = VK_FALSE,
+            .textureCompressionASTC_LDR = VK_FALSE,
+            .textureCompressionBC = VK_FALSE,
+            .occlusionQueryPrecise = VK_FALSE,
+            .pipelineStatisticsQuery = VK_FALSE,
+            .vertexPipelineStoresAndAtomics = VK_FALSE,
+            .fragmentStoresAndAtomics = VK_TRUE,
+            .shaderTessellationAndGeometryPointSize = VK_FALSE,
+            .shaderImageGatherExtended = VK_FALSE,
+            .shaderStorageImageExtendedFormats = VK_FALSE,
+#if !defined(__APPLE__)
+            .shaderStorageImageMultisample = VK_TRUE, // Useful for software vrs.
+#endif
+            .shaderStorageImageReadWithoutFormat = VK_TRUE,      // This allows daxa shaders to not specify image layout for image binding tables and read ops.
+            .shaderStorageImageWriteWithoutFormat = VK_TRUE,     // This allows daxa shaders to not specify image layout for image binding tables and write ops.
+            .shaderUniformBufferArrayDynamicIndexing = VK_FALSE, // This is superseded by descriptor indexing.
+            .shaderSampledImageArrayDynamicIndexing = VK_FALSE,  // This is superseded by descriptor indexing.
+            .shaderStorageBufferArrayDynamicIndexing = VK_FALSE, // This is superseded by descriptor indexing.
+            .shaderStorageImageArrayDynamicIndexing = VK_FALSE,  // This is superseded by descriptor indexing.
+            .shaderClipDistance = VK_FALSE,
+            .shaderCullDistance = VK_FALSE,
+            .shaderFloat64 = VK_FALSE,
+            .shaderInt64 = VK_TRUE, // Used for buffer device address math.
+            .shaderInt16 = VK_FALSE,
+            .shaderResourceResidency = VK_FALSE,
+            .shaderResourceMinLod = VK_FALSE,
+            .sparseBinding = VK_FALSE,
+            .sparseResidencyBuffer = VK_FALSE,
+            .sparseResidencyImage2D = VK_FALSE,
+            .sparseResidencyImage3D = VK_FALSE,
+            .sparseResidency2Samples = VK_FALSE,
+            .sparseResidency4Samples = VK_FALSE,
+            .sparseResidency8Samples = VK_FALSE,
+            .sparseResidency16Samples = VK_FALSE,
+            .sparseResidencyAliased = VK_FALSE,
+            .variableMultisampleRate = VK_FALSE,
+            .inheritedQueries = VK_FALSE,
+        };
+        this->chain = nullptr;
+        this->variable_pointers = {
+            .sType = VK_STRUCTURE_TYPE_PHYSICAL_DEVICE_VARIABLE_POINTER_FEATURES,
+            .pNext = chain,
+            .variablePointersStorageBuffer = VK_TRUE, // SLANG WANTS THIS
+            .variablePointers = VK_TRUE,              // SLANG WANTS THIS
+        };
+        this->chain = r_cast<void *>(&this->variable_pointers);
+        this->buffer_device_address = {
+            .sType = VK_STRUCTURE_TYPE_PHYSICAL_DEVICE_BUFFER_DEVICE_ADDRESS_FEATURES,
+            .pNext = chain,
+            .bufferDeviceAddress = VK_TRUE,
+#if !defined(__APPLE__)
+            .bufferDeviceAddressCaptureReplay = static_cast<VkBool32>(info.flags & DAXA_DEVICE_FLAG_BUFFER_DEVICE_ADDRESS_CAPTURE_REPLAY_BIT),
+#endif
+            .bufferDeviceAddressMultiDevice = VK_FALSE,
+        };
+        this->chain = r_cast<void *>(&this->buffer_device_address);
+
+#if defined(__APPLE__)
+        this->portability_subset = VkPhysicalDevicePortabilitySubsetFeaturesKHR{
+            .sType = VK_STRUCTURE_TYPE_PHYSICAL_DEVICE_PORTABILITY_SUBSET_FEATURES_KHR,
+            .pNext = chain,
+            .constantAlphaColorBlendFactors = {},
+            .events = {},
+            .imageViewFormatReinterpretation = {},
+            .imageViewFormatSwizzle = {},
+            // .imageView2DOn3DImage = VK_TRUE, // NOT SUPPORTED
+            .multisampleArrayImage = {},
+            .mutableComparisonSamplers = {},
+            .pointPolygons = {},
+            .samplerMipLodBias = {},
+            .separateStencilMaskRef = {},
+            .shaderSampleRateInterpolationFunctions = {},
+            .tessellationIsolines = {},
+            .tessellationPointMode = {},
+            .triangleFans = {},
+            .vertexAttributeAccessBeyondStride = {},
+        };
+        this->chain = r_cast<void *>(&this->portability_subset);
+#endif
+        this->descriptor_indexing = {
+            .sType = VK_STRUCTURE_TYPE_PHYSICAL_DEVICE_DESCRIPTOR_INDEXING_FEATURES,
+            .pNext = chain,
+            .shaderInputAttachmentArrayDynamicIndexing = VK_FALSE,    // Daxa does not support sub-passes.
+            .shaderUniformTexelBufferArrayDynamicIndexing = VK_FALSE, // Daxa does not support texel buffers.
+            .shaderStorageTexelBufferArrayDynamicIndexing = VK_FALSE, // Daxa does not support texel buffers.
+            .shaderUniformBufferArrayNonUniformIndexing = VK_FALSE,   // Tread uniform buffers as hard bindings.
+            .shaderSampledImageArrayNonUniformIndexing = VK_TRUE,     // Needed for bindless sampled images.
+#if !defined(__APPLE__)
+            .shaderStorageBufferArrayNonUniformIndexing = VK_TRUE, // Needed for bindless buffers.
+#endif
+            .shaderStorageImageArrayNonUniformIndexing = VK_TRUE,           // Needed for bindless storage images.
+            .shaderInputAttachmentArrayNonUniformIndexing = VK_FALSE,       // Daxa does not support sub-passes.
+            .shaderUniformTexelBufferArrayNonUniformIndexing = VK_FALSE,    // Daxa does not support texel buffers.
+            .shaderStorageTexelBufferArrayNonUniformIndexing = VK_FALSE,    // Daxa does not support texel buffers.
+            .descriptorBindingUniformBufferUpdateAfterBind = VK_FALSE,      // Tread uniform buffers as hard bindings.
+            .descriptorBindingSampledImageUpdateAfterBind = VK_TRUE,        // Needed for bindless sampled images.
+            .descriptorBindingStorageImageUpdateAfterBind = VK_TRUE,        // Needed for bindless storage images.
+            .descriptorBindingStorageBufferUpdateAfterBind = VK_TRUE,       // Needed for bindless buffers.
+            .descriptorBindingUniformTexelBufferUpdateAfterBind = VK_FALSE, // Daxa does not support texel buffers.
+            .descriptorBindingStorageTexelBufferUpdateAfterBind = VK_FALSE, // Daxa does not support texel buffers.
+            .descriptorBindingUpdateUnusedWhilePending = VK_TRUE,           // Needed for bindless table updates.
+            .descriptorBindingPartiallyBound = VK_TRUE,                     // Needed for sparse binding in bindless table.
+            .descriptorBindingVariableDescriptorCount = VK_FALSE,           // No need for this, we have a static set.
+            .runtimeDescriptorArray = VK_TRUE,                              // Allows shaders to not have a hardcoded descriptor maximum per table.
+        };
+        this->chain = r_cast<void *>(&this->descriptor_indexing);
+        this->host_query_reset = {
+            .sType = VK_STRUCTURE_TYPE_PHYSICAL_DEVICE_HOST_QUERY_RESET_FEATURES,
+            .pNext = this->chain,
+            .hostQueryReset = VK_TRUE,
+        };
+        this->chain = r_cast<void *>(&this->host_query_reset);
+        this->dynamic_rendering = {
+            .sType = VK_STRUCTURE_TYPE_PHYSICAL_DEVICE_DYNAMIC_RENDERING_FEATURES_KHR,
+            .pNext = this->chain,
+            .dynamicRendering = VK_TRUE,
+        };
+        this->chain = r_cast<void *>(&this->dynamic_rendering);
+        this->sync2 = {
+            .sType = VK_STRUCTURE_TYPE_PHYSICAL_DEVICE_SYNCHRONIZATION_2_FEATURES_KHR,
+            .pNext = this->chain,
+            .synchronization2 = VK_TRUE,
+        };
+        this->chain = r_cast<void *>(&this->sync2);
+        this->timeline_semaphore = {
+            .sType = VK_STRUCTURE_TYPE_PHYSICAL_DEVICE_TIMELINE_SEMAPHORE_FEATURES,
+            .pNext = this->chain,
+            .timelineSemaphore = VK_TRUE,
+        };
+        this->chain = r_cast<void *>(&this->timeline_semaphore);
+        this->subgroup_size_control = {
+            .sType = VK_STRUCTURE_TYPE_PHYSICAL_DEVICE_SUBGROUP_SIZE_CONTROL_FEATURES,
+            .pNext = this->chain,
+            .subgroupSizeControl = VK_TRUE,
+            .computeFullSubgroups = VK_TRUE,
+        };
+        this->chain = r_cast<void *>(&this->subgroup_size_control);
+        this->scalar_layout = {
+            .sType = VK_STRUCTURE_TYPE_PHYSICAL_DEVICE_SCALAR_BLOCK_LAYOUT_FEATURES,
+            .pNext = this->chain,
+            .scalarBlockLayout = VK_TRUE,
+        };
+        this->chain = r_cast<void *>(&this->scalar_layout);
+
+        if ((info.flags & DAXA_DEVICE_FLAG_DYNAMIC_STATE_3) != 0u)
+        {
+            this->dynamic_state3 = {
+                .sType = VK_STRUCTURE_TYPE_PHYSICAL_DEVICE_EXTENDED_DYNAMIC_STATE_3_FEATURES_EXT,
+                .pNext = chain,
+                .extendedDynamicState3RasterizationSamples = VK_TRUE,
+            };
+            this->chain = r_cast<void *>(&this->dynamic_state3);
+        }
+        if ((info.flags & DAXA_DEVICE_FLAG_SHADER_FLOAT16) != 0u || (info.flags & DAXA_DEVICE_FLAG_SHADER_INT8) != 0u)
+        {
+            this->shader_float16_int8 = {
+                .sType = VK_STRUCTURE_TYPE_PHYSICAL_DEVICE_SHADER_FLOAT16_INT8_FEATURES,
+                .pNext = this->chain,
+                .shaderFloat16 = (info.flags & DAXA_DEVICE_FLAG_SHADER_FLOAT16) != 0u ? VK_TRUE : VK_FALSE,
+                .shaderInt8 = (info.flags & DAXA_DEVICE_FLAG_SHADER_INT8) != 0u ? VK_TRUE : VK_FALSE,
+            };
+            this->chain = r_cast<void *>(&this->shader_float16_int8);
+        }
+        if ((info.flags & DAXA_DEVICE_FLAG_ROBUST_BUFFER_ACCESS) != 0u || (info.flags & DAXA_DEVICE_FLAG_ROBUST_IMAGE_ACCESS) != 0u)
+        {
+            this->robustness2 = {
+                .sType = VK_STRUCTURE_TYPE_PHYSICAL_DEVICE_ROBUSTNESS_2_FEATURES_EXT,
+                .pNext = this->chain,
+                .robustBufferAccess2 = (info.flags & DAXA_DEVICE_FLAG_ROBUST_BUFFER_ACCESS) != 0u ? VK_TRUE : VK_FALSE,
+                .robustImageAccess2 = (info.flags & DAXA_DEVICE_FLAG_ROBUST_IMAGE_ACCESS) != 0u ? VK_TRUE : VK_FALSE,
+                .nullDescriptor = VK_FALSE,
+            };
+            this->chain = r_cast<void *>(&this->robustness2);
+        }
+        if ((info.flags & DAXA_DEVICE_FLAG_VK_MEMORY_MODEL) != 0u)
+        {
+            this->memory_model = {
+                .sType = VK_STRUCTURE_TYPE_PHYSICAL_DEVICE_VULKAN_MEMORY_MODEL_FEATURES,
+                .pNext = this->chain,
+#if !defined(__APPLE__)
+                .vulkanMemoryModel = VK_TRUE,
+                .vulkanMemoryModelDeviceScope = VK_TRUE,
+                .vulkanMemoryModelAvailabilityVisibilityChains = VK_FALSE, // Low general gpu support.
+#endif
+            };
+            this->chain = r_cast<void *>(&this->memory_model);
+        }
+        if ((info.flags & DAXA_DEVICE_FLAG_SHADER_ATOMIC64) != 0u)
+        {
+            this->shader_atomic64 = {
+                .sType = VK_STRUCTURE_TYPE_PHYSICAL_DEVICE_SHADER_ATOMIC_INT64_FEATURES,
+                .pNext = this->chain,
+                .shaderBufferInt64Atomics = VK_TRUE,
+                .shaderSharedInt64Atomics = VK_TRUE,
+            };
+            this->chain = r_cast<void *>(&this->shader_atomic64);
+        }
+        if ((info.flags & DAXA_DEVICE_FLAG_IMAGE_ATOMIC64) != 0u)
+        {
+            this->image_atomic64 = {
+                .sType = VK_STRUCTURE_TYPE_PHYSICAL_DEVICE_SHADER_IMAGE_ATOMIC_INT64_FEATURES_EXT,
+                .pNext = this->chain,
+                .shaderImageInt64Atomics = VK_TRUE,
+                .sparseImageInt64Atomics = VK_FALSE, // No sparse support in daxa.
+            };
+            this->chain = r_cast<void *>(&this->image_atomic64);
+        }
+        if ((info.flags & DAXA_DEVICE_FLAG_MESH_SHADER_BIT) != 0u)
+        {
+            this->mesh_shader = {
+                .sType = VK_STRUCTURE_TYPE_PHYSICAL_DEVICE_MESH_SHADER_FEATURES_EXT,
+                .pNext = this->chain,
+                .taskShader = VK_TRUE,
+                .meshShader = VK_TRUE,
+                .multiviewMeshShader = VK_FALSE,                    // No multiview support.
+                .primitiveFragmentShadingRateMeshShader = VK_FALSE, // No vrs support.
+                .meshShaderQueries = VK_FALSE,                      // I dont even know what this is.
+            };
+            this->chain = r_cast<void *>(&this->mesh_shader.value());
+        }
+        if ((info.flags & DAXA_DEVICE_FLAG_RAY_TRACING) != 0u)
+        {
+            /// NOTE:
+            /// These settings have been derived by the minimum supported features of gpu architectures:
+            ///   * Ampeere
+            ///   * Ada Lovlace
+            ///   * rdna2
+            this->acceleration_structure = VkPhysicalDeviceAccelerationStructureFeaturesKHR{
+                .sType = VK_STRUCTURE_TYPE_PHYSICAL_DEVICE_ACCELERATION_STRUCTURE_FEATURES_KHR,
+                .pNext = this->chain,
+                .accelerationStructure = VK_TRUE,
+                .accelerationStructureCaptureReplay = VK_TRUE,
+                .accelerationStructureIndirectBuild = VK_FALSE,                   // Extremely low support.
+                .accelerationStructureHostCommands = VK_FALSE,                    // Extremely low support.
+                .descriptorBindingAccelerationStructureUpdateAfterBind = VK_TRUE, // Required for our descriptor set setup.
+            };
+            this->chain = r_cast<void *>(&this->acceleration_structure.value());
+            this->ray_tracing_pipeline = VkPhysicalDeviceRayTracingPipelineFeaturesKHR{
+                .sType = VK_STRUCTURE_TYPE_PHYSICAL_DEVICE_RAY_TRACING_PIPELINE_FEATURES_KHR,
+                .pNext = this->chain,
+                .rayTracingPipeline = VK_TRUE,
+                .rayTracingPipelineShaderGroupHandleCaptureReplay = VK_FALSE,
+                .rayTracingPipelineShaderGroupHandleCaptureReplayMixed = VK_FALSE,
+                .rayTracingPipelineTraceRaysIndirect = VK_TRUE,
+                .rayTraversalPrimitiveCulling = VK_TRUE,
+            };
+            this->chain = r_cast<void *>(&this->ray_tracing_pipeline.value());
+            this->ray_query = VkPhysicalDeviceRayQueryFeaturesKHR{
+                .sType = VK_STRUCTURE_TYPE_PHYSICAL_DEVICE_RAY_QUERY_FEATURES_KHR,
+                .pNext = this->chain,
+                .rayQuery = VK_TRUE,
+            };
+            this->chain = r_cast<void *>(&this->ray_query.value());
+            // TODO: Maybe this should be enabled separately to raytracing:
+            this->ray_tracing_position_fetch = VkPhysicalDeviceRayTracingPositionFetchFeaturesKHR{
+                .sType = VK_STRUCTURE_TYPE_PHYSICAL_DEVICE_RAY_TRACING_POSITION_FETCH_FEATURES_KHR,
+                .pNext = this->chain,
+                .rayTracingPositionFetch = VK_TRUE,
+            };
+            this->chain = r_cast<void *>(&this->ray_tracing_position_fetch.value());
+            if (props.ray_tracing_invocation_reorder_properties.has_value)
+            {
+                ray_tracing_invocation_reorder = VkPhysicalDeviceRayTracingInvocationReorderFeaturesNV{
+                    .sType = VK_STRUCTURE_TYPE_PHYSICAL_DEVICE_RAY_TRACING_INVOCATION_REORDER_FEATURES_NV,
+                    .pNext = this->chain,
+                    .rayTracingInvocationReorder = VK_TRUE,
+                };
+                this->chain = r_cast<void *>(&this->ray_tracing_invocation_reorder.value());
+            }
+        }
+        if((info.flags & DAXA_DEVICE_FLAG_SHADER_ATOMIC_FLOAT) != 0u)
+        {
+            // NOTE: This is a very new extension and might not be supported by all hardware.
+            this->shader_atomic_float = {
+                .sType = VK_STRUCTURE_TYPE_PHYSICAL_DEVICE_SHADER_ATOMIC_FLOAT_FEATURES_EXT,
+                .pNext = this->chain,
+                .shaderBufferFloat32Atomics = VK_TRUE,
+                .shaderBufferFloat32AtomicAdd = VK_TRUE,
+                .shaderBufferFloat64Atomics = VK_FALSE, // No 64 bit support in daxa.
+                .shaderBufferFloat64AtomicAdd = VK_FALSE, // No 64 bit support in daxa.
+                .shaderSharedFloat32Atomics = VK_TRUE,
+                .shaderSharedFloat32AtomicAdd = VK_TRUE,
+                .shaderSharedFloat64Atomics = VK_FALSE, // No 64 bit support in daxa.
+                .shaderSharedFloat64AtomicAdd = VK_FALSE, // No 64 bit support in daxa.
+                .shaderImageFloat32Atomics = VK_TRUE,
+                .shaderImageFloat32AtomicAdd = VK_TRUE,
+                .sparseImageFloat32Atomics = VK_FALSE, // No sparse support in daxa.
+                .sparseImageFloat32AtomicAdd = VK_FALSE, // No sparse support in daxa.
+            };
+            this->chain = r_cast<void *>(&this->shader_atomic_float);
+        }
+    }
+
+    void PhysicalDeviceExtensionList::initialize(daxa_DeviceInfo info, daxa_DeviceProperties const & props)
+    {
+        // NOTE(pahrens): Make sure to never exceed EXTENSION_LIST_MAX!
+        this->size = 0;
+        this->data[size++] = {VK_KHR_SWAPCHAIN_EXTENSION_NAME};
+
+#if defined(__APPLE__)
+        this->data[size++] = {VK_EXT_DESCRIPTOR_INDEXING_EXTENSION_NAME};
+        this->data[size++] = {VK_KHR_PUSH_DESCRIPTOR_EXTENSION_NAME}; // unnecessary?
+        this->data[size++] = {VK_KHR_DYNAMIC_RENDERING_EXTENSION_NAME};
+        // Needed for MoltenVK.
+        this->data[size++] = {"VK_KHR_portability_subset"};
+#endif
+
+        if ((info.flags & DAXA_DEVICE_FLAG_DYNAMIC_STATE_3) != 0u)
+        {
+            this->data[size++] = {VK_EXT_EXTENDED_DYNAMIC_STATE_3_EXTENSION_NAME};
+        }
+        if ((info.flags & DAXA_DEVICE_FLAG_CONSERVATIVE_RASTERIZATION) != 0u)
+        {
+            this->data[size++] = {VK_EXT_CONSERVATIVE_RASTERIZATION_EXTENSION_NAME};
+        }
+        if ((info.flags & DAXA_DEVICE_FLAG_IMAGE_ATOMIC64) != 0u)
+        {
+            this->data[size++] = {VK_EXT_SHADER_IMAGE_ATOMIC_INT64_EXTENSION_NAME};
+        }
+        if ((info.flags & DAXA_DEVICE_FLAG_MESH_SHADER_BIT) != 0u)
+        {
+            this->data[size++] = {VK_EXT_MESH_SHADER_EXTENSION_NAME};
+        }
+        if ((info.flags & DAXA_DEVICE_FLAG_RAY_TRACING) != 0u)
+        {
+            this->data[size++] = {VK_KHR_DEFERRED_HOST_OPERATIONS_EXTENSION_NAME};
+            this->data[size++] = {VK_KHR_ACCELERATION_STRUCTURE_EXTENSION_NAME};
+            this->data[size++] = {VK_KHR_RAY_TRACING_PIPELINE_EXTENSION_NAME};
+            this->data[size++] = {VK_KHR_RAY_QUERY_EXTENSION_NAME};
+            // Maybe this should be enabled separately to raytracing:
+            this->data[size++] = {VK_KHR_PIPELINE_LIBRARY_EXTENSION_NAME};
+            this->data[size++] = {VK_KHR_RAY_TRACING_MAINTENANCE_1_EXTENSION_NAME};
+            // TODO: different flags for different raytracing features.
+            this->data[size++] = {VK_KHR_RAY_TRACING_POSITION_FETCH_EXTENSION_NAME};
+            if (props.ray_tracing_invocation_reorder_properties.has_value)
+            {
+                this->data[size++] = {VK_NV_RAY_TRACING_INVOCATION_REORDER_EXTENSION_NAME};
+            }
+        }
+        if ((info.flags & DAXA_DEVICE_FLAG_ROBUST_BUFFER_ACCESS) != 0u || (info.flags & DAXA_DEVICE_FLAG_ROBUST_IMAGE_ACCESS) != 0u)
+        {
+            this->data[size++] = {VK_EXT_ROBUSTNESS_2_EXTENSION_NAME};
+        }
+        if((info.flags & DAXA_DEVICE_FLAG_SHADER_ATOMIC_FLOAT) != 0u)
+        {
+            this->data[size++] = {VK_EXT_SHADER_ATOMIC_FLOAT_EXTENSION_NAME};
+        }
+    }
 } // namespace daxa