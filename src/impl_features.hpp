--- conflicted
+++ resolved
@@ -1,155 +1,149 @@
-#pragma once
-
-#include "impl_core.hpp"
-#include <daxa/daxa.hpp>
-#include <daxa/device.hpp>
-
-
-#include <daxa/c/device.h>
-
-// Adding a new vulkan feature bool to daxa:
-//
-// 1. first classify the feature
-//   - a feature is either required, implicit or explicit
-//   - required features are features that will always be enabled, daxa needs them to work
-//   - implicit are optional features with no perf overhead, they get enabled when supported
-//   - explicit are optional features with perf impact, they are explicitly enabled in device creation
-//
-// 2. Check if the feature needs new extension
-//   - if so, add it to PhysicalDeviceExtensionsStruct
-//
-// 3. Check if feature needs new physical device feature
-//   - DISCLAIMER: some features dont have feature structs, like VK_EXT_conservative_rasterization.
-//                 in such cases, add your own feature boolean to PhysicalDeviceFeaturesStruct!
-//   - if so, add the struct to PhysicalDeviceFeaturesStruct
-//   - also make sure to add initialization code for it in PhysicalDeviceFeaturesStruct::initialize
-//   - PLEASE make sure to guard the init behind the extension beeing present in initialize
-//
-// 4. Now in impl_features.cpp, add the feature to either REQUIRED_FEATURES, IMPLICIT_FEATURES or EXPLICIT_FEATURES
-//   - daxa uses these arrays to process features in create_feature_flags, create_problem_flags and fill_create_features
-//   - orient yourself on other features.
-//   - please encompass as many feature booleans into one daxa feature!
-//   - now you will also have to to daxa_MissingRequiredVkFeature, daxa_DeviceImplicitFeatureFlagBits or daxa_DeviceExplicitFeatureFlagBits.
-//   - please add it to the c and c++ code.
-//
-// 5. When adding new functions using a new daxa feature make sure to check if the feature flag is set.
-//   - also consider adding a new daxa_Result code
-//   - if you add a new daxa_Result code, update the print function in cpp_wrapper
-
-namespace daxa
-{
-    struct PhysicalDeviceExtensionsStruct
-    {
-        enum Extension
-        {
-            physical_device_swapchain_khr,
-            physical_device_conservative_rasterization_ext,
-            physical_device_pipeline_library_khr,
-            physical_device_ray_tracing_maintenance_1_khr,
-            physical_device_deferred_host_operation_khr,
-            physical_device_acceleration_structure_khr,
-            physical_device_ray_tracing_pipeline_khr,
-            physical_device_ray_query_khr,
-            physical_device_ray_tracing_position_fetch_khr,
-            physical_device_extended_dynamic_state_3_ext,
-            physical_device_robustness2_ext,
-            physical_device_shader_image_atomic_int64_ext,
-            physical_device_mesh_shader_ext,
-            physical_device_ray_tracing_invocation_reorder_nv,
-            physical_device_shader_atomic_float_ext,
-<<<<<<< HEAD
-            // Used by DLSS
-            physical_device_push_descriptor_khr,
-            physical_device_binary_import_nvx,
-            physical_device_image_view_handle_nvx,
-=======
-            physical_device_shader_clock_khr,
->>>>>>> e22f1b05
-            COUNT
-        };
-        constexpr static std::array<char const *, COUNT> extension_names = {
-            VK_KHR_SWAPCHAIN_EXTENSION_NAME,
-            VK_EXT_CONSERVATIVE_RASTERIZATION_EXTENSION_NAME,
-            VK_KHR_PIPELINE_LIBRARY_EXTENSION_NAME,
-            VK_KHR_RAY_TRACING_MAINTENANCE_1_EXTENSION_NAME,
-            VK_KHR_DEFERRED_HOST_OPERATIONS_EXTENSION_NAME,
-            VK_KHR_ACCELERATION_STRUCTURE_EXTENSION_NAME,
-            VK_KHR_RAY_TRACING_PIPELINE_EXTENSION_NAME,
-            VK_KHR_RAY_QUERY_EXTENSION_NAME,
-            VK_KHR_RAY_TRACING_POSITION_FETCH_EXTENSION_NAME,
-            VK_EXT_EXTENDED_DYNAMIC_STATE_3_EXTENSION_NAME,
-            VK_EXT_ROBUSTNESS_2_EXTENSION_NAME,
-            VK_EXT_SHADER_IMAGE_ATOMIC_INT64_EXTENSION_NAME,
-            VK_EXT_MESH_SHADER_EXTENSION_NAME,
-            VK_NV_RAY_TRACING_INVOCATION_REORDER_EXTENSION_NAME,
-            VK_EXT_SHADER_ATOMIC_FLOAT_EXTENSION_NAME,
-<<<<<<< HEAD
-            // Used by DLSS
-            VK_KHR_PUSH_DESCRIPTOR_EXTENSION_NAME,
-            VK_NVX_BINARY_IMPORT_EXTENSION_NAME,
-            VK_NVX_IMAGE_VIEW_HANDLE_EXTENSION_NAME,
-=======
-            VK_KHR_SHADER_CLOCK_EXTENSION_NAME,
->>>>>>> e22f1b05
-        };
-        char const * extension_name_list[COUNT] = {};
-        u32 extension_name_list_size = {};
-        std::array<bool, COUNT> extensions_present = {};
-
-        auto initialize(VkPhysicalDevice physical_device) -> daxa_Result;
-    };
-
-    /// WARNING: DO NOT MOVE THIS STRUCT IN MEMORY, MUST NOT CHANGE ADDRESS!
-    struct PhysicalDeviceFeaturesStruct
-    {
-        VkPhysicalDeviceBufferDeviceAddressFeatures physical_device_buffer_device_address_features = {};
-        VkPhysicalDeviceDescriptorIndexingFeatures physical_device_descriptor_indexing_features = {};
-        VkPhysicalDeviceHostQueryResetFeatures physical_device_host_query_reset_features = {};
-        VkPhysicalDeviceDynamicRenderingFeatures physical_device_dynamic_rendering_features = {};
-        VkPhysicalDeviceSynchronization2Features physical_device_synchronization2_features = {};
-        VkPhysicalDeviceTimelineSemaphoreFeatures physical_device_timeline_semaphore_features = {};
-        VkPhysicalDeviceSubgroupSizeControlFeatures physical_device_subgroup_size_control_features = {};
-        VkPhysicalDeviceScalarBlockLayoutFeatures physical_device_scalar_block_layout_features = {};
-        VkPhysicalDeviceVariablePointerFeatures physical_device_variable_pointer_features = {};
-        VkPhysicalDeviceExtendedDynamicState3FeaturesEXT physical_device_extended_dynamic_state3_features_ext = {};
-        VkPhysicalDeviceShaderFloat16Int8Features physical_device_shader_float16_int8_features = {};
-        VkPhysicalDevice8BitStorageFeatures physical_device_8bit_storage_features = {};
-        VkPhysicalDevice16BitStorageFeatures physical_device_16bit_storage_features = {};
-        VkPhysicalDeviceRobustness2FeaturesEXT physical_device_robustness2_features_ext = {};
-        VkPhysicalDeviceVulkanMemoryModelFeatures physical_device_vulkan_memory_model_features = {};
-        VkPhysicalDeviceShaderAtomicInt64Features physical_device_shader_atomic_int64_features = {};
-        VkPhysicalDeviceShaderImageAtomicInt64FeaturesEXT physical_device_shader_image_atomic_int64_features_ext = {};
-        VkPhysicalDeviceMeshShaderFeaturesEXT physical_device_mesh_shader_features_ext = {};
-        VkPhysicalDeviceAccelerationStructureFeaturesKHR physical_device_acceleration_structure_features_khr = {};
-        VkPhysicalDeviceRayTracingPipelineFeaturesKHR physical_device_ray_tracing_pipeline_features_khr = {};
-        VkPhysicalDeviceRayQueryFeaturesKHR physical_device_ray_query_features_khr = {};
-        VkPhysicalDeviceRayTracingPositionFetchFeaturesKHR physical_device_ray_tracing_position_fetch_features_khr = {};
-        VkPhysicalDeviceRayTracingInvocationReorderFeaturesNV physical_device_ray_tracing_invocation_reorder_features_nv = {};
-        VkPhysicalDeviceShaderAtomicFloatFeaturesEXT physical_device_shader_atomic_float_features_ext = {};
-        VkPhysicalDeviceShaderClockFeaturesKHR physical_device_shader_clock_features_khr = {};
-        VkPhysicalDeviceFeatures2 physical_device_features_2 = {};
-        bool conservative_rasterization = {};
-        bool swapchain = {};
-
-        void initialize(PhysicalDeviceExtensionsStruct const & extensions);
-    };
-
-    auto create_feature_flags(PhysicalDeviceFeaturesStruct const & physical_device_features) -> std::pair<daxa_ImplicitFeatureFlags, daxa_ExplicitFeatureFlags>;
-
-    auto create_problem_flags(PhysicalDeviceFeaturesStruct const & physical_device_features) -> daxa_MissingRequiredVkFeature;
-
-    void fill_create_features(PhysicalDeviceFeaturesStruct & device_create_features, daxa_ImplicitFeatureFlags feature, daxa_ExplicitFeatureFlags explicit_features);
-
-    struct DevicePropertiesStruct
-    {
-        VkPhysicalDeviceRayTracingPipelinePropertiesKHR physical_device_ray_tracing_pipeline_properties_khr = {};
-        VkPhysicalDeviceAccelerationStructurePropertiesKHR physical_device_acceleration_structure_properties_khr = {};
-        VkPhysicalDeviceRayTracingInvocationReorderPropertiesNV physical_device_ray_tracing_invocation_reorder_properties_nv = {};
-        VkPhysicalDeviceMeshShaderPropertiesEXT physical_device_mesh_shader_properties_ext = {};
-        VkPhysicalDeviceProperties2 physical_device_properties_2 = {};
-
-        void initialize(daxa_DeviceImplicitFeatureFlagBits implicit_features);
-    };
-
-    void fill_daxa_device_properties(PhysicalDeviceExtensionsStruct const & extensions, PhysicalDeviceFeaturesStruct const & features, VkPhysicalDevice physical_device, daxa_DeviceProperties * out);
-} // namespace daxa
+#pragma once
+
+#include "impl_core.hpp"
+#include <daxa/daxa.hpp>
+#include <daxa/device.hpp>
+
+
+#include <daxa/c/device.h>
+
+// Adding a new vulkan feature bool to daxa:
+//
+// 1. first classify the feature
+//   - a feature is either required, implicit or explicit
+//   - required features are features that will always be enabled, daxa needs them to work
+//   - implicit are optional features with no perf overhead, they get enabled when supported
+//   - explicit are optional features with perf impact, they are explicitly enabled in device creation
+//
+// 2. Check if the feature needs new extension
+//   - if so, add it to PhysicalDeviceExtensionsStruct
+//
+// 3. Check if feature needs new physical device feature
+//   - DISCLAIMER: some features dont have feature structs, like VK_EXT_conservative_rasterization.
+//                 in such cases, add your own feature boolean to PhysicalDeviceFeaturesStruct!
+//   - if so, add the struct to PhysicalDeviceFeaturesStruct
+//   - also make sure to add initialization code for it in PhysicalDeviceFeaturesStruct::initialize
+//   - PLEASE make sure to guard the init behind the extension beeing present in initialize
+//
+// 4. Now in impl_features.cpp, add the feature to either REQUIRED_FEATURES, IMPLICIT_FEATURES or EXPLICIT_FEATURES
+//   - daxa uses these arrays to process features in create_feature_flags, create_problem_flags and fill_create_features
+//   - orient yourself on other features.
+//   - please encompass as many feature booleans into one daxa feature!
+//   - now you will also have to to daxa_MissingRequiredVkFeature, daxa_DeviceImplicitFeatureFlagBits or daxa_DeviceExplicitFeatureFlagBits.
+//   - please add it to the c and c++ code.
+//
+// 5. When adding new functions using a new daxa feature make sure to check if the feature flag is set.
+//   - also consider adding a new daxa_Result code
+//   - if you add a new daxa_Result code, update the print function in cpp_wrapper
+
+namespace daxa
+{
+    struct PhysicalDeviceExtensionsStruct
+    {
+        enum Extension
+        {
+            physical_device_swapchain_khr,
+            physical_device_conservative_rasterization_ext,
+            physical_device_pipeline_library_khr,
+            physical_device_ray_tracing_maintenance_1_khr,
+            physical_device_deferred_host_operation_khr,
+            physical_device_acceleration_structure_khr,
+            physical_device_ray_tracing_pipeline_khr,
+            physical_device_ray_query_khr,
+            physical_device_ray_tracing_position_fetch_khr,
+            physical_device_extended_dynamic_state_3_ext,
+            physical_device_robustness2_ext,
+            physical_device_shader_image_atomic_int64_ext,
+            physical_device_mesh_shader_ext,
+            physical_device_ray_tracing_invocation_reorder_nv,
+            physical_device_shader_atomic_float_ext,
+            physical_device_shader_clock_khr,
+            // Used by DLSS
+            physical_device_push_descriptor_khr,
+            physical_device_binary_import_nvx,
+            physical_device_image_view_handle_nvx,
+            COUNT
+        };
+        constexpr static std::array<char const *, COUNT> extension_names = {
+            VK_KHR_SWAPCHAIN_EXTENSION_NAME,
+            VK_EXT_CONSERVATIVE_RASTERIZATION_EXTENSION_NAME,
+            VK_KHR_PIPELINE_LIBRARY_EXTENSION_NAME,
+            VK_KHR_RAY_TRACING_MAINTENANCE_1_EXTENSION_NAME,
+            VK_KHR_DEFERRED_HOST_OPERATIONS_EXTENSION_NAME,
+            VK_KHR_ACCELERATION_STRUCTURE_EXTENSION_NAME,
+            VK_KHR_RAY_TRACING_PIPELINE_EXTENSION_NAME,
+            VK_KHR_RAY_QUERY_EXTENSION_NAME,
+            VK_KHR_RAY_TRACING_POSITION_FETCH_EXTENSION_NAME,
+            VK_EXT_EXTENDED_DYNAMIC_STATE_3_EXTENSION_NAME,
+            VK_EXT_ROBUSTNESS_2_EXTENSION_NAME,
+            VK_EXT_SHADER_IMAGE_ATOMIC_INT64_EXTENSION_NAME,
+            VK_EXT_MESH_SHADER_EXTENSION_NAME,
+            VK_NV_RAY_TRACING_INVOCATION_REORDER_EXTENSION_NAME,
+            VK_EXT_SHADER_ATOMIC_FLOAT_EXTENSION_NAME,
+            VK_KHR_SHADER_CLOCK_EXTENSION_NAME,
+            // Used by DLSS
+            VK_KHR_PUSH_DESCRIPTOR_EXTENSION_NAME,
+            VK_NVX_BINARY_IMPORT_EXTENSION_NAME,
+            VK_NVX_IMAGE_VIEW_HANDLE_EXTENSION_NAME,
+        };
+        char const * extension_name_list[COUNT] = {};
+        u32 extension_name_list_size = {};
+        std::array<bool, COUNT> extensions_present = {};
+
+        auto initialize(VkPhysicalDevice physical_device) -> daxa_Result;
+    };
+
+    /// WARNING: DO NOT MOVE THIS STRUCT IN MEMORY, MUST NOT CHANGE ADDRESS!
+    struct PhysicalDeviceFeaturesStruct
+    {
+        VkPhysicalDeviceBufferDeviceAddressFeatures physical_device_buffer_device_address_features = {};
+        VkPhysicalDeviceDescriptorIndexingFeatures physical_device_descriptor_indexing_features = {};
+        VkPhysicalDeviceHostQueryResetFeatures physical_device_host_query_reset_features = {};
+        VkPhysicalDeviceDynamicRenderingFeatures physical_device_dynamic_rendering_features = {};
+        VkPhysicalDeviceSynchronization2Features physical_device_synchronization2_features = {};
+        VkPhysicalDeviceTimelineSemaphoreFeatures physical_device_timeline_semaphore_features = {};
+        VkPhysicalDeviceSubgroupSizeControlFeatures physical_device_subgroup_size_control_features = {};
+        VkPhysicalDeviceScalarBlockLayoutFeatures physical_device_scalar_block_layout_features = {};
+        VkPhysicalDeviceVariablePointerFeatures physical_device_variable_pointer_features = {};
+        VkPhysicalDeviceExtendedDynamicState3FeaturesEXT physical_device_extended_dynamic_state3_features_ext = {};
+        VkPhysicalDeviceShaderFloat16Int8Features physical_device_shader_float16_int8_features = {};
+        VkPhysicalDevice8BitStorageFeatures physical_device_8bit_storage_features = {};
+        VkPhysicalDevice16BitStorageFeatures physical_device_16bit_storage_features = {};
+        VkPhysicalDeviceRobustness2FeaturesEXT physical_device_robustness2_features_ext = {};
+        VkPhysicalDeviceVulkanMemoryModelFeatures physical_device_vulkan_memory_model_features = {};
+        VkPhysicalDeviceShaderAtomicInt64Features physical_device_shader_atomic_int64_features = {};
+        VkPhysicalDeviceShaderImageAtomicInt64FeaturesEXT physical_device_shader_image_atomic_int64_features_ext = {};
+        VkPhysicalDeviceMeshShaderFeaturesEXT physical_device_mesh_shader_features_ext = {};
+        VkPhysicalDeviceAccelerationStructureFeaturesKHR physical_device_acceleration_structure_features_khr = {};
+        VkPhysicalDeviceRayTracingPipelineFeaturesKHR physical_device_ray_tracing_pipeline_features_khr = {};
+        VkPhysicalDeviceRayQueryFeaturesKHR physical_device_ray_query_features_khr = {};
+        VkPhysicalDeviceRayTracingPositionFetchFeaturesKHR physical_device_ray_tracing_position_fetch_features_khr = {};
+        VkPhysicalDeviceRayTracingInvocationReorderFeaturesNV physical_device_ray_tracing_invocation_reorder_features_nv = {};
+        VkPhysicalDeviceShaderAtomicFloatFeaturesEXT physical_device_shader_atomic_float_features_ext = {};
+        VkPhysicalDeviceShaderClockFeaturesKHR physical_device_shader_clock_features_khr = {};
+        VkPhysicalDeviceFeatures2 physical_device_features_2 = {};
+        bool conservative_rasterization = {};
+        bool swapchain = {};
+
+        void initialize(PhysicalDeviceExtensionsStruct const & extensions);
+    };
+
+    auto create_feature_flags(PhysicalDeviceFeaturesStruct const & physical_device_features) -> std::pair<daxa_ImplicitFeatureFlags, daxa_ExplicitFeatureFlags>;
+
+    auto create_problem_flags(PhysicalDeviceFeaturesStruct const & physical_device_features) -> daxa_MissingRequiredVkFeature;
+
+    void fill_create_features(PhysicalDeviceFeaturesStruct & device_create_features, daxa_ImplicitFeatureFlags feature, daxa_ExplicitFeatureFlags explicit_features);
+
+    struct DevicePropertiesStruct
+    {
+        VkPhysicalDeviceRayTracingPipelinePropertiesKHR physical_device_ray_tracing_pipeline_properties_khr = {};
+        VkPhysicalDeviceAccelerationStructurePropertiesKHR physical_device_acceleration_structure_properties_khr = {};
+        VkPhysicalDeviceRayTracingInvocationReorderPropertiesNV physical_device_ray_tracing_invocation_reorder_properties_nv = {};
+        VkPhysicalDeviceMeshShaderPropertiesEXT physical_device_mesh_shader_properties_ext = {};
+        VkPhysicalDeviceProperties2 physical_device_properties_2 = {};
+
+        void initialize(daxa_DeviceImplicitFeatureFlagBits implicit_features);
+    };
+
+    void fill_daxa_device_properties(PhysicalDeviceExtensionsStruct const & extensions, PhysicalDeviceFeaturesStruct const & features, VkPhysicalDevice physical_device, daxa_DeviceProperties * out);
+} // namespace daxa