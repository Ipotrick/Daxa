#include "impl_core.hpp"

#include <daxa/c/daxa.h>
#include <daxa/daxa.hpp>

#include <chrono>
#include <iostream>
#include <utility>
#include <fmt/format.h>
#include <bit>

#include "impl_instance.hpp"
#include "impl_device.hpp"

static_assert(sizeof(daxa::Queue) == sizeof(daxa_Queue));
static_assert(alignof(daxa::Queue) == alignof(daxa_Queue));

// --- Begin Helpers ---

auto daxa_result_to_string(daxa_Result result) -> std::string_view
{
    switch (result)
    {
    case daxa_Result::DAXA_RESULT_SUCCESS: return "DAXA_RESULT_SUCCESS";
    case daxa_Result::DAXA_RESULT_NOT_READY: return "DAXA_RESULT_NOT_READY";
    case daxa_Result::DAXA_RESULT_TIMEOUT: return "DAXA_RESULT_TIMEOUT";
    case daxa_Result::DAXA_RESULT_EVENT_SET: return "DAXA_RESULT_EVENT_SET";
    case daxa_Result::DAXA_RESULT_EVENT_RESET: return "DAXA_RESULT_EVENT_RESET";
    case daxa_Result::DAXA_RESULT_INCOMPLETE: return "DAXA_RESULT_INCOMPLETE";
    case daxa_Result::DAXA_RESULT_ERROR_OUT_OF_HOST_MEMORY: return "DAXA_RESULT_ERROR_OUT_OF_HOST_MEMORY";
    case daxa_Result::DAXA_RESULT_ERROR_OUT_OF_DEVICE_MEMORY: return "DAXA_RESULT_ERROR_OUT_OF_DEVICE_MEMORY";
    case daxa_Result::DAXA_RESULT_ERROR_INITIALIZATION_FAILED: return "DAXA_RESULT_ERROR_INITIALIZATION_FAILED";
    case daxa_Result::DAXA_RESULT_ERROR_DEVICE_LOST: return "DAXA_RESULT_ERROR_DEVICE_LOST";
    case daxa_Result::DAXA_RESULT_ERROR_MEMORY_MAP_FAILED: return "DAXA_RESULT_ERROR_MEMORY_MAP_FAILED";
    case daxa_Result::DAXA_RESULT_ERROR_LAYER_NOT_PRESENT: return "DAXA_RESULT_ERROR_LAYER_NOT_PRESENT";
    case daxa_Result::DAXA_RESULT_ERROR_EXTENSION_NOT_PRESENT: return "DAXA_RESULT_ERROR_EXTENSION_NOT_PRESENT";
    case daxa_Result::DAXA_RESULT_ERROR_FEATURE_NOT_PRESENT: return "DAXA_RESULT_ERROR_FEATURE_NOT_PRESENT";
    case daxa_Result::DAXA_RESULT_ERROR_INCOMPATIBLE_DRIVER: return "DAXA_RESULT_ERROR_INCOMPATIBLE_DRIVER";
    case daxa_Result::DAXA_RESULT_ERROR_TOO_MANY_OBJECTS: return "DAXA_RESULT_ERROR_TOO_MANY_OBJECTS";
    case daxa_Result::DAXA_RESULT_ERROR_FORMAT_NOT_SUPPORTED: return "DAXA_RESULT_ERROR_FORMAT_NOT_SUPPORTED";
    case daxa_Result::DAXA_RESULT_ERROR_FRAGMENTED_POOL: return "DAXA_RESULT_ERROR_FRAGMENTED_POOL";
    case daxa_Result::DAXA_RESULT_ERROR_UNKNOWN: return "DAXA_RESULT_ERROR_UNKNOWN";
    case daxa_Result::DAXA_RESULT_ERROR_OUT_OF_POOL_MEMORY: return "DAXA_RESULT_ERROR_OUT_OF_POOL_MEMORY";
    case daxa_Result::DAXA_RESULT_ERROR_INVALID_EXTERNAL_HANDLE: return "DAXA_RESULT_ERROR_INVALID_EXTERNAL_HANDLE";
    case daxa_Result::DAXA_RESULT_ERROR_FRAGMENTATION: return "DAXA_RESULT_ERROR_FRAGMENTATION";
    case daxa_Result::DAXA_RESULT_ERROR_INVALID_OPAQUE_CAPTURE_ADDRESS: return "DAXA_RESULT_ERROR_INVALID_OPAQUE_CAPTURE_ADDRESS";
    case daxa_Result::DAXA_RESULT_PIPELINE_COMPILE_REQUIRED: return "DAXA_RESULT_PIPELINE_COMPILE_REQUIRED";
    case daxa_Result::DAXA_RESULT_ERROR_SURFACE_LOST_KHR: return "DAXA_RESULT_ERROR_SURFACE_LOST_KHR";
    case daxa_Result::DAXA_RESULT_ERROR_NATIVE_WINDOW_IN_USE_KHR: return "DAXA_RESULT_ERROR_NATIVE_WINDOW_IN_USE_KHR";
    case daxa_Result::DAXA_RESULT_SUBOPTIMAL_KHR: return "DAXA_RESULT_SUBOPTIMAL_KHR";
    case daxa_Result::DAXA_RESULT_ERROR_OUT_OF_DATE_KHR: return "DAXA_RESULT_ERROR_OUT_OF_DATE_KHR";
    case daxa_Result::DAXA_RESULT_ERROR_INCOMPATIBLE_DISPLAY_KHR: return "DAXA_RESULT_ERROR_INCOMPATIBLE_DISPLAY_KHR";
    case daxa_Result::DAXA_RESULT_ERROR_VALIDATION_FAILED_EXT: return "DAXA_RESULT_ERROR_VALIDATION_FAILED_EXT";
    case daxa_Result::DAXA_RESULT_ERROR_INVALID_SHADER_NV: return "DAXA_RESULT_ERROR_INVALID_SHADER_NV";
    case daxa_Result::DAXA_RESULT_ERROR_IMAGE_USAGE_NOT_SUPPORTED_KHR: return "DAXA_RESULT_ERROR_IMAGE_USAGE_NOT_SUPPORTED_KHR";
    case daxa_Result::DAXA_RESULT_ERROR_VIDEO_PICTURE_LAYOUT_NOT_SUPPORTED_KHR: return "DAXA_RESULT_ERROR_VIDEO_PICTURE_LAYOUT_NOT_SUPPORTED_KHR";
    case daxa_Result::DAXA_RESULT_ERROR_VIDEO_PROFILE_OPERATION_NOT_SUPPORTED_KHR: return "DAXA_RESULT_ERROR_VIDEO_PROFILE_OPERATION_NOT_SUPPORTED_KHR";
    case daxa_Result::DAXA_RESULT_ERROR_VIDEO_PROFILE_FORMAT_NOT_SUPPORTED_KHR: return "DAXA_RESULT_ERROR_VIDEO_PROFILE_FORMAT_NOT_SUPPORTED_KHR";
    case daxa_Result::DAXA_RESULT_ERROR_VIDEO_PROFILE_CODEC_NOT_SUPPORTED_KHR: return "DAXA_RESULT_ERROR_VIDEO_PROFILE_CODEC_NOT_SUPPORTED_KHR";
    case daxa_Result::DAXA_RESULT_ERROR_VIDEO_STD_VERSION_NOT_SUPPORTED_KHR: return "DAXA_RESULT_ERROR_VIDEO_STD_VERSION_NOT_SUPPORTED_KHR";
    case daxa_Result::DAXA_RESULT_ERROR_INVALID_DRM_FORMAT_MODIFIER_PLANE_LAYOUT_EXT: return "DAXA_RESULT_ERROR_INVALID_DRM_FORMAT_MODIFIER_PLANE_LAYOUT_EXT";
    case daxa_Result::DAXA_RESULT_ERROR_NOT_PERMITTED_KHR: return "DAXA_RESULT_ERROR_NOT_PERMITTED_KHR";
    case daxa_Result::DAXA_RESULT_ERROR_FULL_SCREEN_EXCLUSIVE_MODE_LOST_EXT: return "DAXA_RESULT_ERROR_FULL_SCREEN_EXCLUSIVE_MODE_LOST_EXT";
    case daxa_Result::DAXA_RESULT_THREAD_IDLE_KHR: return "DAXA_RESULT_THREAD_IDLE_KHR";
    case daxa_Result::DAXA_RESULT_THREAD_DONE_KHR: return "DAXA_RESULT_THREAD_DONE_KHR";
    case daxa_Result::DAXA_RESULT_OPERATION_DEFERRED_KHR: return "DAXA_RESULT_OPERATION_DEFERRED_KHR";
    case daxa_Result::DAXA_RESULT_OPERATION_NOT_DEFERRED_KHR: return "DAXA_RESULT_OPERATION_NOT_DEFERRED_KHR";
    case daxa_Result::DAXA_RESULT_MISSING_EXTENSION: return "DAXA_RESULT_MISSING_EXTENSION";
    case daxa_Result::DAXA_RESULT_INVALID_BUFFER_ID: return "DAXA_RESULT_INVALID_BUFFER_ID";
    case daxa_Result::DAXA_RESULT_INVALID_IMAGE_ID: return "DAXA_RESULT_INVALID_IMAGE_ID";
    case daxa_Result::DAXA_RESULT_INVALID_IMAGE_VIEW_ID: return "DAXA_RESULT_INVALID_IMAGE_VIEW_ID";
    case daxa_Result::DAXA_RESULT_INVALID_SAMPLER_ID: return "DAXA_RESULT_INVALID_SAMPLER_ID";
    case daxa_Result::DAXA_RESULT_BUFFER_DOUBLE_FREE: return "DAXA_RESULT_BUFFER_DOUBLE_FREE";
    case daxa_Result::DAXA_RESULT_IMAGE_DOUBLE_FREE: return "DAXA_RESULT_IMAGE_DOUBLE_FREE";
    case daxa_Result::DAXA_RESULT_IMAGE_VIEW_DOUBLE_FREE: return "DAXA_RESULT_IMAGE_VIEW_DOUBLE_FREE";
    case daxa_Result::DAXA_RESULT_SAMPLER_DOUBLE_FREE: return "DAXA_RESULT_SAMPLER_DOUBLE_FREE";
    case daxa_Result::DAXA_RESULT_INVALID_BUFFER_INFO: return "DAXA_RESULT_INVALID_BUFFER_INFO";
    case daxa_Result::DAXA_RESULT_INVALID_IMAGE_INFO: return "DAXA_RESULT_INVALID_IMAGE_INFO";
    case daxa_Result::DAXA_RESULT_INVALID_IMAGE_VIEW_INFO: return "DAXA_RESULT_INVALID_IMAGE_VIEW_INFO";
    case daxa_Result::DAXA_RESULT_INVALID_SAMPLER_INFO: return "DAXA_RESULT_INVALID_SAMPLER_INFO";
    case daxa_Result::DAXA_RESULT_COMMAND_LIST_COMPLETED: return "DAXA_RESULT_COMMAND_LIST_COMPLETED";
    case daxa_Result::DAXA_RESULT_COMMAND_LIST_NOT_COMPLETED: return "DAXA_RESULT_COMMAND_LIST_NOT_COMPLETED";
    case daxa_Result::DAXA_RESULT_INVALID_CLEAR_VALUE: return "DAXA_RESULT_INVALID_CLEAR_VALUE";
    case daxa_Result::DAXA_RESULT_BUFFER_NOT_HOST_VISIBLE: return "DAXA_RESULT_BUFFER_NOT_HOST_VISIBLE";
    case daxa_Result::DAXA_RESULT_BUFFER_NOT_DEVICE_VISIBLE: return "DAXA_RESULT_BUFFER_NOT_DEVICE_VISIBLE";
    case daxa_Result::DAXA_RESULT_INCOMPLETE_COMMAND_LIST: return "DAXA_RESULT_INCOMPLETE_COMMAND_LIST";
    case daxa_Result::DAXA_RESULT_DEVICE_DOES_NOT_SUPPORT_BUFFER_COUNT: return "DAXA_RESULT_DEVICE_DOES_NOT_SUPPORT_BUFFER_COUNT";
    case daxa_Result::DAXA_RESULT_DEVICE_DOES_NOT_SUPPORT_IMAGE_COUNT: return "DAXA_RESULT_DEVICE_DOES_NOT_SUPPORT_IMAGE_COUNT";
    case daxa_Result::DAXA_RESULT_DEVICE_DOES_NOT_SUPPORT_SAMPLER_COUNT: return "DAXA_RESULT_DEVICE_DOES_NOT_SUPPORT_SAMPLER_COUNT";
    case daxa_Result::DAXA_RESULT_FAILED_TO_CREATE_NULL_BUFFER: return "DAXA_RESULT_FAILED_TO_CREATE_NULL_BUFFER";
    case daxa_Result::DAXA_RESULT_FAILED_TO_CREATE_NULL_IMAGE: return "DAXA_RESULT_FAILED_TO_CREATE_NULL_IMAGE";
    case daxa_Result::DAXA_RESULT_FAILED_TO_CREATE_NULL_IMAGE_VIEW: return "DAXA_RESULT_FAILED_TO_CREATE_NULL_IMAGE_VIEW";
    case daxa_Result::DAXA_RESULT_FAILED_TO_CREATE_NULL_SAMPLER: return "DAXA_RESULT_FAILED_TO_CREATE_NULL_SAMPLER";
    case daxa_Result::DAXA_RESULT_FAILED_TO_CREATE_BUFFER: return "DAXA_RESULT_FAILED_TO_CREATE_BUFFER";
    case daxa_Result::DAXA_RESULT_FAILED_TO_CREATE_IMAGE: return "DAXA_RESULT_FAILED_TO_CREATE_IMAGE";
    case daxa_Result::DAXA_RESULT_FAILED_TO_CREATE_IMAGE_VIEW: return "DAXA_RESULT_FAILED_TO_CREATE_IMAGE_VIEW";
    case daxa_Result::DAXA_RESULT_FAILED_TO_CREATE_DEFAULT_IMAGE_VIEW: return "DAXA_RESULT_FAILED_TO_CREATE_DEFAULT_IMAGE_VIEW";
    case daxa_Result::DAXA_RESULT_FAILED_TO_CREATE_SAMPLER: return "DAXA_RESULT_FAILED_TO_CREATE_SAMPLER";
    case daxa_Result::DAXA_RESULT_FAILED_TO_CREATE_BDA_BUFFER: return "DAXA_RESULT_FAILED_TO_CREATE_BDA_BUFFER";
    case daxa_Result::DAXA_RESULT_FAILED_TO_SUBMIT_DEVICE_INIT_COMMANDS: return "DAXA_RESULT_FAILED_TO_SUBMIT_DEVICE_INIT_COMMANDS";
    case daxa_Result::DAXA_RESULT_INVALID_BUFFER_RANGE: return "DAXA_RESULT_INVALID_BUFFER_RANGE";
    case daxa_Result::DAXA_RESULT_INVALID_BUFFER_OFFSET: return "DAXA_RESULT_INVALID_BUFFER_OFFSET";
    case daxa_Result::DAXA_RESULT_NO_SUITABLE_FORMAT_FOUND: return "DAXA_RESULT_NO_SUITABLE_FORMAT_FOUND";
    case daxa_Result::DAXA_RESULT_RANGE_OUT_OF_BOUNDS: return "DAXA_RESULT_RANGE_OUT_OF_BOUNDS";
    case daxa_Result::DAXA_RESULT_NO_SUITABLE_DEVICE_FOUND: return "DAXA_RESULT_NO_SUITABLE_DEVICE_FOUND";
    case daxa_Result::DAXA_RESULT_EXCEEDED_MAX_BUFFERS: return "DAXA_RESULT_EXCEEDED_MAX_BUFFERS";
    case daxa_Result::DAXA_RESULT_EXCEEDED_MAX_IMAGES: return "DAXA_RESULT_EXCEEDED_MAX_IMAGES";
    case daxa_Result::DAXA_RESULT_EXCEEDED_MAX_IMAGE_VIEWS: return "DAXA_RESULT_EXCEEDED_MAX_IMAGE_VIEWS";
    case daxa_Result::DAXA_RESULT_EXCEEDED_MAX_SAMPLERS: return "DAXA_RESULT_EXCEEDED_MAX_SAMPLERS";
    case daxa_Result::DAXA_RESULT_DEVICE_SURFACE_UNSUPPORTED_PRESENT_MODE: return "DAXA_RESULT_DEVICE_SURFACE_UNSUPPORTED_PRESENT_MODE";
    case daxa_Result::DAXA_RESULT_COMMAND_REFERENCES_INVALID_BUFFER_ID: return "DAXA_RESULT_COMMAND_REFERENCES_INVALID_BUFFER_ID";
    case daxa_Result::DAXA_RESULT_COMMAND_REFERENCES_INVALID_IMAGE_ID: return "DAXA_RESULT_COMMAND_REFERENCES_INVALID_IMAGE_ID";
    case daxa_Result::DAXA_RESULT_COMMAND_REFERENCES_INVALID_IMAGE_VIEW_ID: return "DAXA_RESULT_COMMAND_REFERENCES_INVALID_IMAGE_VIEW_ID";
    case daxa_Result::DAXA_RESULT_COMMAND_REFERENCES_INVALID_SAMPLER_ID: return "DAXA_RESULT_COMMAND_REFERENCES_INVALID_SAMPLER_ID";
    case daxa_Result::DAXA_RESULT_INVALID_ACCELERATION_STRUCTURE_ID: return "DAXA_RESULT_INVALID_ACCELERATION_STRUCTURE_ID";
    case daxa_Result::DAXA_RESULT_EXCEEDED_MAX_ACCELERATION_STRUCTURES: return "DAXA_RESULT_EXCEEDED_MAX_ACCELERATION_STRUCTURES";
    case daxa_Result::DAXA_RESULT_DEVICE_DOES_NOT_SUPPORT_RAYTRACING: return "DAXA_RESULT_DEVICE_DOES_NOT_SUPPORT_RAYTRACING";
    case daxa_Result::DAXA_RESULT_DEVICE_DOES_NOT_SUPPORT_MESH_SHADER: return "DAXA_RESULT_DEVICE_DOES_NOT_SUPPORT_MESH_SHADER";
    case daxa_Result::DAXA_RESULT_INVALID_TLAS_ID: return "DAXA_RESULT_INVALID_TLAS_ID";
    case daxa_Result::DAXA_RESULT_INVALID_BLAS_ID: return "DAXA_RESULT_INVALID_BLAS_ID";
    case daxa_Result::DAXA_RESULT_INVALID_WITHOUT_ENABLING_RAY_TRACING: return "DAXA_RESULT_INVALID_WITHOUT_ENABLING_RAY_TRACING";
    case daxa_Result::DAXA_RESULT_NO_COMPUTE_PIPELINE_BOUND: return "DAXA_RESULT_NO_COMPUTE_PIPELINE_BOUND";
    case daxa_Result::DAXA_RESULT_NO_RASTER_PIPELINE_BOUND: return "DAXA_RESULT_NO_RASTER_PIPELINE_BOUND";
    case daxa_Result::DAXA_RESULT_NO_RAYTRACING_PIPELINE_BOUND: return "DAXA_RESULT_NO_RAYTRACING_PIPELINE_BOUND";
    case daxa_Result::DAXA_RESULT_NO_PIPELINE_BOUND: return "DAXA_RESULT_NO_PIPELINE_BOUND";
    case daxa_Result::DAXA_RESULT_PUSHCONSTANT_RANGE_EXCEEDED: return "DAXA_RESULT_PUSHCONSTANT_RANGE_EXCEEDED";
    case daxa_Result::DAXA_RESULT_MESH_SHADER_NOT_DEVICE_ENABLED: return "DAXA_RESULT_MESH_SHADER_NOT_DEVICE_ENABLED";
    case daxa_Result::DAXA_RESULT_ERROR_COPY_OUT_OF_BOUNDS: return "DAXA_RESULT_ERROR_COPY_OUT_OF_BOUNDS";
    case daxa_Result::DAXA_RESULT_ERROR_NO_GRAPHICS_QUEUE_FOUND: return "DAXA_RESULT_ERROR_NO_GRAPHICS_QUEUE_FOUND";
    case daxa_Result::DAXA_RESULT_ERROR_COULD_NOT_QUERY_QUEUE: return "DAXA_RESULT_ERROR_COULD_NOT_QUERY_QUEUE";
    case daxa_Result::DAXA_RESULT_ERROR_INVALID_QUEUE: return "DAXA_RESULT_ERROR_INVALID_QUEUE";
    case daxa_Result::DAXA_RESULT_ERROR_CMD_LIST_SUBMIT_QUEUE_FAMILY_MISMATCH: return "DAXA_RESULT_ERROR_CMD_LIST_SUBMIT_QUEUE_FAMILY_MISMATCH";
    case daxa_Result::DAXA_RESULT_ERROR_PRESENT_QUEUE_FAMILY_MISMATCH: return "DAXA_RESULT_ERROR_PRESENT_QUEUE_FAMILY_MISMATCH";
    case daxa_Result::DAXA_RESULT_ERROR_INVALID_QUEUE_FAMILY: return "DAXA_RESULT_ERROR_INVALID_QUEUE_FAMILY";
    case daxa_Result::DAXA_RESULT_ERROR_INVALID_DEVICE_INDEX: return "DAXA_RESULT_ERROR_INVALID_DEVICE_INDEX";
    case daxa_Result::DAXA_RESULT_ERROR_DEVICE_NOT_SUPPORTED: return "DAXA_RESULT_ERROR_DEVICE_NOT_SUPPORTED";
    case daxa_Result::DAXA_RESULT_DEVICE_DOES_NOT_SUPPORT_ACCELERATION_STRUCTURE_COUNT: return "DAXA_RESULT_DEVICE_DOES_NOT_SUPPORT_ACCELERATION_STRUCTURE_COUNT";
    case daxa_Result::DAXA_RESULT_ERROR_NO_SUITABLE_DEVICE_FOUND: return "DAXA_RESULT_ERROR_NO_SUITABLE_DEVICE_FOUND";
    case daxa_Result::DAXA_RESULT_MAX_ENUM: return "DAXA_RESULT_MAX_ENUM";
    default: return "UNIMPLEMENTED";
    }
};

template <usize N = 1>
void check_result(daxa_Result result, char const * message, std::array<daxa_Result, N> allowed_codes = {DAXA_RESULT_SUCCESS})
{
    bool result_allowed = false;
    for (auto allowed_code : allowed_codes)
    {
        result_allowed = (result_allowed || allowed_code == result);
    }
    if (!result_allowed)
    {
        std::cout << fmt::format(
                         "[[DAXA ASSERT FAILURE]]: error code: {}({}), {}.\n\n",
                         daxa_result_to_string(result),
                         std::bit_cast<i32>(result),
                         message)
                  << std::flush;
        throw std::runtime_error({});
    }
}

// --- End Helpers ---

namespace daxa
{
    /// --- Begin Instance ---

    auto create_instance(InstanceInfo const & info) -> Instance
    {
        Instance ret = {};
        check_result(daxa_create_instance(
                         r_cast<daxa_InstanceInfo const *>(&info),
                         r_cast<daxa_Instance *>(&ret)),
                     "failed to create instance");
        return ret;
    }

    auto Instance::create_device(DeviceInfo const & info) -> Device
    {
        Device ret = {};
        check_result(daxa_instance_create_device(
                         r_cast<daxa_Instance>(this->object),
                         r_cast<daxa_DeviceInfo const *>(&info),
                         r_cast<daxa_Device *>(&ret)),
                     "failed to create device");
        return ret;
    }

    auto Instance::create_device_2(DeviceInfo2 const & info) -> Device
    {
        Device ret = {};
        check_result(daxa_instance_create_device_2(
                         r_cast<daxa_Instance>(this->object),
                         r_cast<daxa_DeviceInfo2 const *>(&info),
                         r_cast<daxa_Device *>(&ret)),
                     "failed to create device");
        return ret;
    }

    auto Instance::choose_device(ImplicitFeatureFlags desired_features, DeviceInfo2 const& p_info) -> DeviceInfo2
    {
        auto info = p_info;
        check_result(daxa_instance_choose_device(
                         r_cast<daxa_Instance>(this->object),
                         static_cast<daxa_ImplicitFeatureFlags>(desired_features.data),
                         r_cast<daxa_DeviceInfo2 *>(&info)),
                     "failed to find fitting device");
        return info;
    }
    
    auto Instance::list_devices_properties() -> std::span<DeviceProperties const>
    {
        DeviceProperties const * data = {};
        u32 size = {};
        daxa_instance_list_devices_properties(r_cast<daxa_Instance>(this->object), r_cast<daxa_DeviceProperties const**>(&data), &size);
        return {data, size};
    }

    auto Instance::list_devices_properties() -> std::span<daxa::DeviceProperties const>
    {
        auto const * props = (daxa_DeviceProperties const *)nullptr;
        auto prop_n = daxa_u32{};
        daxa_instance_list_devices_properties(r_cast<daxa_Instance>(this->object), &props, &prop_n);
        return std::span<daxa::DeviceProperties const>{(daxa::DeviceProperties const *)props, prop_n};
    }

    auto Instance::info() const -> InstanceInfo const &
    {
        return *r_cast<InstanceInfo const *>(daxa_instance_info(rc_cast<daxa_Instance>(this->object)));
    }

    auto Instance::inc_refcnt(ImplHandle const * object) -> u64
    {
        _DAXA_TEST_PRINT("instance inc refcnt\n");
        return daxa_instance_inc_refcnt(rc_cast<daxa_Instance>(object));
    }

    auto Instance::dec_refcnt(ImplHandle const * object) -> u64
    {
        _DAXA_TEST_PRINT("instance dec refcnt\n");
        return daxa_instance_dec_refcnt(rc_cast<daxa_Instance>(object));
    }

    /// --- End Instance ---

    /// --- Begin Device ---

    auto default_device_score(DeviceProperties const & device_props) -> i32
    {
        return daxa_default_device_score(r_cast<daxa_DeviceProperties const *>(&device_props));
    }

    auto Device::create_memory(MemoryBlockInfo const & info) -> MemoryBlock
    {
        MemoryBlock ret = {};
        check_result(daxa_dvc_create_memory(
                         r_cast<daxa_Device>(this->object),
                         r_cast<daxa_MemoryBlockInfo const *>(&info),
                         r_cast<daxa_MemoryBlock *>(&ret)),
                     "failed to create memory block");
        return ret;
    }

    auto Device::buffer_memory_requirements(BufferInfo const & info) const -> MemoryRequirements
    {
        return std::bit_cast<MemoryRequirements>(
            daxa_dvc_buffer_memory_requirements(
                rc_cast<daxa_Device>(this->object),
                r_cast<daxa_BufferInfo const *>(&info)));
    }

    auto Device::image_memory_requirements(ImageInfo const & info) const -> MemoryRequirements
    {
        return std::bit_cast<MemoryRequirements>(
            daxa_dvc_image_memory_requirements(
                rc_cast<daxa_Device>(this->object),
                r_cast<daxa_ImageInfo const *>(&info)));
    }

    auto Device::tlas_build_sizes(TlasBuildInfo const & info)
        -> AccelerationStructureBuildSizesInfo
    {
        AccelerationStructureBuildSizesInfo ret = {};
        check_result(daxa_dvc_get_tlas_build_sizes(
                         rc_cast<daxa_Device>(this->object),
                         r_cast<daxa_TlasBuildInfo const *>(&info),
                         r_cast<daxa_AccelerationStructureBuildSizesInfo *>(&ret)),
                     "failed to get tlas build sizes");
        return ret;
    }

    auto Device::blas_build_sizes(BlasBuildInfo const & info)
        -> AccelerationStructureBuildSizesInfo
    {
        AccelerationStructureBuildSizesInfo ret = {};
        check_result(daxa_dvc_get_blas_build_sizes(
                         rc_cast<daxa_Device>(this->object),
                         r_cast<daxa_BlasBuildInfo const *>(&info),
                         r_cast<daxa_AccelerationStructureBuildSizesInfo *>(&ret)),
                     "failed to get blas build sizes");
        return ret;
    }

#define DAXA_DECL_GPU_RES_FN(Name, name)                                \
    auto Device::create_##name(Name##Info const & info) -> Name##Id     \
    {                                                                   \
        Name##Id id = {};                                               \
        check_result(                                                   \
            daxa_dvc_create_##name(                                     \
                r_cast<daxa_Device>(this->object),                      \
                r_cast<daxa_##Name##Info const *>(&info),               \
                r_cast<daxa_##Name##Id *>(&id)),                        \
            "failed to create " #name);                                 \
        return id;                                                      \
    }                                                                   \
    void Device::destroy_##name(Name##Id id)                            \
    {                                                                   \
        auto result = daxa_dvc_destroy_##name(                          \
            r_cast<daxa_Device>(this->object),                          \
            static_cast<daxa_##Name##Id>(id));                          \
        check_result(result, "invalid resource id");                    \
    }                                                                   \
    auto Device::is_##name##_id_valid(Name##Id id) const -> bool        \
    {                                                                   \
        return daxa_dvc_is_##name##_valid(                              \
            rc_cast<daxa_Device>(this->object),                         \
            static_cast<daxa_##Name##Id>(id));                          \
    }                                                                   \
    auto Device::name##_info(Name##Id id) const -> Optional<Name##Info> \
    {                                                                   \
        Name##Info info = {};                                           \
        auto result = daxa_dvc_info_##name(                             \
            rc_cast<daxa_Device>(this->object),                         \
            static_cast<daxa_##Name##Id>(id),                           \
            r_cast<daxa_##Name##Info *>(&info));                        \
        if (result == DAXA_RESULT_SUCCESS)                              \
        {                                                               \
            return {info};                                              \
        }                                                               \
        return {};                                                      \
    }

    auto Device::create_buffer_from_memory_block(MemoryBlockBufferInfo const & info) -> BufferId
    {
        BufferId id = {};
        check_result(
            daxa_dvc_create_buffer_from_memory_block(
                r_cast<daxa_Device>(this->object),
                r_cast<daxa_MemoryBlockBufferInfo const *>(&info),
                r_cast<daxa_BufferId *>(&id)),
            "failed to create buffer from memory block");
        return id;
    }
    auto Device::create_image_from_memory_block(MemoryBlockImageInfo const & info) -> ImageId
    {
        ImageId id = {};
        check_result(
            daxa_dvc_create_image_from_block(
                r_cast<daxa_Device>(this->object),
                r_cast<daxa_MemoryBlockImageInfo const *>(&info),
                r_cast<daxa_ImageId *>(&id)),
            "failed to create image from memory block");
        return id;
    }
    auto Device::create_tlas_from_buffer(BufferTlasInfo const & info) -> TlasId
    {
        TlasId id = {};
        check_result(
            daxa_dvc_create_tlas_from_buffer(
                r_cast<daxa_Device>(this->object),
                r_cast<daxa_BufferTlasInfo const *>(&info),
                r_cast<daxa_TlasId *>(&id)),
            "failed to create tlas from buffer");
        return id;
    }
    auto Device::create_blas_from_buffer(BufferBlasInfo const & info) -> BlasId
    {
        BlasId id = {};
        check_result(
            daxa_dvc_create_blas_from_buffer(
                r_cast<daxa_Device>(this->object),
                r_cast<daxa_BufferBlasInfo const *>(&info),
                r_cast<daxa_BlasId *>(&id)),
            "failed to create blas from buffer");
        return id;
    }
    DAXA_DECL_GPU_RES_FN(Buffer, buffer)
    DAXA_DECL_GPU_RES_FN(Image, image)
    DAXA_DECL_GPU_RES_FN(ImageView, image_view)
    DAXA_DECL_GPU_RES_FN(Sampler, sampler)
    DAXA_DECL_GPU_RES_FN(Tlas, tlas)
    DAXA_DECL_GPU_RES_FN(Blas, blas)

    auto Device::buffer_device_address(BufferId id) const -> Optional<DeviceAddress>
    {
        DeviceAddress ret = 0;
        auto result = daxa_dvc_buffer_device_address(
            rc_cast<daxa_Device>(this->object),
            static_cast<daxa_BufferId>(id),
            r_cast<daxa_DeviceAddress *>(&ret));
        if (result == DAXA_RESULT_SUCCESS)
        {
            return {ret};
        }
        check_result(result, "failed to get device address", std::array{DAXA_RESULT_SUCCESS, DAXA_RESULT_INVALID_BUFFER_ID});
        return {};
    }

    auto Device::tlas_device_address(TlasId id) const -> Optional<DeviceAddress>
    {
        DeviceAddress ret = 0;
        auto result = daxa_dvc_tlas_device_address(
            rc_cast<daxa_Device>(this->object),
            static_cast<daxa_TlasId>(id),
            r_cast<daxa_DeviceAddress *>(&ret));
        if (result == DAXA_RESULT_SUCCESS)
        {
            return {ret};
        }
        check_result(result, "failed to get device address", std::array{DAXA_RESULT_SUCCESS, DAXA_RESULT_INVALID_TLAS_ID});
        return {};
    }

    auto Device::blas_device_address(BlasId id) const -> Optional<DeviceAddress>
    {
        DeviceAddress ret = 0;
        auto result = daxa_dvc_blas_device_address(
            rc_cast<daxa_Device>(this->object),
            static_cast<daxa_BlasId>(id),
            r_cast<daxa_DeviceAddress *>(&ret));
        if (result == DAXA_RESULT_SUCCESS)
        {
            return {ret};
        }
        check_result(result, "failed to get device address", std::array{DAXA_RESULT_SUCCESS, DAXA_RESULT_INVALID_BLAS_ID});
        return {};
    }

    auto Device::buffer_host_address(BufferId id) const -> Optional<std::byte *>
    {
        std::byte * ret = nullptr;
        auto result = daxa_dvc_buffer_host_address(
            rc_cast<daxa_Device>(this->object),
            static_cast<daxa_BufferId>(id),
            r_cast<void **>(&ret));
        if (result == DAXA_RESULT_SUCCESS)
        {
            return {ret};
        }
        check_result(result, "failed to get host address", std::array{DAXA_RESULT_SUCCESS, DAXA_RESULT_INVALID_BUFFER_ID});
        return {};
    }

#define DAXA_DECL_DVC_CREATE_FN(Name, name)                        \
    auto Device::create_##name(Name##Info const & info) -> Name    \
    {                                                              \
        Name ret = {};                                             \
        check_result(daxa_dvc_create_##name(                       \
                         r_cast<daxa_Device>(this->object),        \
                         r_cast<daxa_##Name##Info const *>(&info), \
                         r_cast<daxa_##Name *>(&ret)),             \
                     "failed to create " #name);                   \
        return ret;                                                \
    }

    auto Device::create_command_recorder(CommandRecorderInfo const & info) -> CommandRecorder
    {
        if (info.queue_family != daxa::QueueFamily::MAIN)
        {
            std::cout << "[[DAXA ASSERT FAILURE]]: queue family must be main for a generic command recorder.\n\n"
                      << std::flush;
            throw std::runtime_error({});
        }
        CommandRecorder ret = {};
        check_result(daxa_dvc_create_command_recorder(
                         r_cast<daxa_Device>(this->object),
                         r_cast<daxa_CommandRecorderInfo const *>(&info),
                         r_cast<daxa_CommandRecorder *>(&ret)),
                     "failed to create command recorder");
        return ret;
    }

    auto Device::create_compute_command_recorder(CommandRecorderInfo const & info) -> ComputeCommandRecorder
    {
        if (info.queue_family != daxa::QueueFamily::MAIN && info.queue_family != daxa::QueueFamily::COMPUTE)
        {
            std::cout << "[[DAXA ASSERT FAILURE]]: queue family must be either main or compute for a compute command recorder.\n\n"
                      << std::flush;
            throw std::runtime_error({});
        }
        ComputeCommandRecorder ret = {};
        check_result(daxa_dvc_create_command_recorder(
                         r_cast<daxa_Device>(this->object),
                         r_cast<daxa_CommandRecorderInfo const *>(&info),
                         r_cast<daxa_CommandRecorder *>(&ret)),
                     "failed to create command recorder");
        return ret;
    }

    auto Device::create_transfer_command_recorder(CommandRecorderInfo const & info) -> TransferCommandRecorder
    {
        TransferCommandRecorder ret = {};
        check_result(daxa_dvc_create_command_recorder(
                         r_cast<daxa_Device>(this->object),
                         r_cast<daxa_CommandRecorderInfo const *>(&info),
                         r_cast<daxa_CommandRecorder *>(&ret)),
                     "failed to create command recorder");
        return ret;
    }

    DAXA_DECL_DVC_CREATE_FN(RasterPipeline, raster_pipeline)
    DAXA_DECL_DVC_CREATE_FN(ComputePipeline, compute_pipeline)
    DAXA_DECL_DVC_CREATE_FN(RayTracingPipeline, ray_tracing_pipeline)
    DAXA_DECL_DVC_CREATE_FN(Swapchain, swapchain)
    DAXA_DECL_DVC_CREATE_FN(BinarySemaphore, binary_semaphore)
    DAXA_DECL_DVC_CREATE_FN(TimelineSemaphore, timeline_semaphore)
    DAXA_DECL_DVC_CREATE_FN(Event, event)
    DAXA_DECL_DVC_CREATE_FN(TimelineQueryPool, timeline_query_pool)

    auto Device::info() const -> DeviceInfo2 const &
    {
        return *r_cast<DeviceInfo2 const *>(daxa_dvc_info(rc_cast<daxa_Device>(this->object)));
    }

    void Device::wait_idle()
    {
        auto result = daxa_dvc_wait_idle(r_cast<daxa_Device>(this->object));
        check_result(result, "failed to wait idle device");
    }

    void Device::queue_wait_idle(Queue queue)
    {
        auto result = daxa_dvc_queue_wait_idle(r_cast<daxa_Device>(this->object), std::bit_cast<daxa_Queue>(queue));
        check_result(result, "failed to queue wait idle device");
    }

    auto Device::queue_count(QueueFamily queue_family) -> u32
    {
        u32 out_value = {};
        auto result = daxa_dvc_queue_count(r_cast<daxa_Device>(this->object), static_cast<daxa_QueueFamily>(queue_family), &out_value);
        check_result(result, "failed to get queue count");
        return out_value;
    }

    void Device::submit_commands(CommandSubmitInfo const & submit_info)
    {
        daxa_CommandSubmitInfo const c_submit_info = {
            .queue = std::bit_cast<daxa_Queue>(submit_info.queue),
            .wait_stages = static_cast<VkPipelineStageFlags>(submit_info.wait_stages.data),
            .command_lists = reinterpret_cast<daxa_ExecutableCommandList const *>(submit_info.command_lists.data()),
            .command_list_count = submit_info.command_lists.size(),
            .wait_binary_semaphores = reinterpret_cast<daxa_BinarySemaphore const *>(submit_info.wait_binary_semaphores.data()),
            .wait_binary_semaphore_count = submit_info.wait_binary_semaphores.size(),
            .signal_binary_semaphores = reinterpret_cast<daxa_BinarySemaphore const *>(submit_info.signal_binary_semaphores.data()),
            .signal_binary_semaphore_count = submit_info.signal_binary_semaphores.size(),
            .wait_timeline_semaphores = reinterpret_cast<daxa_TimelinePair const *>(submit_info.wait_timeline_semaphores.data()),
            .wait_timeline_semaphore_count = submit_info.wait_timeline_semaphores.size(),
            .signal_timeline_semaphores = reinterpret_cast<daxa_TimelinePair const *>(submit_info.signal_timeline_semaphores.data()),
            .signal_timeline_semaphore_count = submit_info.signal_timeline_semaphores.size(),
        };
        check_result(
            daxa_dvc_submit(r_cast<daxa_Device>(this->object), &c_submit_info),
            "failed to submit commands");
    }

    void Device::present_frame(PresentInfo const & info)
    {
        daxa_PresentInfo const c_present_info = {
            .wait_binary_semaphores = reinterpret_cast<daxa_BinarySemaphore const *>(info.wait_binary_semaphores.data()),
            .wait_binary_semaphore_count = info.wait_binary_semaphores.size(),
            .swapchain = *reinterpret_cast<daxa_Swapchain const *>(&info.swapchain),
        };
        check_result(
            daxa_dvc_present(r_cast<daxa_Device>(this->object), &c_present_info),
            "failed to present frame", std::array{DAXA_RESULT_SUCCESS, DAXA_RESULT_SUBOPTIMAL_KHR, DAXA_RESULT_ERROR_OUT_OF_DATE_KHR});
    }

    void Device::collect_garbage()
    {
        check_result(
            daxa_dvc_collect_garbage(r_cast<daxa_Device>(this->object)),
            "failed to collect garbage");
    }

    auto Device::properties() const -> DeviceProperties const &
    {
        return *r_cast<DeviceProperties const *>(daxa_dvc_properties(rc_cast<daxa_Device>(object)));
    }

    auto Device::get_supported_present_modes(NativeWindowHandle native_handle, NativeWindowPlatform native_platform) const -> std::vector<PresentMode>
    {
        auto * c_device = rc_cast<daxa_Device>(object);
        VkSurfaceKHR surface = {};
        auto result = create_surface(
            c_device->instance,
            std::bit_cast<daxa_NativeWindowHandle>(native_handle),
            std::bit_cast<daxa_NativeWindowPlatform>(native_platform),
            &surface);
        check_result(result, "could not create surface");

        u32 present_mode_count = {};
        auto vk_result = vkGetPhysicalDeviceSurfacePresentModesKHR(
            c_device->vk_physical_device,
            surface,
            &present_mode_count,
            nullptr);
        if (vk_result != VK_SUCCESS)
        {
            vkDestroySurfaceKHR(c_device->instance->vk_instance, surface, nullptr);
            check_result(std::bit_cast<daxa_Result>(vk_result), "failed to query present modes");
        }
        std::vector<PresentMode> ret = {};
        ret.resize(static_cast<usize>(present_mode_count));
        vk_result = vkGetPhysicalDeviceSurfacePresentModesKHR(
            c_device->vk_physical_device,
            surface,
            &present_mode_count,
            r_cast<VkPresentModeKHR *>(ret.data()));
        if (vk_result != VK_SUCCESS)
        {
            vkDestroySurfaceKHR(c_device->instance->vk_instance, surface, nullptr);
            check_result(std::bit_cast<daxa_Result>(vk_result), "failed to query present modes");
        }
        vkDestroySurfaceKHR(c_device->instance->vk_instance, surface, nullptr);
        return ret;
    }

    auto Device::inc_refcnt(ImplHandle const * object) -> u64
    {
        return daxa_dvc_inc_refcnt(rc_cast<daxa_Device>(object));
    }

    auto Device::dec_refcnt(ImplHandle const * object) -> u64
    {
        return daxa_dvc_dec_refcnt(rc_cast<daxa_Device>(object));
    }

    /// --- End Device ---

    /// --- Begin BinarySemaphore ---

    auto BinarySemaphore::info() const -> BinarySemaphoreInfo const &
    {
        return *r_cast<BinarySemaphoreInfo const *>(daxa_binary_semaphore_info(rc_cast<daxa_BinarySemaphore>(this->object)));
    }

    auto BinarySemaphore::inc_refcnt(ImplHandle const * object) -> u64
    {
        return daxa_binary_semaphore_inc_refcnt(rc_cast<daxa_BinarySemaphore>(object));
    }

    auto BinarySemaphore::dec_refcnt(ImplHandle const * object) -> u64
    {
        return daxa_binary_semaphore_dec_refcnt(rc_cast<daxa_BinarySemaphore>(object));
    }

    /// --- End BinarySemaphore ---

    /// --- Begin TimelineSemaphore ---

    auto TimelineSemaphore::info() const -> TimelineSemaphoreInfo const &
    {
        return *r_cast<TimelineSemaphoreInfo const *>(daxa_timeline_semaphore_info(rc_cast<daxa_TimelineSemaphore>(this->object)));
    }

    auto TimelineSemaphore::value() const -> u64
    {
        u64 ret = {};
        check_result(
            daxa_timeline_semaphore_get_value(rc_cast<daxa_TimelineSemaphore>(this->object), &ret),
            "failed to get timeline value");
        return ret;
    }

    void TimelineSemaphore::set_value(u64 value)
    {
        check_result(
            daxa_timeline_semaphore_set_value(r_cast<daxa_TimelineSemaphore>(this->object), value),
            "failed to set timeline value");
    }

    auto TimelineSemaphore::wait_for_value(u64 value, u64 timeout_nanos) -> bool
    {
        auto result = daxa_timeline_semaphore_wait_for_value(r_cast<daxa_TimelineSemaphore>(this->object), value, timeout_nanos);
        DAXA_DBG_ASSERT_TRUE_M(result == DAXA_RESULT_SUCCESS || result == DAXA_RESULT_TIMEOUT, "failed to wait on timeline");
        return result == DAXA_RESULT_SUCCESS;
    }

    auto TimelineSemaphore::inc_refcnt(ImplHandle const * object) -> u64
    {
        return daxa_timeline_semaphore_inc_refcnt(rc_cast<daxa_TimelineSemaphore>(object));
    }

    auto TimelineSemaphore::dec_refcnt(ImplHandle const * object) -> u64
    {
        return daxa_timeline_semaphore_dec_refcnt(rc_cast<daxa_TimelineSemaphore>(object));
    }

    /// --- End TimelineSemaphore ---

    /// --- Begin Event

    auto Event::info() const -> EventInfo const &
    {
        return *reinterpret_cast<EventInfo const *>(daxa_event_info(rc_cast<daxa_Event>(this->object)));
    }

    auto Event::inc_refcnt(ImplHandle const * object) -> u64
    {
        return daxa_event_inc_refcnt(rc_cast<daxa_Event>(object));
    }

    auto Event::dec_refcnt(ImplHandle const * object) -> u64
    {
        return daxa_event_dec_refcnt(rc_cast<daxa_Event>(object));
    }

    /// --- End Event

    /// --- Begin MemoryBlock

    auto MemoryBlock::info() -> MemoryBlockInfo const &
    {
        return *r_cast<MemoryBlockInfo const *>(daxa_memory_block_info(r_cast<daxa_MemoryBlock>(this->object)));
    }

    auto MemoryBlock::inc_refcnt(ImplHandle const * object) -> u64
    {
        return daxa_memory_block_inc_refcnt(rc_cast<daxa_MemoryBlock>(object));
    }

    auto MemoryBlock::dec_refcnt(ImplHandle const * object) -> u64
    {
        return daxa_memory_block_dec_refcnt(rc_cast<daxa_MemoryBlock>(object));
    }

    /// --- End MemoryBlock

    /// --- Begin TimelineQueryPool ---

    auto TimelineQueryPool::info() const -> TimelineQueryPoolInfo const &
    {
        return *r_cast<TimelineQueryPoolInfo const *>(daxa_timeline_query_pool_info(rc_cast<daxa_TimelineQueryPool>(this->object)));
    }

    auto TimelineQueryPool::get_query_results(u32 start_index, u32 count) -> std::vector<u64>
    {
        std::vector<u64> ret = {};
        ret.resize(count * 2);
        check_result(
            daxa_timeline_query_pool_query_results(rc_cast<daxa_TimelineQueryPool>(this->object), start_index, count, ret.data()),
            "failed to query results of timeline query pool", std::array{DAXA_RESULT_SUCCESS, DAXA_RESULT_NOT_READY});
        return ret;
    }

    auto TimelineQueryPool::inc_refcnt(ImplHandle const * object) -> u64
    {
        return daxa_timeline_query_pool_inc_refcnt(rc_cast<daxa_TimelineQueryPool>(object));
    }
    auto TimelineQueryPool::dec_refcnt(ImplHandle const * object) -> u64
    {
        return daxa_timeline_query_pool_dec_refcnt(rc_cast<daxa_TimelineQueryPool>(object));
    }

    /// --- End TimelineQueryPool ---

    /// --- Begin Swapchain ---

    void Swapchain::resize()
    {
        check_result(
            daxa_swp_resize(r_cast<daxa_Swapchain>(this->object)),
            "failed to resize swapchain", std::array{DAXA_RESULT_SUCCESS, DAXA_RESULT_ERROR_OUT_OF_DATE_KHR});
    }

    void Swapchain::set_present_mode(PresentMode present_mode)
    {
        check_result(
            daxa_swp_set_present_mode(r_cast<daxa_Swapchain>(this->object), std::bit_cast<VkPresentModeKHR>(present_mode)),
            "failed to set swapchain present mode");
    }

    auto Swapchain::acquire_next_image() -> ImageId
    {
        ImageId ret = {};
        auto result = daxa_swp_acquire_next_image(r_cast<daxa_Swapchain>(this->object), r_cast<daxa_ImageId *>(&ret));
        if (result == DAXA_RESULT_ERROR_OUT_OF_DATE_KHR ||
            result == DAXA_RESULT_ERROR_SURFACE_LOST_KHR ||
            result == DAXA_RESULT_ERROR_FULL_SCREEN_EXCLUSIVE_MODE_LOST_EXT)
        {
            return {};
        }
        else if (result == DAXA_RESULT_SUCCESS)
        {
            return ret;
        }
        else
        {
            check_result(result, "failed to acquire next swapchain image");
        }
        return {};
    }

    auto Swapchain::current_acquire_semaphore() const -> BinarySemaphore const &
    {
        return *rc_cast<BinarySemaphore *>(daxa_swp_current_acquire_semaphore(rc_cast<daxa_Swapchain>(this->object)));
    }

    auto Swapchain::current_present_semaphore() const -> BinarySemaphore const &
    {
        return *rc_cast<BinarySemaphore *>(daxa_swp_current_present_semaphore(rc_cast<daxa_Swapchain>(this->object)));
    }

    auto Swapchain::current_cpu_timeline_value() const -> u64
    {
        return daxa_swp_current_cpu_timeline_value(rc_cast<daxa_Swapchain>(this->object));
    }

    auto Swapchain::gpu_timeline_semaphore() const -> TimelineSemaphore const &
    {
        return *rc_cast<TimelineSemaphore *>(daxa_swp_gpu_timeline_semaphore(rc_cast<daxa_Swapchain>(this->object)));
    }

    auto Swapchain::current_timeline_pair() const -> std::pair<TimelineSemaphore, u64>
    {
        auto gpu_value = *r_cast<TimelineSemaphore const *>(daxa_swp_gpu_timeline_semaphore(rc_cast<daxa_Swapchain>(this->object)));
        auto cpu_value = daxa_swp_current_cpu_timeline_value(rc_cast<daxa_Swapchain>(this->object));
        return std::pair{gpu_value, cpu_value};
    }

    auto Swapchain::info() const -> SwapchainInfo const &
    {
        return *r_cast<SwapchainInfo const *>(daxa_swp_info(rc_cast<daxa_Swapchain>(this->object)));
    }

    auto Swapchain::get_surface_extent() const -> Extent2D
    {
        return std::bit_cast<Extent2D>(daxa_swp_get_surface_extent(rc_cast<daxa_Swapchain>(this->object)));
    }

    auto Swapchain::get_format() const -> Format
    {
        return std::bit_cast<Format>(daxa_swp_get_format(rc_cast<daxa_Swapchain>(this->object)));
    }

    auto Swapchain::inc_refcnt(ImplHandle const * object) -> u64
    {
        return daxa_swp_inc_refcnt(rc_cast<daxa_Swapchain>(object));
    }

    auto Swapchain::dec_refcnt(ImplHandle const * object) -> u64
    {
        return daxa_swp_dec_refcnt(rc_cast<daxa_Swapchain>(object));
    }

    /// --- End Swapchain ---

    /// --- Begin Pipelines

    auto RayTracingPipeline::info() const -> RayTracingPipelineInfo const &
    {
        return *r_cast<RayTracingPipelineInfo const *>(rc_cast<daxa_RayTracingPipeline>(this->object));
    }

    auto RayTracingPipeline::create_default_sbt() const -> SbtPair
    {
        auto result = SbtPair{};
        auto daxa_res = daxa_ray_tracing_pipeline_create_default_sbt(
            rc_cast<daxa_RayTracingPipeline>(this->object),
            r_cast<daxa_RayTracingShaderBindingTable *>(&result.table),
            r_cast<daxa_BufferId *>(&result.buffer));
        check_result(daxa_res, "failed in create_default_sbt");
        return result;
    }

    void RayTracingPipeline::get_shader_group_handles(void * out_blob) const
    {
        auto daxa_res = daxa_ray_tracing_pipeline_get_shader_group_handles(
            rc_cast<daxa_RayTracingPipeline>(this->object), out_blob);
        check_result(daxa_res, "failed in get_shader_group_handles");
    }

    auto RayTracingPipeline::inc_refcnt(ImplHandle const * object) -> u64
    {
        return daxa_ray_tracing_pipeline_inc_refcnt(rc_cast<daxa_RayTracingPipeline>(object));
    }

    auto RayTracingPipeline::dec_refcnt(ImplHandle const * object) -> u64
    {
        return daxa_ray_tracing_pipeline_dec_refcnt(rc_cast<daxa_RayTracingPipeline>(object));
    }

    auto ComputePipeline::info() const -> ComputePipelineInfo const &
    {
        return *r_cast<ComputePipelineInfo const *>(rc_cast<daxa_ComputePipeline>(this->object));
    }

    auto ComputePipeline::inc_refcnt(ImplHandle const * object) -> u64
    {
        return daxa_compute_pipeline_inc_refcnt(rc_cast<daxa_ComputePipeline>(object));
    }

    auto ComputePipeline::dec_refcnt(ImplHandle const * object) -> u64
    {
        return daxa_compute_pipeline_dec_refcnt(rc_cast<daxa_ComputePipeline>(object));
    }

    auto RasterPipeline::info() const -> RasterPipelineInfo const &
    {
        return *r_cast<RasterPipelineInfo const *>(rc_cast<daxa_RasterPipeline>(this->object));
    }

    auto RasterPipeline::inc_refcnt(ImplHandle const * object) -> u64
    {
        return daxa_raster_pipeline_inc_refcnt(rc_cast<daxa_RasterPipeline>(object));
    }

    auto RasterPipeline::dec_refcnt(ImplHandle const * object) -> u64
    {
        return daxa_raster_pipeline_dec_refcnt(rc_cast<daxa_RasterPipeline>(object));
    }

    /// --- End Pipelines

    /// --- Begin ExecutableCommandList

    auto ExecutableCommandList::inc_refcnt(ImplHandle const * object) -> u64
    {
        return daxa_executable_commands_inc_refcnt(rc_cast<daxa_ExecutableCommandList>(object));
    }

    auto ExecutableCommandList::dec_refcnt(ImplHandle const * object) -> u64
    {
        return daxa_executable_commands_dec_refcnt(rc_cast<daxa_ExecutableCommandList>(object));
    }

    /// --- End Executable Commands

    /// --- Begin RenderCommandBuffer

#define DAXA_DECL_RENDER_COMMAND_LIST_WRAPPER(name, Info) \
    void RenderCommandRecorder::name(Info const & info)   \
    {                                                     \
        daxa_cmd_##name(                                  \
            this->internal,                               \
            r_cast<daxa_##Info const *>(&info));          \
    }
#define DAXA_DECL_RENDER_COMMAND_LIST_WRAPPER_CHECK_RESULT(name, Info) \
    void RenderCommandRecorder::name(Info const & info)                \
    {                                                                  \
        auto result = daxa_cmd_##name(                                 \
            this->internal,                                            \
            r_cast<daxa_##Info const *>(&info));                       \
        check_result(result, "failed in " #name);                      \
    }

    RenderCommandRecorder::RenderCommandRecorder(RenderCommandRecorder && other) : internal{}
    {
        std::swap(this->internal, other.internal);
    }

    auto RenderCommandRecorder::operator=(RenderCommandRecorder && other) -> RenderCommandRecorder &
    {
        if (internal != nullptr)
        {
            daxa_destroy_command_recorder(this->internal);
            this->internal = {};
        }
        std::swap(this->internal, other.internal);
        return *this;
    }

    RenderCommandRecorder::~RenderCommandRecorder()
    {
        if (this->internal != nullptr)
        {
            daxa_destroy_command_recorder(this->internal);
            this->internal = {};
        }
    }

    auto RenderCommandRecorder::end_renderpass() && -> CommandRecorder
    {
        daxa_cmd_end_renderpass(this->internal);
        CommandRecorder ret = {};
        ret.internal = this->internal;
        this->internal = {};
        return ret;
    }

    void RenderCommandRecorder::set_viewport(ViewportInfo const & info)
    {
        daxa_cmd_set_viewport(
            this->internal,
            r_cast<VkViewport const *>(&info));
    }

    void RenderCommandRecorder::set_scissor(Rect2D const & info)
    {
        daxa_cmd_set_scissor(
            this->internal,
            r_cast<VkRect2D const *>(&info));
    }

    void RenderCommandRecorder::set_rasterization_samples(RasterizationSamples info)
    {
        auto result = daxa_cmd_set_rasterization_samples(this->internal, static_cast<VkSampleCountFlagBits>(info));
        check_result(result, "failed in set_rasterization_samples");
    }

    DAXA_DECL_RENDER_COMMAND_LIST_WRAPPER(set_depth_bias, DepthBiasInfo)
    DAXA_DECL_RENDER_COMMAND_LIST_WRAPPER_CHECK_RESULT(set_index_buffer, SetIndexBufferInfo)
    DAXA_DECL_RENDER_COMMAND_LIST_WRAPPER(draw, DrawInfo)
    DAXA_DECL_RENDER_COMMAND_LIST_WRAPPER(draw_indexed, DrawIndexedInfo)
    DAXA_DECL_RENDER_COMMAND_LIST_WRAPPER_CHECK_RESULT(draw_indirect, DrawIndirectInfo)
    DAXA_DECL_RENDER_COMMAND_LIST_WRAPPER_CHECK_RESULT(draw_indirect_count, DrawIndirectCountInfo)

    void RenderCommandRecorder::draw_mesh_tasks(u32 x, u32 y, u32 z)
    {
        daxa_cmd_draw_mesh_tasks(
            this->internal,
            x, y, z);
    }
    DAXA_DECL_RENDER_COMMAND_LIST_WRAPPER_CHECK_RESULT(draw_mesh_tasks_indirect, DrawMeshTasksIndirectInfo)
    DAXA_DECL_RENDER_COMMAND_LIST_WRAPPER_CHECK_RESULT(draw_mesh_tasks_indirect_count, DrawMeshTasksIndirectCountInfo)

    void RenderCommandRecorder::set_pipeline(RasterPipeline const & pipeline)
    {
        daxa_cmd_set_raster_pipeline(
            this->internal,
            *r_cast<daxa_RasterPipeline const *>(&pipeline));
    }

    void RenderCommandRecorder::push_constant_vptr(PushConstantInfo const & info)
    {
        auto c_info = std::bit_cast<daxa_PushConstantInfo>(info);
        auto result = daxa_cmd_push_constant(
            this->internal, &c_info);
        check_result(result, "failed in push_constant_vptr");
    }

    /// --- End RenderCommandBuffer

    /// --- Begin CommandRecorder ---

#define DAXA_DECL_COMMAND_LIST_WRAPPER(recorder_type, name, Info) \
    void recorder_type::name(Info const & info)                   \
    {                                                             \
        daxa_cmd_##name(                                          \
            this->internal,                                       \
            r_cast<daxa_##Info const *>(&info));                  \
    }
#define DAXA_DECL_COMMAND_LIST_WRAPPER_CHECK_RESULT(recorder_type, name, Info) \
    void recorder_type::name(Info const & info)                                \
    {                                                                          \
        auto result = daxa_cmd_##name(                                         \
            this->internal,                                                    \
            r_cast<daxa_##Info const *>(&info));                               \
        check_result(result, "failed in " #name);                              \
    }

    DAXA_DECL_COMMAND_LIST_WRAPPER_CHECK_RESULT(TransferCommandRecorder, copy_buffer_to_buffer, BufferCopyInfo)
    DAXA_DECL_COMMAND_LIST_WRAPPER_CHECK_RESULT(TransferCommandRecorder, copy_buffer_to_image, BufferImageCopyInfo)
    DAXA_DECL_COMMAND_LIST_WRAPPER_CHECK_RESULT(TransferCommandRecorder, copy_image_to_buffer, ImageBufferCopyInfo)
    DAXA_DECL_COMMAND_LIST_WRAPPER_CHECK_RESULT(TransferCommandRecorder, copy_image_to_image, ImageCopyInfo)
    DAXA_DECL_COMMAND_LIST_WRAPPER_CHECK_RESULT(TransferCommandRecorder, blit_image_to_image, ImageBlitInfo)
    DAXA_DECL_COMMAND_LIST_WRAPPER_CHECK_RESULT(TransferCommandRecorder, clear_buffer, BufferClearInfo)
    DAXA_DECL_COMMAND_LIST_WRAPPER_CHECK_RESULT(TransferCommandRecorder, clear_image, ImageClearInfo)
    void ComputeCommandRecorder::build_acceleration_structures(BuildAccelerationStructuresInfo const & info)
    {
        auto result = daxa_cmd_build_acceleration_structures(
            this->internal,
            r_cast<daxa_BuildAccelerationStucturesInfo const *>(&info));
        check_result(result, "failed to build acceleration structures");
    }
    DAXA_DECL_COMMAND_LIST_WRAPPER(TransferCommandRecorder, pipeline_barrier, MemoryBarrierInfo)
    DAXA_DECL_COMMAND_LIST_WRAPPER_CHECK_RESULT(TransferCommandRecorder, pipeline_barrier_image_transition, ImageMemoryBarrierInfo)
    DAXA_DECL_COMMAND_LIST_WRAPPER(TransferCommandRecorder, signal_event, EventSignalInfo)

    void TransferCommandRecorder::wait_events(std::span<EventWaitInfo const> const & infos)
    {
        daxa_cmd_wait_events(
            this->internal, r_cast<daxa_EventSignalInfo const *>(infos.data()), infos.size());
    }

    DAXA_DECL_COMMAND_LIST_WRAPPER(TransferCommandRecorder, wait_event, EventWaitInfo)
    DAXA_DECL_COMMAND_LIST_WRAPPER(TransferCommandRecorder, reset_event, ResetEventInfo)

#define DAXA_DECL_COMMAND_LIST_DESTROY_DEFERRED_FN(name, Name)           \
    void TransferCommandRecorder::destroy_##name##_deferred(Name##Id id) \
    {                                                                    \
        auto result = daxa_cmd_destroy_##name##_deferred(                \
            this->internal,                                              \
            static_cast<daxa_##Name##Id>(id));                           \
        check_result(result, "failed to destroy " #name);                \
    }
    DAXA_DECL_COMMAND_LIST_DESTROY_DEFERRED_FN(buffer, Buffer)
    DAXA_DECL_COMMAND_LIST_DESTROY_DEFERRED_FN(image, Image)
    DAXA_DECL_COMMAND_LIST_DESTROY_DEFERRED_FN(image_view, ImageView)
    DAXA_DECL_COMMAND_LIST_DESTROY_DEFERRED_FN(sampler, Sampler)

    void ComputeCommandRecorder::push_constant_vptr(PushConstantInfo const & info)
    {
        auto const c_info = std::bit_cast<daxa_PushConstantInfo>(info);
        auto result = daxa_cmd_push_constant(
            this->internal, &c_info);
        check_result(result, "failed in push_constant_vptr");
    }

    void ComputeCommandRecorder::set_pipeline(ComputePipeline const & pipeline)
    {
        daxa_cmd_set_compute_pipeline(
            this->internal,
            *r_cast<daxa_ComputePipeline const *>(&pipeline));
    }

    void ComputeCommandRecorder::dispatch(DispatchInfo const & info)
    {
        auto result = daxa_cmd_dispatch(
            this->internal,
            r_cast<daxa_DispatchInfo const *>(&info));
        check_result(result, "failed in dispatch");
    }

    DAXA_DECL_COMMAND_LIST_WRAPPER_CHECK_RESULT(ComputeCommandRecorder, dispatch_indirect, DispatchIndirectInfo)
    DAXA_DECL_COMMAND_LIST_WRAPPER_CHECK_RESULT(ComputeCommandRecorder, trace_rays, TraceRaysInfo)
    DAXA_DECL_COMMAND_LIST_WRAPPER_CHECK_RESULT(ComputeCommandRecorder, trace_rays_indirect, TraceRaysIndirectInfo)

    void ComputeCommandRecorder::set_pipeline(RayTracingPipeline const & pipeline)
    {
        daxa_cmd_set_ray_tracing_pipeline(
            this->internal,
            *r_cast<daxa_RayTracingPipeline const *>(&pipeline));
    }

    auto CommandRecorder::begin_renderpass(RenderPassBeginInfo const & info) && -> RenderCommandRecorder
    {
        auto result = daxa_cmd_begin_renderpass(
            this->internal,
            r_cast<daxa_RenderPassBeginInfo const *>(&info));
        check_result(result, "failed to begin renderpass");
        RenderCommandRecorder ret = {};
        ret.internal = this->internal;
        this->internal = {};
        return ret;
    }
    DAXA_DECL_COMMAND_LIST_WRAPPER(TransferCommandRecorder, write_timestamp, WriteTimestampInfo)
    DAXA_DECL_COMMAND_LIST_WRAPPER(TransferCommandRecorder, reset_timestamps, ResetTimestampsInfo)
    DAXA_DECL_COMMAND_LIST_WRAPPER(TransferCommandRecorder, begin_label, CommandLabelInfo)

    void TransferCommandRecorder::end_label()
    {
        daxa_cmd_end_label(this->internal);
    }

    auto TransferCommandRecorder::complete_current_commands() -> ExecutableCommandList
    {
        ExecutableCommandList ret = {};
        auto result = daxa_cmd_complete_current_commands(this->internal, r_cast<daxa_ExecutableCommandList *>(&ret));
        check_result(result, "failed to complete current commands");
        return ret;
    }

    auto TransferCommandRecorder::info() const -> CommandRecorderInfo const &
    {
        return *r_cast<CommandRecorderInfo const *>(daxa_cmd_info(*rc_cast<daxa_CommandRecorder *>(this)));
    }

    TransferCommandRecorder::~TransferCommandRecorder()
    {
        if (this->internal != nullptr)
        {
            daxa_destroy_command_recorder(this->internal);
            this->internal = {};
        }
    }

    TransferCommandRecorder::TransferCommandRecorder(TransferCommandRecorder && other) : internal{}
    {
        std::swap(this->internal, other.internal);
    }

    auto TransferCommandRecorder::operator=(TransferCommandRecorder && other) -> TransferCommandRecorder &
    {
        if (internal != nullptr)
        {
            daxa_destroy_command_recorder(this->internal);
            this->internal = {};
        }
        std::swap(this->internal, other.internal);
        return *this;
    }

    /// --- End CommandRecorder ---

    /// --- Begin to_string ---

    auto to_string(MemoryBarrierInfo const & info) -> std::string
    {
        return fmt::format("access: ({}) -> ({})", to_string(info.src_access), to_string(info.dst_access));
    }

    auto to_string(ImageMemoryBarrierInfo const & info) -> std::string
    {
        return fmt::format("access: ({}) -> ({}), layout: ({}) -> ({}), slice: {}, id: {}",
                           to_string(info.src_access),
                           to_string(info.dst_access),
                           to_string(info.src_layout),
                           to_string(info.dst_layout),
                           to_string(info.image_slice),
                           to_string(info.image_id));
    }

    auto to_string(AccessTypeFlags flags) -> std::string
    {
        if (flags == AccessTypeFlagBits::NONE)
        {
            return "NONE";
        }

        std::string ret = {};
        if ((flags & AccessTypeFlagBits::READ) != AccessTypeFlagBits::NONE)
        {
            // if (ret.size() != 0)
            // {
            //     ret += " | ";
            // }
            ret += "READ";
        }
        if ((flags & AccessTypeFlagBits::WRITE) != AccessTypeFlagBits::NONE)
        {
            if (!ret.empty())
            {
                ret += " | ";
            }
            ret += "WRITE";
        }
        return ret;
    }

    auto to_string(ImageLayout layout) -> std::string_view
    {
        switch (layout)
        {
        case ImageLayout::UNDEFINED: return "UNDEFINED";
        case ImageLayout::GENERAL: return "GENERAL";
        case ImageLayout::TRANSFER_SRC_OPTIMAL: return "TRANSFER_SRC_OPTIMAL";
        case ImageLayout::TRANSFER_DST_OPTIMAL: return "TRANSFER_DST_OPTIMAL";
        case ImageLayout::READ_ONLY_OPTIMAL: return "READ_ONLY_OPTIMAL";
        case ImageLayout::ATTACHMENT_OPTIMAL: return "ATTACHMENT_OPTIMAL";
        case ImageLayout::PRESENT_SRC: return "PRESENT_SRC";
        default: DAXA_DBG_ASSERT_TRUE_M(false, "invalid ImageLayout");
        }
        return "invalid ImageLayout";
    }

    auto to_string(ImageUsageFlags const & flags) -> std::string
    {
        if (flags == ImageUsageFlagBits::NONE)
        {
            return "NONE";
        }

        std::string ret = {};

        if ((flags & ImageUsageFlagBits::NONE) != ImageUsageFlagBits::NONE)
        {
            if (!ret.empty())
            {
                ret += " | ";
            }
            ret += "NONE";
        }
        if ((flags & ImageUsageFlagBits::TRANSFER_SRC) != ImageUsageFlagBits::NONE)
        {
            if (!ret.empty())
            {
                ret += " | ";
            }
            ret += "TRANSFER_SRC";
        }
        if ((flags & ImageUsageFlagBits::TRANSFER_DST) != ImageUsageFlagBits::NONE)
        {
            if (!ret.empty())
            {
                ret += " | ";
            }
            ret += "TRANSFER_DST";
        }
        if ((flags & ImageUsageFlagBits::SHADER_SAMPLED) != ImageUsageFlagBits::NONE)
        {
            if (!ret.empty())
            {
                ret += " | ";
            }
            ret += "SHADER_SAMPLED";
        }
        if ((flags & ImageUsageFlagBits::SHADER_STORAGE) != ImageUsageFlagBits::NONE)
        {
            if (!ret.empty())
            {
                ret += " | ";
            }
            ret += "SHADER_STORAGE";
        }
        if ((flags & ImageUsageFlagBits::COLOR_ATTACHMENT) != ImageUsageFlagBits::NONE)
        {
            if (!ret.empty())
            {
                ret += " | ";
            }
            ret += "COLOR_ATTACHMENT";
        }
        if ((flags & ImageUsageFlagBits::DEPTH_STENCIL_ATTACHMENT) != ImageUsageFlagBits::NONE)
        {
            if (!ret.empty())
            {
                ret += " | ";
            }
            ret += "DEPTH_STENCIL_ATTACHMENT";
        }
        if ((flags & ImageUsageFlagBits::TRANSIENT_ATTACHMENT) != ImageUsageFlagBits::NONE)
        {
            if (!ret.empty())
            {
                ret += " | ";
            }
            ret += "TRANSIENT_ATTACHMENT";
        }
        if ((flags & ImageUsageFlagBits::FRAGMENT_DENSITY_MAP) != ImageUsageFlagBits::NONE)
        {
            if (!ret.empty())
            {
                ret += " | ";
            }
            ret += "FRAGMENT_DENSITY_MAP";
        }
        if ((flags & ImageUsageFlagBits::FRAGMENT_SHADING_RATE_ATTACHMENT) != ImageUsageFlagBits::NONE)
        {
            if (!ret.empty())
            {
                ret += " | ";
            }
            ret += "FRAGMENT_SHADING_RATE_ATTACHMENT";
        }
        return ret;
    }

    auto to_string(Format format) -> std::string_view
    {
        switch (format)
        {
        case Format::UNDEFINED: return "UNDEFINED";
        case Format::R4G4_UNORM_PACK8: return "R4G4_UNORM_PACK8";
        case Format::R4G4B4A4_UNORM_PACK16: return "R4G4B4A4_UNORM_PACK16";
        case Format::B4G4R4A4_UNORM_PACK16: return "B4G4R4A4_UNORM_PACK16";
        case Format::R5G6B5_UNORM_PACK16: return "R5G6B5_UNORM_PACK16";
        case Format::B5G6R5_UNORM_PACK16: return "B5G6R5_UNORM_PACK16";
        case Format::R5G5B5A1_UNORM_PACK16: return "R5G5B5A1_UNORM_PACK16";
        case Format::B5G5R5A1_UNORM_PACK16: return "B5G5R5A1_UNORM_PACK16";
        case Format::A1R5G5B5_UNORM_PACK16: return "A1R5G5B5_UNORM_PACK16";
        case Format::R8_UNORM: return "R8_UNORM";
        case Format::R8_SNORM: return "R8_SNORM";
        case Format::R8_USCALED: return "R8_USCALED";
        case Format::R8_SSCALED: return "R8_SSCALED";
        case Format::R8_UINT: return "R8_UINT";
        case Format::R8_SINT: return "R8_SINT";
        case Format::R8_SRGB: return "R8_SRGB";
        case Format::R8G8_UNORM: return "R8G8_UNORM";
        case Format::R8G8_SNORM: return "R8G8_SNORM";
        case Format::R8G8_USCALED: return "R8G8_USCALED";
        case Format::R8G8_SSCALED: return "R8G8_SSCALED";
        case Format::R8G8_UINT: return "R8G8_UINT";
        case Format::R8G8_SINT: return "R8G8_SINT";
        case Format::R8G8_SRGB: return "R8G8_SRGB";
        case Format::R8G8B8_UNORM: return "R8G8B8_UNORM";
        case Format::R8G8B8_SNORM: return "R8G8B8_SNORM";
        case Format::R8G8B8_USCALED: return "R8G8B8_USCALED";
        case Format::R8G8B8_SSCALED: return "R8G8B8_SSCALED";
        case Format::R8G8B8_UINT: return "R8G8B8_UINT";
        case Format::R8G8B8_SINT: return "R8G8B8_SINT";
        case Format::R8G8B8_SRGB: return "R8G8B8_SRGB";
        case Format::B8G8R8_UNORM: return "B8G8R8_UNORM";
        case Format::B8G8R8_SNORM: return "B8G8R8_SNORM";
        case Format::B8G8R8_USCALED: return "B8G8R8_USCALED";
        case Format::B8G8R8_SSCALED: return "B8G8R8_SSCALED";
        case Format::B8G8R8_UINT: return "B8G8R8_UINT";
        case Format::B8G8R8_SINT: return "B8G8R8_SINT";
        case Format::B8G8R8_SRGB: return "B8G8R8_SRGB";
        case Format::R8G8B8A8_UNORM: return "R8G8B8A8_UNORM";
        case Format::R8G8B8A8_SNORM: return "R8G8B8A8_SNORM";
        case Format::R8G8B8A8_USCALED: return "R8G8B8A8_USCALED";
        case Format::R8G8B8A8_SSCALED: return "R8G8B8A8_SSCALED";
        case Format::R8G8B8A8_UINT: return "R8G8B8A8_UINT";
        case Format::R8G8B8A8_SINT: return "R8G8B8A8_SINT";
        case Format::R8G8B8A8_SRGB: return "R8G8B8A8_SRGB";
        case Format::B8G8R8A8_UNORM: return "B8G8R8A8_UNORM";
        case Format::B8G8R8A8_SNORM: return "B8G8R8A8_SNORM";
        case Format::B8G8R8A8_USCALED: return "B8G8R8A8_USCALED";
        case Format::B8G8R8A8_SSCALED: return "B8G8R8A8_SSCALED";
        case Format::B8G8R8A8_UINT: return "B8G8R8A8_UINT";
        case Format::B8G8R8A8_SINT: return "B8G8R8A8_SINT";
        case Format::B8G8R8A8_SRGB: return "B8G8R8A8_SRGB";
        case Format::A8B8G8R8_UNORM_PACK32: return "A8B8G8R8_UNORM_PACK32";
        case Format::A8B8G8R8_SNORM_PACK32: return "A8B8G8R8_SNORM_PACK32";
        case Format::A8B8G8R8_USCALED_PACK32: return "A8B8G8R8_USCALED_PACK32";
        case Format::A8B8G8R8_SSCALED_PACK32: return "A8B8G8R8_SSCALED_PACK32";
        case Format::A8B8G8R8_UINT_PACK32: return "A8B8G8R8_UINT_PACK32";
        case Format::A8B8G8R8_SINT_PACK32: return "A8B8G8R8_SINT_PACK32";
        case Format::A8B8G8R8_SRGB_PACK32: return "A8B8G8R8_SRGB_PACK32";
        case Format::A2R10G10B10_UNORM_PACK32: return "A2R10G10B10_UNORM_PACK32";
        case Format::A2R10G10B10_SNORM_PACK32: return "A2R10G10B10_SNORM_PACK32";
        case Format::A2R10G10B10_USCALED_PACK32: return "A2R10G10B10_USCALED_PACK32";
        case Format::A2R10G10B10_SSCALED_PACK32: return "A2R10G10B10_SSCALED_PACK32";
        case Format::A2R10G10B10_UINT_PACK32: return "A2R10G10B10_UINT_PACK32";
        case Format::A2R10G10B10_SINT_PACK32: return "A2R10G10B10_SINT_PACK32";
        case Format::A2B10G10R10_UNORM_PACK32: return "A2B10G10R10_UNORM_PACK32";
        case Format::A2B10G10R10_SNORM_PACK32: return "A2B10G10R10_SNORM_PACK32";
        case Format::A2B10G10R10_USCALED_PACK32: return "A2B10G10R10_USCALED_PACK32";
        case Format::A2B10G10R10_SSCALED_PACK32: return "A2B10G10R10_SSCALED_PACK32";
        case Format::A2B10G10R10_UINT_PACK32: return "A2B10G10R10_UINT_PACK32";
        case Format::A2B10G10R10_SINT_PACK32: return "A2B10G10R10_SINT_PACK32";
        case Format::R16_UNORM: return "R16_UNORM";
        case Format::R16_SNORM: return "R16_SNORM";
        case Format::R16_USCALED: return "R16_USCALED";
        case Format::R16_SSCALED: return "R16_SSCALED";
        case Format::R16_UINT: return "R16_UINT";
        case Format::R16_SINT: return "R16_SINT";
        case Format::R16_SFLOAT: return "R16_SFLOAT";
        case Format::R16G16_UNORM: return "R16G16_UNORM";
        case Format::R16G16_SNORM: return "R16G16_SNORM";
        case Format::R16G16_USCALED: return "R16G16_USCALED";
        case Format::R16G16_SSCALED: return "R16G16_SSCALED";
        case Format::R16G16_UINT: return "R16G16_UINT";
        case Format::R16G16_SINT: return "R16G16_SINT";
        case Format::R16G16_SFLOAT: return "R16G16_SFLOAT";
        case Format::R16G16B16_UNORM: return "R16G16B16_UNORM";
        case Format::R16G16B16_SNORM: return "R16G16B16_SNORM";
        case Format::R16G16B16_USCALED: return "R16G16B16_USCALED";
        case Format::R16G16B16_SSCALED: return "R16G16B16_SSCALED";
        case Format::R16G16B16_UINT: return "R16G16B16_UINT";
        case Format::R16G16B16_SINT: return "R16G16B16_SINT";
        case Format::R16G16B16_SFLOAT: return "R16G16B16_SFLOAT";
        case Format::R16G16B16A16_UNORM: return "R16G16B16A16_UNORM";
        case Format::R16G16B16A16_SNORM: return "R16G16B16A16_SNORM";
        case Format::R16G16B16A16_USCALED: return "R16G16B16A16_USCALED";
        case Format::R16G16B16A16_SSCALED: return "R16G16B16A16_SSCALED";
        case Format::R16G16B16A16_UINT: return "R16G16B16A16_UINT";
        case Format::R16G16B16A16_SINT: return "R16G16B16A16_SINT";
        case Format::R16G16B16A16_SFLOAT: return "R16G16B16A16_SFLOAT";
        case Format::R32_UINT: return "R32_UINT";
        case Format::R32_SINT: return "R32_SINT";
        case Format::R32_SFLOAT: return "R32_SFLOAT";
        case Format::R32G32_UINT: return "R32G32_UINT";
        case Format::R32G32_SINT: return "R32G32_SINT";
        case Format::R32G32_SFLOAT: return "R32G32_SFLOAT";
        case Format::R32G32B32_UINT: return "R32G32B32_UINT";
        case Format::R32G32B32_SINT: return "R32G32B32_SINT";
        case Format::R32G32B32_SFLOAT: return "R32G32B32_SFLOAT";
        case Format::R32G32B32A32_UINT: return "R32G32B32A32_UINT";
        case Format::R32G32B32A32_SINT: return "R32G32B32A32_SINT";
        case Format::R32G32B32A32_SFLOAT: return "R32G32B32A32_SFLOAT";
        case Format::R64_UINT: return "R64_UINT";
        case Format::R64_SINT: return "R64_SINT";
        case Format::R64_SFLOAT: return "R64_SFLOAT";
        case Format::R64G64_UINT: return "R64G64_UINT";
        case Format::R64G64_SINT: return "R64G64_SINT";
        case Format::R64G64_SFLOAT: return "R64G64_SFLOAT";
        case Format::R64G64B64_UINT: return "R64G64B64_UINT";
        case Format::R64G64B64_SINT: return "R64G64B64_SINT";
        case Format::R64G64B64_SFLOAT: return "R64G64B64_SFLOAT";
        case Format::R64G64B64A64_UINT: return "R64G64B64A64_UINT";
        case Format::R64G64B64A64_SINT: return "R64G64B64A64_SINT";
        case Format::R64G64B64A64_SFLOAT: return "R64G64B64A64_SFLOAT";
        case Format::B10G11R11_UFLOAT_PACK32: return "B10G11R11_UFLOAT_PACK32";
        case Format::E5B9G9R9_UFLOAT_PACK32: return "E5B9G9R9_UFLOAT_PACK32";
        case Format::D16_UNORM: return "D16_UNORM";
        case Format::X8_D24_UNORM_PACK32: return "X8_D24_UNORM_PACK32";
        case Format::D32_SFLOAT: return "D32_SFLOAT";
        case Format::S8_UINT: return "S8_UINT";
        case Format::D16_UNORM_S8_UINT: return "D16_UNORM_S8_UINT";
        case Format::D24_UNORM_S8_UINT: return "D24_UNORM_S8_UINT";
        case Format::D32_SFLOAT_S8_UINT: return "D32_SFLOAT_S8_UINT";
        case Format::BC1_RGB_UNORM_BLOCK: return "BC1_RGB_UNORM_BLOCK";
        case Format::BC1_RGB_SRGB_BLOCK: return "BC1_RGB_SRGB_BLOCK";
        case Format::BC1_RGBA_UNORM_BLOCK: return "BC1_RGBA_UNORM_BLOCK";
        case Format::BC1_RGBA_SRGB_BLOCK: return "BC1_RGBA_SRGB_BLOCK";
        case Format::BC2_UNORM_BLOCK: return "BC2_UNORM_BLOCK";
        case Format::BC2_SRGB_BLOCK: return "BC2_SRGB_BLOCK";
        case Format::BC3_UNORM_BLOCK: return "BC3_UNORM_BLOCK";
        case Format::BC3_SRGB_BLOCK: return "BC3_SRGB_BLOCK";
        case Format::BC4_UNORM_BLOCK: return "BC4_UNORM_BLOCK";
        case Format::BC4_SNORM_BLOCK: return "BC4_SNORM_BLOCK";
        case Format::BC5_UNORM_BLOCK: return "BC5_UNORM_BLOCK";
        case Format::BC5_SNORM_BLOCK: return "BC5_SNORM_BLOCK";
        case Format::BC6H_UFLOAT_BLOCK: return "BC6H_UFLOAT_BLOCK";
        case Format::BC6H_SFLOAT_BLOCK: return "BC6H_SFLOAT_BLOCK";
        case Format::BC7_UNORM_BLOCK: return "BC7_UNORM_BLOCK";
        case Format::BC7_SRGB_BLOCK: return "BC7_SRGB_BLOCK";
        case Format::ETC2_R8G8B8_UNORM_BLOCK: return "ETC2_R8G8B8_UNORM_BLOCK";
        case Format::ETC2_R8G8B8_SRGB_BLOCK: return "ETC2_R8G8B8_SRGB_BLOCK";
        case Format::ETC2_R8G8B8A1_UNORM_BLOCK: return "ETC2_R8G8B8A1_UNORM_BLOCK";
        case Format::ETC2_R8G8B8A1_SRGB_BLOCK: return "ETC2_R8G8B8A1_SRGB_BLOCK";
        case Format::ETC2_R8G8B8A8_UNORM_BLOCK: return "ETC2_R8G8B8A8_UNORM_BLOCK";
        case Format::ETC2_R8G8B8A8_SRGB_BLOCK: return "ETC2_R8G8B8A8_SRGB_BLOCK";
        case Format::EAC_R11_UNORM_BLOCK: return "EAC_R11_UNORM_BLOCK";
        case Format::EAC_R11_SNORM_BLOCK: return "EAC_R11_SNORM_BLOCK";
        case Format::EAC_R11G11_UNORM_BLOCK: return "EAC_R11G11_UNORM_BLOCK";
        case Format::EAC_R11G11_SNORM_BLOCK: return "EAC_R11G11_SNORM_BLOCK";
        case Format::ASTC_4x4_UNORM_BLOCK: return "ASTC_4x4_UNORM_BLOCK";
        case Format::ASTC_4x4_SRGB_BLOCK: return "ASTC_4x4_SRGB_BLOCK";
        case Format::ASTC_5x4_UNORM_BLOCK: return "ASTC_5x4_UNORM_BLOCK";
        case Format::ASTC_5x4_SRGB_BLOCK: return "ASTC_5x4_SRGB_BLOCK";
        case Format::ASTC_5x5_UNORM_BLOCK: return "ASTC_5x5_UNORM_BLOCK";
        case Format::ASTC_5x5_SRGB_BLOCK: return "ASTC_5x5_SRGB_BLOCK";
        case Format::ASTC_6x5_UNORM_BLOCK: return "ASTC_6x5_UNORM_BLOCK";
        case Format::ASTC_6x5_SRGB_BLOCK: return "ASTC_6x5_SRGB_BLOCK";
        case Format::ASTC_6x6_UNORM_BLOCK: return "ASTC_6x6_UNORM_BLOCK";
        case Format::ASTC_6x6_SRGB_BLOCK: return "ASTC_6x6_SRGB_BLOCK";
        case Format::ASTC_8x5_UNORM_BLOCK: return "ASTC_8x5_UNORM_BLOCK";
        case Format::ASTC_8x5_SRGB_BLOCK: return "ASTC_8x5_SRGB_BLOCK";
        case Format::ASTC_8x6_UNORM_BLOCK: return "ASTC_8x6_UNORM_BLOCK";
        case Format::ASTC_8x6_SRGB_BLOCK: return "ASTC_8x6_SRGB_BLOCK";
        case Format::ASTC_8x8_UNORM_BLOCK: return "ASTC_8x8_UNORM_BLOCK";
        case Format::ASTC_8x8_SRGB_BLOCK: return "ASTC_8x8_SRGB_BLOCK";
        case Format::ASTC_10x5_UNORM_BLOCK: return "ASTC_10x5_UNORM_BLOCK";
        case Format::ASTC_10x5_SRGB_BLOCK: return "ASTC_10x5_SRGB_BLOCK";
        case Format::ASTC_10x6_UNORM_BLOCK: return "ASTC_10x6_UNORM_BLOCK";
        case Format::ASTC_10x6_SRGB_BLOCK: return "ASTC_10x6_SRGB_BLOCK";
        case Format::ASTC_10x8_UNORM_BLOCK: return "ASTC_10x8_UNORM_BLOCK";
        case Format::ASTC_10x8_SRGB_BLOCK: return "ASTC_10x8_SRGB_BLOCK";
        case Format::ASTC_10x10_UNORM_BLOCK: return "ASTC_10x10_UNORM_BLOCK";
        case Format::ASTC_10x10_SRGB_BLOCK: return "ASTC_10x10_SRGB_BLOCK";
        case Format::ASTC_12x10_UNORM_BLOCK: return "ASTC_12x10_UNORM_BLOCK";
        case Format::ASTC_12x10_SRGB_BLOCK: return "ASTC_12x10_SRGB_BLOCK";
        case Format::ASTC_12x12_UNORM_BLOCK: return "ASTC_12x12_UNORM_BLOCK";
        case Format::ASTC_12x12_SRGB_BLOCK: return "ASTC_12x12_SRGB_BLOCK";
        case Format::G8B8G8R8_422_UNORM: return "G8B8G8R8_422_UNORM";
        case Format::B8G8R8G8_422_UNORM: return "B8G8R8G8_422_UNORM";
        case Format::G8_B8_R8_3PLANE_420_UNORM: return "G8_B8_R8_3PLANE_420_UNORM";
        case Format::G8_B8R8_2PLANE_420_UNORM: return "G8_B8R8_2PLANE_420_UNORM";
        case Format::G8_B8_R8_3PLANE_422_UNORM: return "G8_B8_R8_3PLANE_422_UNORM";
        case Format::G8_B8R8_2PLANE_422_UNORM: return "G8_B8R8_2PLANE_422_UNORM";
        case Format::G8_B8_R8_3PLANE_444_UNORM: return "G8_B8_R8_3PLANE_444_UNORM";
        case Format::R10X6_UNORM_PACK16: return "R10X6_UNORM_PACK16";
        case Format::R10X6G10X6_UNORM_2PACK16: return "R10X6G10X6_UNORM_2PACK16";
        case Format::R10X6G10X6B10X6A10X6_UNORM_4PACK16: return "R10X6G10X6B10X6A10X6_UNORM_4PACK16";
        case Format::G10X6B10X6G10X6R10X6_422_UNORM_4PACK16: return "G10X6B10X6G10X6R10X6_422_UNORM_4PACK16";
        case Format::B10X6G10X6R10X6G10X6_422_UNORM_4PACK16: return "B10X6G10X6R10X6G10X6_422_UNORM_4PACK16";
        case Format::G10X6_B10X6_R10X6_3PLANE_420_UNORM_3PACK16: return "G10X6_B10X6_R10X6_3PLANE_420_UNORM_3PACK16";
        case Format::G10X6_B10X6R10X6_2PLANE_420_UNORM_3PACK16: return "G10X6_B10X6R10X6_2PLANE_420_UNORM_3PACK16";
        case Format::G10X6_B10X6_R10X6_3PLANE_422_UNORM_3PACK16: return "G10X6_B10X6_R10X6_3PLANE_422_UNORM_3PACK16";
        case Format::G10X6_B10X6R10X6_2PLANE_422_UNORM_3PACK16: return "G10X6_B10X6R10X6_2PLANE_422_UNORM_3PACK16";
        case Format::G10X6_B10X6_R10X6_3PLANE_444_UNORM_3PACK16: return "G10X6_B10X6_R10X6_3PLANE_444_UNORM_3PACK16";
        case Format::R12X4_UNORM_PACK16: return "R12X4_UNORM_PACK16";
        case Format::R12X4G12X4_UNORM_2PACK16: return "R12X4G12X4_UNORM_2PACK16";
        case Format::R12X4G12X4B12X4A12X4_UNORM_4PACK16: return "R12X4G12X4B12X4A12X4_UNORM_4PACK16";
        case Format::G12X4B12X4G12X4R12X4_422_UNORM_4PACK16: return "G12X4B12X4G12X4R12X4_422_UNORM_4PACK16";
        case Format::B12X4G12X4R12X4G12X4_422_UNORM_4PACK16: return "B12X4G12X4R12X4G12X4_422_UNORM_4PACK16";
        case Format::G12X4_B12X4_R12X4_3PLANE_420_UNORM_3PACK16: return "G12X4_B12X4_R12X4_3PLANE_420_UNORM_3PACK16";
        case Format::G12X4_B12X4R12X4_2PLANE_420_UNORM_3PACK16: return "G12X4_B12X4R12X4_2PLANE_420_UNORM_3PACK16";
        case Format::G12X4_B12X4_R12X4_3PLANE_422_UNORM_3PACK16: return "G12X4_B12X4_R12X4_3PLANE_422_UNORM_3PACK16";
        case Format::G12X4_B12X4R12X4_2PLANE_422_UNORM_3PACK16: return "G12X4_B12X4R12X4_2PLANE_422_UNORM_3PACK16";
        case Format::G12X4_B12X4_R12X4_3PLANE_444_UNORM_3PACK16: return "G12X4_B12X4_R12X4_3PLANE_444_UNORM_3PACK16";
        case Format::G16B16G16R16_422_UNORM: return "G16B16G16R16_422_UNORM";
        case Format::B16G16R16G16_422_UNORM: return "B16G16R16G16_422_UNORM";
        case Format::G16_B16_R16_3PLANE_420_UNORM: return "G16_B16_R16_3PLANE_420_UNORM";
        case Format::G16_B16R16_2PLANE_420_UNORM: return "G16_B16R16_2PLANE_420_UNORM";
        case Format::G16_B16_R16_3PLANE_422_UNORM: return "G16_B16_R16_3PLANE_422_UNORM";
        case Format::G16_B16R16_2PLANE_422_UNORM: return "G16_B16R16_2PLANE_422_UNORM";
        case Format::G16_B16_R16_3PLANE_444_UNORM: return "G16_B16_R16_3PLANE_444_UNORM";
        case Format::G8_B8R8_2PLANE_444_UNORM: return "G8_B8R8_2PLANE_444_UNORM";
        case Format::G10X6_B10X6R10X6_2PLANE_444_UNORM_3PACK16: return "G10X6_B10X6R10X6_2PLANE_444_UNORM_3PACK16";
        case Format::G12X4_B12X4R12X4_2PLANE_444_UNORM_3PACK16: return "G12X4_B12X4R12X4_2PLANE_444_UNORM_3PACK16";
        case Format::G16_B16R16_2PLANE_444_UNORM: return "G16_B16R16_2PLANE_444_UNORM";
        case Format::A4R4G4B4_UNORM_PACK16: return "A4R4G4B4_UNORM_PACK16";
        case Format::A4B4G4R4_UNORM_PACK16: return "A4B4G4R4_UNORM_PACK16";
        case Format::ASTC_4x4_SFLOAT_BLOCK: return "ASTC_4x4_SFLOAT_BLOCK";
        case Format::ASTC_5x4_SFLOAT_BLOCK: return "ASTC_5x4_SFLOAT_BLOCK";
        case Format::ASTC_5x5_SFLOAT_BLOCK: return "ASTC_5x5_SFLOAT_BLOCK";
        case Format::ASTC_6x5_SFLOAT_BLOCK: return "ASTC_6x5_SFLOAT_BLOCK";
        case Format::ASTC_6x6_SFLOAT_BLOCK: return "ASTC_6x6_SFLOAT_BLOCK";
        case Format::ASTC_8x5_SFLOAT_BLOCK: return "ASTC_8x5_SFLOAT_BLOCK";
        case Format::ASTC_8x6_SFLOAT_BLOCK: return "ASTC_8x6_SFLOAT_BLOCK";
        case Format::ASTC_8x8_SFLOAT_BLOCK: return "ASTC_8x8_SFLOAT_BLOCK";
        case Format::ASTC_10x5_SFLOAT_BLOCK: return "ASTC_10x5_SFLOAT_BLOCK";
        case Format::ASTC_10x6_SFLOAT_BLOCK: return "ASTC_10x6_SFLOAT_BLOCK";
        case Format::ASTC_10x8_SFLOAT_BLOCK: return "ASTC_10x8_SFLOAT_BLOCK";
        case Format::ASTC_10x10_SFLOAT_BLOCK: return "ASTC_10x10_SFLOAT_BLOCK";
        case Format::ASTC_12x10_SFLOAT_BLOCK: return "ASTC_12x10_SFLOAT_BLOCK";
        case Format::ASTC_12x12_SFLOAT_BLOCK: return "ASTC_12x12_SFLOAT_BLOCK";
        case Format::PVRTC1_2BPP_UNORM_BLOCK_IMG: return "PVRTC1_2BPP_UNORM_BLOCK_IMG";
        case Format::PVRTC1_4BPP_UNORM_BLOCK_IMG: return "PVRTC1_4BPP_UNORM_BLOCK_IMG";
        case Format::PVRTC2_2BPP_UNORM_BLOCK_IMG: return "PVRTC2_2BPP_UNORM_BLOCK_IMG";
        case Format::PVRTC2_4BPP_UNORM_BLOCK_IMG: return "PVRTC2_4BPP_UNORM_BLOCK_IMG";
        case Format::PVRTC1_2BPP_SRGB_BLOCK_IMG: return "PVRTC1_2BPP_SRGB_BLOCK_IMG";
        case Format::PVRTC1_4BPP_SRGB_BLOCK_IMG: return "PVRTC1_4BPP_SRGB_BLOCK_IMG";
        case Format::PVRTC2_2BPP_SRGB_BLOCK_IMG: return "PVRTC2_2BPP_SRGB_BLOCK_IMG";
        case Format::PVRTC2_4BPP_SRGB_BLOCK_IMG: return "PVRTC2_4BPP_SRGB_BLOCK_IMG";
        default: return "unknown";
        }
    }

    auto to_string(ImageMipArraySlice slice) -> std::string
    {
        return fmt::format("mips: {}-{}, layers: {}-{}",
                           slice.base_mip_level,
                           slice.base_mip_level + slice.level_count - 1,
                           slice.base_array_layer,
                           slice.base_array_layer + slice.layer_count - 1);
    }

    auto to_string(ImageArraySlice slice) -> std::string
    {
        return fmt::format("mip: {}, layers: {}-{}",
                           slice.mip_level,
                           slice.base_array_layer,
                           slice.base_array_layer + slice.layer_count - 1);
    }

    auto to_string(ImageSlice slice) -> std::string
    {
        return fmt::format(" mip: {}, layer: {}",
                           slice.mip_level,
                           slice.array_layer);
    }

    auto to_string(PipelineStageFlags flags) -> std::string
    {
        if (flags == PipelineStageFlagBits::NONE)
        {
            return "NONE";
        }

        std::string ret = {};

        if ((flags & PipelineStageFlagBits::TOP_OF_PIPE) != PipelineStageFlagBits::NONE)
        {
            ret += "TOP_OF_PIPE";
        }
        if ((flags & PipelineStageFlagBits::DRAW_INDIRECT) != PipelineStageFlagBits::NONE)
        {
            if (!ret.empty())
            {
                ret += " | ";
            }
            ret += "DRAW_INDIRECT";
        }
        if ((flags & PipelineStageFlagBits::VERTEX_SHADER) != PipelineStageFlagBits::NONE)
        {
            if (!ret.empty())
            {
                ret += " | ";
            }
            ret += "VERTEX_SHADER";
        }
        if ((flags & PipelineStageFlagBits::TASK_SHADER) != PipelineStageFlagBits::NONE)
        {
            if (!ret.empty())
            {
                ret += " | ";
            }
            ret += "TASK_SHADER";
        }
        if ((flags & PipelineStageFlagBits::MESH_SHADER) != PipelineStageFlagBits::NONE)
        {
            if (!ret.empty())
            {
                ret += " | ";
            }
            ret += "MESH_SHADER";
        }
        if ((flags & PipelineStageFlagBits::TESSELLATION_CONTROL_SHADER) != PipelineStageFlagBits::NONE)
        {
            if (!ret.empty())
            {
                ret += " | ";
            }
            ret += "TESSELLATION_CONTROL_SHADER";
        }
        if ((flags & PipelineStageFlagBits::TESSELLATION_EVALUATION_SHADER) != PipelineStageFlagBits::NONE)
        {
            if (!ret.empty())
            {
                ret += " | ";
            }
            ret += "TESSELLATION_EVALUATION_SHADER";
        }
        if ((flags & PipelineStageFlagBits::GEOMETRY_SHADER) != PipelineStageFlagBits::NONE)
        {
            if (!ret.empty())
            {
                ret += " | ";
            }
            ret += "GEOMETRY_SHADER";
        }
        if ((flags & PipelineStageFlagBits::FRAGMENT_SHADER) != PipelineStageFlagBits::NONE)
        {
            if (!ret.empty())
            {
                ret += " | ";
            }
            ret += "FRAGMENT_SHADER";
        }
        if ((flags & PipelineStageFlagBits::EARLY_FRAGMENT_TESTS) != PipelineStageFlagBits::NONE)
        {
            if (!ret.empty())
            {
                ret += " | ";
            }
            ret += "EARLY_FRAGMENT_TESTS";
        }
        if ((flags & PipelineStageFlagBits::LATE_FRAGMENT_TESTS) != PipelineStageFlagBits::NONE)
        {
            if (!ret.empty())
            {
                ret += " | ";
            }
            ret += "LATE_FRAGMENT_TESTS";
        }
        if ((flags & PipelineStageFlagBits::COLOR_ATTACHMENT_OUTPUT) != PipelineStageFlagBits::NONE)
        {
            if (!ret.empty())
            {
                ret += " | ";
            }
            ret += "COLOR_ATTACHMENT_OUTPUT";
        }
        if ((flags & PipelineStageFlagBits::COMPUTE_SHADER) != PipelineStageFlagBits::NONE)
        {
            if (!ret.empty())
            {
                ret += " | ";
            }
            ret += "COMPUTE";
        }
        if ((flags & PipelineStageFlagBits::RAY_TRACING_SHADER) != PipelineStageFlagBits::NONE)
        {
            if (!ret.empty())
            {
                ret += " | ";
            }
            ret += "RAY_TRACING_SHADER";
        }
        if ((flags & PipelineStageFlagBits::TRANSFER) != PipelineStageFlagBits::NONE)
        {
            if (!ret.empty())
            {
                ret += " | ";
            }
            ret += "TRANSFER";
        }
        if ((flags & PipelineStageFlagBits::BOTTOM_OF_PIPE) != PipelineStageFlagBits::NONE)
        {
            if (!ret.empty())
            {
                ret += " | ";
            }
            ret += "BOTTOM_OF_PIPE";
        }
        if ((flags & PipelineStageFlagBits::HOST) != PipelineStageFlagBits::NONE)
        {
            if (!ret.empty())
            {
                ret += " | ";
            }
            ret += "HOST";
        }
        if ((flags & PipelineStageFlagBits::ALL_GRAPHICS) != PipelineStageFlagBits::NONE)
        {
            if (!ret.empty())
            {
                ret += " | ";
            }
            ret += "ALL_GRAPHICS";
        }
        if ((flags & PipelineStageFlagBits::ALL_COMMANDS) != PipelineStageFlagBits::NONE)
        {
            if (!ret.empty())
            {
                ret += " | ";
            }
            ret += "ALL_COMMANDS";
        }
        if ((flags & PipelineStageFlagBits::COPY) != PipelineStageFlagBits::NONE)
        {
            if (!ret.empty())
            {
                ret += " | ";
            }
            ret += "COPY";
        }
        if ((flags & PipelineStageFlagBits::RESOLVE) != PipelineStageFlagBits::NONE)
        {
            if (!ret.empty())
            {
                ret += " | ";
            }
            ret += "RESOLVE";
        }
        if ((flags & PipelineStageFlagBits::BLIT) != PipelineStageFlagBits::NONE)
        {
            if (!ret.empty())
            {
                ret += " | ";
            }
            ret += "BLIT";
        }
        if ((flags & PipelineStageFlagBits::CLEAR) != PipelineStageFlagBits::NONE)
        {
            if (!ret.empty())
            {
                ret += " | ";
            }
            ret += "CLEAR";
        }
        if ((flags & PipelineStageFlagBits::INDEX_INPUT) != PipelineStageFlagBits::NONE)
        {
            if (!ret.empty())
            {
                ret += " | ";
            }
            ret += "INDEX_INPUT";
        }
        if ((flags & PipelineStageFlagBits::PRE_RASTERIZATION_SHADERS) != PipelineStageFlagBits::NONE)
        {
            if (!ret.empty())
            {
                ret += " | ";
            }
            ret += "PRE_RASTERIZATION_SHADERS";
        }
        return ret;
    }

    auto to_string(Access access) -> std::string
    {
        return fmt::format("stages: {}, type: {}", to_string(access.stages), to_string(access.type));
    }

    auto to_string(QueueFamily family) -> std::string_view
    {
        switch (family)
        {
        case QueueFamily::MAIN: return "MAIN";
        case QueueFamily::COMPUTE: return "COMPUTE";
        case QueueFamily::TRANSFER: return "TRANSFER";
<<<<<<< HEAD
        default: return "UNKNOWN";
=======
>>>>>>> 60fe9415
        };
    }

    /// --- End to_string ---

    // --- Begin Misc ---

    auto ImageMipArraySlice::contains(ImageMipArraySlice const & slice) const -> bool
    {
        u32 const a_mip_p0 = this->base_mip_level;
        u32 const a_mip_p1 = this->base_mip_level + this->level_count - 1;
        u32 const b_mip_p0 = slice.base_mip_level;
        u32 const b_mip_p1 = slice.base_mip_level + slice.level_count - 1;

        u32 const a_arr_p0 = this->base_array_layer;
        u32 const a_arr_p1 = this->base_array_layer + this->layer_count - 1;
        u32 const b_arr_p0 = slice.base_array_layer;
        u32 const b_arr_p1 = slice.base_array_layer + slice.layer_count - 1;

        return b_mip_p0 >= a_mip_p0 &&
               b_mip_p1 <= a_mip_p1 &&
               b_arr_p0 >= a_arr_p0 &&
               b_arr_p1 <= a_arr_p1;
    }
    auto ImageMipArraySlice::intersects(ImageMipArraySlice const & slice) const -> bool
    {
        u32 const a_mip_p0 = this->base_mip_level;
        u32 const a_mip_p1 = this->base_mip_level + this->level_count - 1;
        u32 const b_mip_p0 = slice.base_mip_level;
        u32 const b_mip_p1 = slice.base_mip_level + slice.level_count - 1;

        u32 const a_arr_p0 = this->base_array_layer;
        u32 const a_arr_p1 = this->base_array_layer + this->layer_count - 1;
        u32 const b_arr_p0 = slice.base_array_layer;
        u32 const b_arr_p1 = slice.base_array_layer + slice.layer_count - 1;

        bool const mip_disjoint = (a_mip_p1 < b_mip_p0) || (b_mip_p1 < a_mip_p0);
        bool const arr_disjoint = (a_arr_p1 < b_arr_p0) || (b_arr_p1 < a_arr_p0);

        return !mip_disjoint && !arr_disjoint;
    }
    auto ImageMipArraySlice::intersect(ImageMipArraySlice const & slice) const -> ImageMipArraySlice
    {
        u32 const a_mip_p0 = this->base_mip_level;
        u32 const a_mip_p1 = this->base_mip_level + this->level_count - 1;
        u32 const b_mip_p0 = slice.base_mip_level;
        u32 const b_mip_p1 = slice.base_mip_level + slice.level_count - 1;
        u32 const max_mip_p0 = std::max(a_mip_p0, b_mip_p0);
        u32 const min_mip_p1 = std::min(a_mip_p1, b_mip_p1);

        u32 const a_arr_p0 = this->base_array_layer;
        u32 const a_arr_p1 = this->base_array_layer + this->layer_count - 1;
        u32 const b_arr_p0 = slice.base_array_layer;
        u32 const b_arr_p1 = slice.base_array_layer + slice.layer_count - 1;
        u32 const max_arr_p0 = std::max(a_arr_p0, b_arr_p0);
        u32 const min_arr_p1 = std::min(a_arr_p1, b_arr_p1);

        // NOTE(grundlett): This multiplication at the end is to cancel out
        // the potential underflow of unsigned integers. Since the p1 could
        // could technically be less than the p0, this means that after doing
        // p1 + 1 - p0, you should get a "negative" number.
        u32 const mip_n = (min_mip_p1 + 1 - max_mip_p0) * static_cast<u32>(max_mip_p0 <= min_mip_p1);
        u32 const arr_n = (min_arr_p1 + 1 - max_arr_p0) * static_cast<u32>(max_arr_p0 <= min_arr_p1);

        return ImageMipArraySlice{
            .base_mip_level = max_mip_p0,
            .level_count = mip_n,
            .base_array_layer = max_arr_p0,
            .layer_count = arr_n,
        };
    }
    auto ImageMipArraySlice::subtract(ImageMipArraySlice const & slice) const -> std::tuple<std::array<ImageMipArraySlice, 4>, usize>
    {
        u32 const a_mip_p0 = this->base_mip_level;
        u32 const a_mip_p1 = this->base_mip_level + this->level_count - 1;
        u32 const b_mip_p0 = slice.base_mip_level;
        u32 const b_mip_p1 = slice.base_mip_level + slice.level_count - 1;

        u32 const a_arr_p0 = this->base_array_layer;
        u32 const a_arr_p1 = this->base_array_layer + this->layer_count - 1;
        u32 const b_arr_p0 = slice.base_array_layer;
        u32 const b_arr_p1 = slice.base_array_layer + slice.layer_count - 1;

        u32 const mip_case = static_cast<u32>(b_mip_p1 < a_mip_p1) + static_cast<u32>(b_mip_p0 > a_mip_p0) * 2;
        u32 const arr_case = static_cast<u32>(b_arr_p1 < a_arr_p1) + static_cast<u32>(b_arr_p0 > a_arr_p0) * 2;

        std::tuple<std::array<ImageMipArraySlice, 4>, usize> result = {};
        if (!this->intersects(slice))
        {
            auto & [result_rects, result_n] = result;
            result_n = 1;
            result_rects[0] = *this;
            return result;
        }

        // clang-format off
        //
        //     mips ➡️
        // arrays       0              1          2            3
        //  ⬇️
        //
        //           ▓▓▓▓▓▓▓▓▓▓     ▓▓▓▓             ▓▓▓▓       ▓▓  
        //  0      A ▓▓██████▓▓   B ▓▓██░░░░   C ░░░░██▓▓   D ░░██░░
        //           ▓▓██████▓▓     ▓▓██░░░░     ░░░░██▓▓     ░░██░░
        //           ▓▓██████▓▓     ▓▓██░░░░     ░░░░██▓▓     ░░██░░
        //           ▓▓▓▓▓▓▓▓▓▓     ▓▓▓▓             ▓▓▓▓       ▓▓  
        //
        //           ▓▓▓▓▓▓▓▓▓▓     ▓▓▓▓             ▓▓▓▓       ▓▓  
        //  1      E ▓▓██████▓▓   F ▓▓██░░░░   G ░░░░██▓▓   H ░░██░░
        //             ░░░░░░         ░░░░░░     ░░░░░░       ░░░░░░
        //             ░░░░░░         ░░░░░░     ░░░░░░       ░░░░░░
        //
        //  3      I   ░░░░░░     J   ░░░░░░   K ░░░░░░     L ░░░░░░
        //             ░░░░░░         ░░░░░░     ░░░░░░       ░░░░░░
        //           ▓▓██████▓▓     ▓▓██░░░░     ░░░░██▓▓     ░░██░░
        //           ▓▓▓▓▓▓▓▓▓▓     ▓▓▓▓             ▓▓▓▓       ▓▓  
        //
        //  2      M   ░░░░░░     N   ░░░░░░   O ░░░░░░     P ░░░░░░
        //           ▓▓██████▓▓     ▓▓██░░░░     ░░░░██▓▓     ░░██░░
        //             ░░░░░░         ░░░░░░     ░░░░░░       ░░░░░░
        //
        // clang-format on

        // clang-format off
        static constexpr std::array<usize, 16> rect_n {
            0, 1, 1, 2,
            1, 2, 2, 3,
            1, 2, 2, 3,
            2, 3, 3, 4,
        };

        #define NO_RBC {0, 0}
        struct RectBCIndices {
            usize mip_i;
            usize arr_i;
        };
        //   0      1      2      3      4      5
        // b1>a1  a0>b0  a0>a1  a0>b1  b0>b1  b0>a1
        static constexpr std::array<std::array<RectBCIndices, 4>, 16> bc_indices = {{
            {{NO_RBC, NO_RBC, NO_RBC, NO_RBC}},   {{{0, 2}, NO_RBC, NO_RBC, NO_RBC}},   {{{1, 2}, NO_RBC, NO_RBC, NO_RBC}},   {{{1, 2}, {0, 2}, NO_RBC, NO_RBC}},
            {{{2, 0}, NO_RBC, NO_RBC, NO_RBC}},   {{{0, 3}, {2, 0}, NO_RBC, NO_RBC}},   {{{1, 3}, {2, 0}, NO_RBC, NO_RBC}},   {{{1, 3}, {0, 3}, {2, 0}, NO_RBC}},
            {{{2, 1}, NO_RBC, NO_RBC, NO_RBC}},   {{{2, 1}, {0, 5}, NO_RBC, NO_RBC}},   {{{2, 1}, {1, 5}, NO_RBC, NO_RBC}},   {{{2, 1}, {1, 5}, {0, 5}, NO_RBC}},
            {{{2, 1}, {2, 0}, NO_RBC, NO_RBC}},   {{{2, 1}, {0, 4}, {2, 0}, NO_RBC}},   {{{2, 1}, {1, 4}, {2, 0}, NO_RBC}},   {{{2, 1}, {1, 4}, {0, 4}, {2, 0}}},
        }};
        // clang-format on

        struct BaseAndCount
        {
            u32 base;
            u32 count;
        };
        std::array<BaseAndCount, 3> const mip_bc{
            BaseAndCount{.base = b_mip_p1 + 1, .count = (a_mip_p1 + 1) - (b_mip_p1 + 1)}, // b1 -> a1
            BaseAndCount{.base = a_mip_p0, .count = b_mip_p0 - a_mip_p0},                 // a0 -> b0
            BaseAndCount{.base = a_mip_p0, .count = (a_mip_p1 + 1) - a_mip_p0},           // a0 -> a1
        };
        std::array<BaseAndCount, 6> const arr_bc{
            BaseAndCount{.base = b_arr_p1 + 1, .count = (a_arr_p1 + 1) - (b_arr_p1 + 1)}, // b1 -> a1
            BaseAndCount{.base = a_arr_p0, .count = b_arr_p0 - a_arr_p0},                 // a0 -> b0
            BaseAndCount{.base = a_arr_p0, .count = (a_arr_p1 + 1) - a_arr_p0},           // a0 -> a1
            BaseAndCount{.base = a_arr_p0, .count = (b_arr_p1 + 1) - a_arr_p0},           // a0 -> b1
            BaseAndCount{.base = b_arr_p0, .count = (b_arr_p1 + 1) - b_arr_p0},           // b0 -> b1
            BaseAndCount{.base = b_arr_p0, .count = (a_arr_p1 + 1) - b_arr_p0},           // b0 -> a1
        };

        usize const result_index = mip_case + arr_case * 4;
        usize const result_rect_n = rect_n.at(result_index);
        auto const & bc = bc_indices.at(result_index);
        std::get<1>(result) = result_rect_n;

        for (usize i = 0; i < result_rect_n; ++i)
        {
            auto & rect_i = std::get<0>(result)[i];
            auto const & bc_i = bc.at(i);
            rect_i = *this;
            rect_i.base_mip_level = mip_bc.at(bc_i.mip_i).base;
            rect_i.level_count = mip_bc.at(bc_i.mip_i).count;
            rect_i.base_array_layer = arr_bc.at(bc_i.arr_i).base;
            rect_i.layer_count = arr_bc.at(bc_i.arr_i).count;
        }

        return result;
    }

    auto ImageArraySlice::slice(ImageMipArraySlice const & mip_array_slice, u32 mip_level) -> ImageArraySlice
    {
        DAXA_DBG_ASSERT_TRUE_M(mip_level >= mip_array_slice.base_mip_level && mip_level < (mip_array_slice.base_mip_level + mip_array_slice.level_count), "slices mip level must be contained in initial slice");

        return ImageArraySlice{
            .mip_level = mip_level,
            .base_array_layer = mip_array_slice.base_array_layer,
            .layer_count = mip_array_slice.layer_count,
        };
    }

    auto ImageArraySlice::contained_in(ImageMipArraySlice const & slice) const -> bool
    {
        return this->mip_level >= slice.base_mip_level &&
               this->mip_level < (slice.base_mip_level + slice.level_count) &&
               this->base_array_layer >= slice.base_array_layer &&
               (this->base_array_layer + this->layer_count) <= (slice.base_array_layer + slice.layer_count);
    }

    auto slice(ImageArraySlice const & mip_array_slice, u32 array_layer) -> ImageSlice
    {
        DAXA_DBG_ASSERT_TRUE_M(array_layer >= mip_array_slice.base_array_layer && array_layer < (mip_array_slice.base_array_layer + mip_array_slice.layer_count), "slices array layer must be contained in initial slice");

        return ImageSlice{
            .mip_level = mip_array_slice.mip_level,
            .array_layer = array_layer,
        };
    }

    auto ImageSlice::contained_in(ImageMipArraySlice const & slice) const -> bool
    {
        return this->mip_level >= slice.base_mip_level &&
               this->mip_level < (slice.base_mip_level + slice.level_count) &&
               this->array_layer >= slice.base_array_layer &&
               array_layer < (slice.base_array_layer + slice.layer_count);
    }

    auto ImageSlice::contained_in(ImageArraySlice const & slice) const -> bool
    {
        return this->mip_level == slice.mip_level &&
               this->array_layer >= slice.base_array_layer &&
               array_layer < (slice.base_array_layer + slice.layer_count);
    }

    auto operator|(Access const & a, Access const & b) -> Access
    {
        return Access{.stages = a.stages | b.stages, .type = a.type | b.type};
    }

    auto operator&(Access const & a, Access const & b) -> Access
    {
        return Access{.stages = a.stages & b.stages, .type = a.type & b.type};
    }

    // -- End Misc ---
} // namespace daxa
<|MERGE_RESOLUTION|>--- conflicted
+++ resolved
@@ -1,2093 +1,2082 @@
-#include "impl_core.hpp"
-
-#include <daxa/c/daxa.h>
-#include <daxa/daxa.hpp>
-
-#include <chrono>
-#include <iostream>
-#include <utility>
-#include <fmt/format.h>
-#include <bit>
-
-#include "impl_instance.hpp"
-#include "impl_device.hpp"
-
-static_assert(sizeof(daxa::Queue) == sizeof(daxa_Queue));
-static_assert(alignof(daxa::Queue) == alignof(daxa_Queue));
-
-// --- Begin Helpers ---
-
-auto daxa_result_to_string(daxa_Result result) -> std::string_view
-{
-    switch (result)
-    {
-    case daxa_Result::DAXA_RESULT_SUCCESS: return "DAXA_RESULT_SUCCESS";
-    case daxa_Result::DAXA_RESULT_NOT_READY: return "DAXA_RESULT_NOT_READY";
-    case daxa_Result::DAXA_RESULT_TIMEOUT: return "DAXA_RESULT_TIMEOUT";
-    case daxa_Result::DAXA_RESULT_EVENT_SET: return "DAXA_RESULT_EVENT_SET";
-    case daxa_Result::DAXA_RESULT_EVENT_RESET: return "DAXA_RESULT_EVENT_RESET";
-    case daxa_Result::DAXA_RESULT_INCOMPLETE: return "DAXA_RESULT_INCOMPLETE";
-    case daxa_Result::DAXA_RESULT_ERROR_OUT_OF_HOST_MEMORY: return "DAXA_RESULT_ERROR_OUT_OF_HOST_MEMORY";
-    case daxa_Result::DAXA_RESULT_ERROR_OUT_OF_DEVICE_MEMORY: return "DAXA_RESULT_ERROR_OUT_OF_DEVICE_MEMORY";
-    case daxa_Result::DAXA_RESULT_ERROR_INITIALIZATION_FAILED: return "DAXA_RESULT_ERROR_INITIALIZATION_FAILED";
-    case daxa_Result::DAXA_RESULT_ERROR_DEVICE_LOST: return "DAXA_RESULT_ERROR_DEVICE_LOST";
-    case daxa_Result::DAXA_RESULT_ERROR_MEMORY_MAP_FAILED: return "DAXA_RESULT_ERROR_MEMORY_MAP_FAILED";
-    case daxa_Result::DAXA_RESULT_ERROR_LAYER_NOT_PRESENT: return "DAXA_RESULT_ERROR_LAYER_NOT_PRESENT";
-    case daxa_Result::DAXA_RESULT_ERROR_EXTENSION_NOT_PRESENT: return "DAXA_RESULT_ERROR_EXTENSION_NOT_PRESENT";
-    case daxa_Result::DAXA_RESULT_ERROR_FEATURE_NOT_PRESENT: return "DAXA_RESULT_ERROR_FEATURE_NOT_PRESENT";
-    case daxa_Result::DAXA_RESULT_ERROR_INCOMPATIBLE_DRIVER: return "DAXA_RESULT_ERROR_INCOMPATIBLE_DRIVER";
-    case daxa_Result::DAXA_RESULT_ERROR_TOO_MANY_OBJECTS: return "DAXA_RESULT_ERROR_TOO_MANY_OBJECTS";
-    case daxa_Result::DAXA_RESULT_ERROR_FORMAT_NOT_SUPPORTED: return "DAXA_RESULT_ERROR_FORMAT_NOT_SUPPORTED";
-    case daxa_Result::DAXA_RESULT_ERROR_FRAGMENTED_POOL: return "DAXA_RESULT_ERROR_FRAGMENTED_POOL";
-    case daxa_Result::DAXA_RESULT_ERROR_UNKNOWN: return "DAXA_RESULT_ERROR_UNKNOWN";
-    case daxa_Result::DAXA_RESULT_ERROR_OUT_OF_POOL_MEMORY: return "DAXA_RESULT_ERROR_OUT_OF_POOL_MEMORY";
-    case daxa_Result::DAXA_RESULT_ERROR_INVALID_EXTERNAL_HANDLE: return "DAXA_RESULT_ERROR_INVALID_EXTERNAL_HANDLE";
-    case daxa_Result::DAXA_RESULT_ERROR_FRAGMENTATION: return "DAXA_RESULT_ERROR_FRAGMENTATION";
-    case daxa_Result::DAXA_RESULT_ERROR_INVALID_OPAQUE_CAPTURE_ADDRESS: return "DAXA_RESULT_ERROR_INVALID_OPAQUE_CAPTURE_ADDRESS";
-    case daxa_Result::DAXA_RESULT_PIPELINE_COMPILE_REQUIRED: return "DAXA_RESULT_PIPELINE_COMPILE_REQUIRED";
-    case daxa_Result::DAXA_RESULT_ERROR_SURFACE_LOST_KHR: return "DAXA_RESULT_ERROR_SURFACE_LOST_KHR";
-    case daxa_Result::DAXA_RESULT_ERROR_NATIVE_WINDOW_IN_USE_KHR: return "DAXA_RESULT_ERROR_NATIVE_WINDOW_IN_USE_KHR";
-    case daxa_Result::DAXA_RESULT_SUBOPTIMAL_KHR: return "DAXA_RESULT_SUBOPTIMAL_KHR";
-    case daxa_Result::DAXA_RESULT_ERROR_OUT_OF_DATE_KHR: return "DAXA_RESULT_ERROR_OUT_OF_DATE_KHR";
-    case daxa_Result::DAXA_RESULT_ERROR_INCOMPATIBLE_DISPLAY_KHR: return "DAXA_RESULT_ERROR_INCOMPATIBLE_DISPLAY_KHR";
-    case daxa_Result::DAXA_RESULT_ERROR_VALIDATION_FAILED_EXT: return "DAXA_RESULT_ERROR_VALIDATION_FAILED_EXT";
-    case daxa_Result::DAXA_RESULT_ERROR_INVALID_SHADER_NV: return "DAXA_RESULT_ERROR_INVALID_SHADER_NV";
-    case daxa_Result::DAXA_RESULT_ERROR_IMAGE_USAGE_NOT_SUPPORTED_KHR: return "DAXA_RESULT_ERROR_IMAGE_USAGE_NOT_SUPPORTED_KHR";
-    case daxa_Result::DAXA_RESULT_ERROR_VIDEO_PICTURE_LAYOUT_NOT_SUPPORTED_KHR: return "DAXA_RESULT_ERROR_VIDEO_PICTURE_LAYOUT_NOT_SUPPORTED_KHR";
-    case daxa_Result::DAXA_RESULT_ERROR_VIDEO_PROFILE_OPERATION_NOT_SUPPORTED_KHR: return "DAXA_RESULT_ERROR_VIDEO_PROFILE_OPERATION_NOT_SUPPORTED_KHR";
-    case daxa_Result::DAXA_RESULT_ERROR_VIDEO_PROFILE_FORMAT_NOT_SUPPORTED_KHR: return "DAXA_RESULT_ERROR_VIDEO_PROFILE_FORMAT_NOT_SUPPORTED_KHR";
-    case daxa_Result::DAXA_RESULT_ERROR_VIDEO_PROFILE_CODEC_NOT_SUPPORTED_KHR: return "DAXA_RESULT_ERROR_VIDEO_PROFILE_CODEC_NOT_SUPPORTED_KHR";
-    case daxa_Result::DAXA_RESULT_ERROR_VIDEO_STD_VERSION_NOT_SUPPORTED_KHR: return "DAXA_RESULT_ERROR_VIDEO_STD_VERSION_NOT_SUPPORTED_KHR";
-    case daxa_Result::DAXA_RESULT_ERROR_INVALID_DRM_FORMAT_MODIFIER_PLANE_LAYOUT_EXT: return "DAXA_RESULT_ERROR_INVALID_DRM_FORMAT_MODIFIER_PLANE_LAYOUT_EXT";
-    case daxa_Result::DAXA_RESULT_ERROR_NOT_PERMITTED_KHR: return "DAXA_RESULT_ERROR_NOT_PERMITTED_KHR";
-    case daxa_Result::DAXA_RESULT_ERROR_FULL_SCREEN_EXCLUSIVE_MODE_LOST_EXT: return "DAXA_RESULT_ERROR_FULL_SCREEN_EXCLUSIVE_MODE_LOST_EXT";
-    case daxa_Result::DAXA_RESULT_THREAD_IDLE_KHR: return "DAXA_RESULT_THREAD_IDLE_KHR";
-    case daxa_Result::DAXA_RESULT_THREAD_DONE_KHR: return "DAXA_RESULT_THREAD_DONE_KHR";
-    case daxa_Result::DAXA_RESULT_OPERATION_DEFERRED_KHR: return "DAXA_RESULT_OPERATION_DEFERRED_KHR";
-    case daxa_Result::DAXA_RESULT_OPERATION_NOT_DEFERRED_KHR: return "DAXA_RESULT_OPERATION_NOT_DEFERRED_KHR";
-    case daxa_Result::DAXA_RESULT_MISSING_EXTENSION: return "DAXA_RESULT_MISSING_EXTENSION";
-    case daxa_Result::DAXA_RESULT_INVALID_BUFFER_ID: return "DAXA_RESULT_INVALID_BUFFER_ID";
-    case daxa_Result::DAXA_RESULT_INVALID_IMAGE_ID: return "DAXA_RESULT_INVALID_IMAGE_ID";
-    case daxa_Result::DAXA_RESULT_INVALID_IMAGE_VIEW_ID: return "DAXA_RESULT_INVALID_IMAGE_VIEW_ID";
-    case daxa_Result::DAXA_RESULT_INVALID_SAMPLER_ID: return "DAXA_RESULT_INVALID_SAMPLER_ID";
-    case daxa_Result::DAXA_RESULT_BUFFER_DOUBLE_FREE: return "DAXA_RESULT_BUFFER_DOUBLE_FREE";
-    case daxa_Result::DAXA_RESULT_IMAGE_DOUBLE_FREE: return "DAXA_RESULT_IMAGE_DOUBLE_FREE";
-    case daxa_Result::DAXA_RESULT_IMAGE_VIEW_DOUBLE_FREE: return "DAXA_RESULT_IMAGE_VIEW_DOUBLE_FREE";
-    case daxa_Result::DAXA_RESULT_SAMPLER_DOUBLE_FREE: return "DAXA_RESULT_SAMPLER_DOUBLE_FREE";
-    case daxa_Result::DAXA_RESULT_INVALID_BUFFER_INFO: return "DAXA_RESULT_INVALID_BUFFER_INFO";
-    case daxa_Result::DAXA_RESULT_INVALID_IMAGE_INFO: return "DAXA_RESULT_INVALID_IMAGE_INFO";
-    case daxa_Result::DAXA_RESULT_INVALID_IMAGE_VIEW_INFO: return "DAXA_RESULT_INVALID_IMAGE_VIEW_INFO";
-    case daxa_Result::DAXA_RESULT_INVALID_SAMPLER_INFO: return "DAXA_RESULT_INVALID_SAMPLER_INFO";
-    case daxa_Result::DAXA_RESULT_COMMAND_LIST_COMPLETED: return "DAXA_RESULT_COMMAND_LIST_COMPLETED";
-    case daxa_Result::DAXA_RESULT_COMMAND_LIST_NOT_COMPLETED: return "DAXA_RESULT_COMMAND_LIST_NOT_COMPLETED";
-    case daxa_Result::DAXA_RESULT_INVALID_CLEAR_VALUE: return "DAXA_RESULT_INVALID_CLEAR_VALUE";
-    case daxa_Result::DAXA_RESULT_BUFFER_NOT_HOST_VISIBLE: return "DAXA_RESULT_BUFFER_NOT_HOST_VISIBLE";
-    case daxa_Result::DAXA_RESULT_BUFFER_NOT_DEVICE_VISIBLE: return "DAXA_RESULT_BUFFER_NOT_DEVICE_VISIBLE";
-    case daxa_Result::DAXA_RESULT_INCOMPLETE_COMMAND_LIST: return "DAXA_RESULT_INCOMPLETE_COMMAND_LIST";
-    case daxa_Result::DAXA_RESULT_DEVICE_DOES_NOT_SUPPORT_BUFFER_COUNT: return "DAXA_RESULT_DEVICE_DOES_NOT_SUPPORT_BUFFER_COUNT";
-    case daxa_Result::DAXA_RESULT_DEVICE_DOES_NOT_SUPPORT_IMAGE_COUNT: return "DAXA_RESULT_DEVICE_DOES_NOT_SUPPORT_IMAGE_COUNT";
-    case daxa_Result::DAXA_RESULT_DEVICE_DOES_NOT_SUPPORT_SAMPLER_COUNT: return "DAXA_RESULT_DEVICE_DOES_NOT_SUPPORT_SAMPLER_COUNT";
-    case daxa_Result::DAXA_RESULT_FAILED_TO_CREATE_NULL_BUFFER: return "DAXA_RESULT_FAILED_TO_CREATE_NULL_BUFFER";
-    case daxa_Result::DAXA_RESULT_FAILED_TO_CREATE_NULL_IMAGE: return "DAXA_RESULT_FAILED_TO_CREATE_NULL_IMAGE";
-    case daxa_Result::DAXA_RESULT_FAILED_TO_CREATE_NULL_IMAGE_VIEW: return "DAXA_RESULT_FAILED_TO_CREATE_NULL_IMAGE_VIEW";
-    case daxa_Result::DAXA_RESULT_FAILED_TO_CREATE_NULL_SAMPLER: return "DAXA_RESULT_FAILED_TO_CREATE_NULL_SAMPLER";
-    case daxa_Result::DAXA_RESULT_FAILED_TO_CREATE_BUFFER: return "DAXA_RESULT_FAILED_TO_CREATE_BUFFER";
-    case daxa_Result::DAXA_RESULT_FAILED_TO_CREATE_IMAGE: return "DAXA_RESULT_FAILED_TO_CREATE_IMAGE";
-    case daxa_Result::DAXA_RESULT_FAILED_TO_CREATE_IMAGE_VIEW: return "DAXA_RESULT_FAILED_TO_CREATE_IMAGE_VIEW";
-    case daxa_Result::DAXA_RESULT_FAILED_TO_CREATE_DEFAULT_IMAGE_VIEW: return "DAXA_RESULT_FAILED_TO_CREATE_DEFAULT_IMAGE_VIEW";
-    case daxa_Result::DAXA_RESULT_FAILED_TO_CREATE_SAMPLER: return "DAXA_RESULT_FAILED_TO_CREATE_SAMPLER";
-    case daxa_Result::DAXA_RESULT_FAILED_TO_CREATE_BDA_BUFFER: return "DAXA_RESULT_FAILED_TO_CREATE_BDA_BUFFER";
-    case daxa_Result::DAXA_RESULT_FAILED_TO_SUBMIT_DEVICE_INIT_COMMANDS: return "DAXA_RESULT_FAILED_TO_SUBMIT_DEVICE_INIT_COMMANDS";
-    case daxa_Result::DAXA_RESULT_INVALID_BUFFER_RANGE: return "DAXA_RESULT_INVALID_BUFFER_RANGE";
-    case daxa_Result::DAXA_RESULT_INVALID_BUFFER_OFFSET: return "DAXA_RESULT_INVALID_BUFFER_OFFSET";
-    case daxa_Result::DAXA_RESULT_NO_SUITABLE_FORMAT_FOUND: return "DAXA_RESULT_NO_SUITABLE_FORMAT_FOUND";
-    case daxa_Result::DAXA_RESULT_RANGE_OUT_OF_BOUNDS: return "DAXA_RESULT_RANGE_OUT_OF_BOUNDS";
-    case daxa_Result::DAXA_RESULT_NO_SUITABLE_DEVICE_FOUND: return "DAXA_RESULT_NO_SUITABLE_DEVICE_FOUND";
-    case daxa_Result::DAXA_RESULT_EXCEEDED_MAX_BUFFERS: return "DAXA_RESULT_EXCEEDED_MAX_BUFFERS";
-    case daxa_Result::DAXA_RESULT_EXCEEDED_MAX_IMAGES: return "DAXA_RESULT_EXCEEDED_MAX_IMAGES";
-    case daxa_Result::DAXA_RESULT_EXCEEDED_MAX_IMAGE_VIEWS: return "DAXA_RESULT_EXCEEDED_MAX_IMAGE_VIEWS";
-    case daxa_Result::DAXA_RESULT_EXCEEDED_MAX_SAMPLERS: return "DAXA_RESULT_EXCEEDED_MAX_SAMPLERS";
-    case daxa_Result::DAXA_RESULT_DEVICE_SURFACE_UNSUPPORTED_PRESENT_MODE: return "DAXA_RESULT_DEVICE_SURFACE_UNSUPPORTED_PRESENT_MODE";
-    case daxa_Result::DAXA_RESULT_COMMAND_REFERENCES_INVALID_BUFFER_ID: return "DAXA_RESULT_COMMAND_REFERENCES_INVALID_BUFFER_ID";
-    case daxa_Result::DAXA_RESULT_COMMAND_REFERENCES_INVALID_IMAGE_ID: return "DAXA_RESULT_COMMAND_REFERENCES_INVALID_IMAGE_ID";
-    case daxa_Result::DAXA_RESULT_COMMAND_REFERENCES_INVALID_IMAGE_VIEW_ID: return "DAXA_RESULT_COMMAND_REFERENCES_INVALID_IMAGE_VIEW_ID";
-    case daxa_Result::DAXA_RESULT_COMMAND_REFERENCES_INVALID_SAMPLER_ID: return "DAXA_RESULT_COMMAND_REFERENCES_INVALID_SAMPLER_ID";
-    case daxa_Result::DAXA_RESULT_INVALID_ACCELERATION_STRUCTURE_ID: return "DAXA_RESULT_INVALID_ACCELERATION_STRUCTURE_ID";
-    case daxa_Result::DAXA_RESULT_EXCEEDED_MAX_ACCELERATION_STRUCTURES: return "DAXA_RESULT_EXCEEDED_MAX_ACCELERATION_STRUCTURES";
-    case daxa_Result::DAXA_RESULT_DEVICE_DOES_NOT_SUPPORT_RAYTRACING: return "DAXA_RESULT_DEVICE_DOES_NOT_SUPPORT_RAYTRACING";
-    case daxa_Result::DAXA_RESULT_DEVICE_DOES_NOT_SUPPORT_MESH_SHADER: return "DAXA_RESULT_DEVICE_DOES_NOT_SUPPORT_MESH_SHADER";
-    case daxa_Result::DAXA_RESULT_INVALID_TLAS_ID: return "DAXA_RESULT_INVALID_TLAS_ID";
-    case daxa_Result::DAXA_RESULT_INVALID_BLAS_ID: return "DAXA_RESULT_INVALID_BLAS_ID";
-    case daxa_Result::DAXA_RESULT_INVALID_WITHOUT_ENABLING_RAY_TRACING: return "DAXA_RESULT_INVALID_WITHOUT_ENABLING_RAY_TRACING";
-    case daxa_Result::DAXA_RESULT_NO_COMPUTE_PIPELINE_BOUND: return "DAXA_RESULT_NO_COMPUTE_PIPELINE_BOUND";
-    case daxa_Result::DAXA_RESULT_NO_RASTER_PIPELINE_BOUND: return "DAXA_RESULT_NO_RASTER_PIPELINE_BOUND";
-    case daxa_Result::DAXA_RESULT_NO_RAYTRACING_PIPELINE_BOUND: return "DAXA_RESULT_NO_RAYTRACING_PIPELINE_BOUND";
-    case daxa_Result::DAXA_RESULT_NO_PIPELINE_BOUND: return "DAXA_RESULT_NO_PIPELINE_BOUND";
-    case daxa_Result::DAXA_RESULT_PUSHCONSTANT_RANGE_EXCEEDED: return "DAXA_RESULT_PUSHCONSTANT_RANGE_EXCEEDED";
-    case daxa_Result::DAXA_RESULT_MESH_SHADER_NOT_DEVICE_ENABLED: return "DAXA_RESULT_MESH_SHADER_NOT_DEVICE_ENABLED";
-    case daxa_Result::DAXA_RESULT_ERROR_COPY_OUT_OF_BOUNDS: return "DAXA_RESULT_ERROR_COPY_OUT_OF_BOUNDS";
-    case daxa_Result::DAXA_RESULT_ERROR_NO_GRAPHICS_QUEUE_FOUND: return "DAXA_RESULT_ERROR_NO_GRAPHICS_QUEUE_FOUND";
-    case daxa_Result::DAXA_RESULT_ERROR_COULD_NOT_QUERY_QUEUE: return "DAXA_RESULT_ERROR_COULD_NOT_QUERY_QUEUE";
-    case daxa_Result::DAXA_RESULT_ERROR_INVALID_QUEUE: return "DAXA_RESULT_ERROR_INVALID_QUEUE";
-    case daxa_Result::DAXA_RESULT_ERROR_CMD_LIST_SUBMIT_QUEUE_FAMILY_MISMATCH: return "DAXA_RESULT_ERROR_CMD_LIST_SUBMIT_QUEUE_FAMILY_MISMATCH";
-    case daxa_Result::DAXA_RESULT_ERROR_PRESENT_QUEUE_FAMILY_MISMATCH: return "DAXA_RESULT_ERROR_PRESENT_QUEUE_FAMILY_MISMATCH";
-    case daxa_Result::DAXA_RESULT_ERROR_INVALID_QUEUE_FAMILY: return "DAXA_RESULT_ERROR_INVALID_QUEUE_FAMILY";
-    case daxa_Result::DAXA_RESULT_ERROR_INVALID_DEVICE_INDEX: return "DAXA_RESULT_ERROR_INVALID_DEVICE_INDEX";
-    case daxa_Result::DAXA_RESULT_ERROR_DEVICE_NOT_SUPPORTED: return "DAXA_RESULT_ERROR_DEVICE_NOT_SUPPORTED";
-    case daxa_Result::DAXA_RESULT_DEVICE_DOES_NOT_SUPPORT_ACCELERATION_STRUCTURE_COUNT: return "DAXA_RESULT_DEVICE_DOES_NOT_SUPPORT_ACCELERATION_STRUCTURE_COUNT";
-    case daxa_Result::DAXA_RESULT_ERROR_NO_SUITABLE_DEVICE_FOUND: return "DAXA_RESULT_ERROR_NO_SUITABLE_DEVICE_FOUND";
-    case daxa_Result::DAXA_RESULT_MAX_ENUM: return "DAXA_RESULT_MAX_ENUM";
-    default: return "UNIMPLEMENTED";
-    }
-};
-
-template <usize N = 1>
-void check_result(daxa_Result result, char const * message, std::array<daxa_Result, N> allowed_codes = {DAXA_RESULT_SUCCESS})
-{
-    bool result_allowed = false;
-    for (auto allowed_code : allowed_codes)
-    {
-        result_allowed = (result_allowed || allowed_code == result);
-    }
-    if (!result_allowed)
-    {
-        std::cout << fmt::format(
-                         "[[DAXA ASSERT FAILURE]]: error code: {}({}), {}.\n\n",
-                         daxa_result_to_string(result),
-                         std::bit_cast<i32>(result),
-                         message)
-                  << std::flush;
-        throw std::runtime_error({});
-    }
-}
-
-// --- End Helpers ---
-
-namespace daxa
-{
-    /// --- Begin Instance ---
-
-    auto create_instance(InstanceInfo const & info) -> Instance
-    {
-        Instance ret = {};
-        check_result(daxa_create_instance(
-                         r_cast<daxa_InstanceInfo const *>(&info),
-                         r_cast<daxa_Instance *>(&ret)),
-                     "failed to create instance");
-        return ret;
-    }
-
-    auto Instance::create_device(DeviceInfo const & info) -> Device
-    {
-        Device ret = {};
-        check_result(daxa_instance_create_device(
-                         r_cast<daxa_Instance>(this->object),
-                         r_cast<daxa_DeviceInfo const *>(&info),
-                         r_cast<daxa_Device *>(&ret)),
-                     "failed to create device");
-        return ret;
-    }
-
-    auto Instance::create_device_2(DeviceInfo2 const & info) -> Device
-    {
-        Device ret = {};
-        check_result(daxa_instance_create_device_2(
-                         r_cast<daxa_Instance>(this->object),
-                         r_cast<daxa_DeviceInfo2 const *>(&info),
-                         r_cast<daxa_Device *>(&ret)),
-                     "failed to create device");
-        return ret;
-    }
-
-    auto Instance::choose_device(ImplicitFeatureFlags desired_features, DeviceInfo2 const& p_info) -> DeviceInfo2
-    {
-        auto info = p_info;
-        check_result(daxa_instance_choose_device(
-                         r_cast<daxa_Instance>(this->object),
-                         static_cast<daxa_ImplicitFeatureFlags>(desired_features.data),
-                         r_cast<daxa_DeviceInfo2 *>(&info)),
-                     "failed to find fitting device");
-        return info;
-    }
-    
-    auto Instance::list_devices_properties() -> std::span<DeviceProperties const>
-    {
-        DeviceProperties const * data = {};
-        u32 size = {};
-        daxa_instance_list_devices_properties(r_cast<daxa_Instance>(this->object), r_cast<daxa_DeviceProperties const**>(&data), &size);
-        return {data, size};
-    }
-
-    auto Instance::list_devices_properties() -> std::span<daxa::DeviceProperties const>
-    {
-        auto const * props = (daxa_DeviceProperties const *)nullptr;
-        auto prop_n = daxa_u32{};
-        daxa_instance_list_devices_properties(r_cast<daxa_Instance>(this->object), &props, &prop_n);
-        return std::span<daxa::DeviceProperties const>{(daxa::DeviceProperties const *)props, prop_n};
-    }
-
-    auto Instance::info() const -> InstanceInfo const &
-    {
-        return *r_cast<InstanceInfo const *>(daxa_instance_info(rc_cast<daxa_Instance>(this->object)));
-    }
-
-    auto Instance::inc_refcnt(ImplHandle const * object) -> u64
-    {
-        _DAXA_TEST_PRINT("instance inc refcnt\n");
-        return daxa_instance_inc_refcnt(rc_cast<daxa_Instance>(object));
-    }
-
-    auto Instance::dec_refcnt(ImplHandle const * object) -> u64
-    {
-        _DAXA_TEST_PRINT("instance dec refcnt\n");
-        return daxa_instance_dec_refcnt(rc_cast<daxa_Instance>(object));
-    }
-
-    /// --- End Instance ---
-
-    /// --- Begin Device ---
-
-    auto default_device_score(DeviceProperties const & device_props) -> i32
-    {
-        return daxa_default_device_score(r_cast<daxa_DeviceProperties const *>(&device_props));
-    }
-
-    auto Device::create_memory(MemoryBlockInfo const & info) -> MemoryBlock
-    {
-        MemoryBlock ret = {};
-        check_result(daxa_dvc_create_memory(
-                         r_cast<daxa_Device>(this->object),
-                         r_cast<daxa_MemoryBlockInfo const *>(&info),
-                         r_cast<daxa_MemoryBlock *>(&ret)),
-                     "failed to create memory block");
-        return ret;
-    }
-
-    auto Device::buffer_memory_requirements(BufferInfo const & info) const -> MemoryRequirements
-    {
-        return std::bit_cast<MemoryRequirements>(
-            daxa_dvc_buffer_memory_requirements(
-                rc_cast<daxa_Device>(this->object),
-                r_cast<daxa_BufferInfo const *>(&info)));
-    }
-
-    auto Device::image_memory_requirements(ImageInfo const & info) const -> MemoryRequirements
-    {
-        return std::bit_cast<MemoryRequirements>(
-            daxa_dvc_image_memory_requirements(
-                rc_cast<daxa_Device>(this->object),
-                r_cast<daxa_ImageInfo const *>(&info)));
-    }
-
-    auto Device::tlas_build_sizes(TlasBuildInfo const & info)
-        -> AccelerationStructureBuildSizesInfo
-    {
-        AccelerationStructureBuildSizesInfo ret = {};
-        check_result(daxa_dvc_get_tlas_build_sizes(
-                         rc_cast<daxa_Device>(this->object),
-                         r_cast<daxa_TlasBuildInfo const *>(&info),
-                         r_cast<daxa_AccelerationStructureBuildSizesInfo *>(&ret)),
-                     "failed to get tlas build sizes");
-        return ret;
-    }
-
-    auto Device::blas_build_sizes(BlasBuildInfo const & info)
-        -> AccelerationStructureBuildSizesInfo
-    {
-        AccelerationStructureBuildSizesInfo ret = {};
-        check_result(daxa_dvc_get_blas_build_sizes(
-                         rc_cast<daxa_Device>(this->object),
-                         r_cast<daxa_BlasBuildInfo const *>(&info),
-                         r_cast<daxa_AccelerationStructureBuildSizesInfo *>(&ret)),
-                     "failed to get blas build sizes");
-        return ret;
-    }
-
-#define DAXA_DECL_GPU_RES_FN(Name, name)                                \
-    auto Device::create_##name(Name##Info const & info) -> Name##Id     \
-    {                                                                   \
-        Name##Id id = {};                                               \
-        check_result(                                                   \
-            daxa_dvc_create_##name(                                     \
-                r_cast<daxa_Device>(this->object),                      \
-                r_cast<daxa_##Name##Info const *>(&info),               \
-                r_cast<daxa_##Name##Id *>(&id)),                        \
-            "failed to create " #name);                                 \
-        return id;                                                      \
-    }                                                                   \
-    void Device::destroy_##name(Name##Id id)                            \
-    {                                                                   \
-        auto result = daxa_dvc_destroy_##name(                          \
-            r_cast<daxa_Device>(this->object),                          \
-            static_cast<daxa_##Name##Id>(id));                          \
-        check_result(result, "invalid resource id");                    \
-    }                                                                   \
-    auto Device::is_##name##_id_valid(Name##Id id) const -> bool        \
-    {                                                                   \
-        return daxa_dvc_is_##name##_valid(                              \
-            rc_cast<daxa_Device>(this->object),                         \
-            static_cast<daxa_##Name##Id>(id));                          \
-    }                                                                   \
-    auto Device::name##_info(Name##Id id) const -> Optional<Name##Info> \
-    {                                                                   \
-        Name##Info info = {};                                           \
-        auto result = daxa_dvc_info_##name(                             \
-            rc_cast<daxa_Device>(this->object),                         \
-            static_cast<daxa_##Name##Id>(id),                           \
-            r_cast<daxa_##Name##Info *>(&info));                        \
-        if (result == DAXA_RESULT_SUCCESS)                              \
-        {                                                               \
-            return {info};                                              \
-        }                                                               \
-        return {};                                                      \
-    }
-
-    auto Device::create_buffer_from_memory_block(MemoryBlockBufferInfo const & info) -> BufferId
-    {
-        BufferId id = {};
-        check_result(
-            daxa_dvc_create_buffer_from_memory_block(
-                r_cast<daxa_Device>(this->object),
-                r_cast<daxa_MemoryBlockBufferInfo const *>(&info),
-                r_cast<daxa_BufferId *>(&id)),
-            "failed to create buffer from memory block");
-        return id;
-    }
-    auto Device::create_image_from_memory_block(MemoryBlockImageInfo const & info) -> ImageId
-    {
-        ImageId id = {};
-        check_result(
-            daxa_dvc_create_image_from_block(
-                r_cast<daxa_Device>(this->object),
-                r_cast<daxa_MemoryBlockImageInfo const *>(&info),
-                r_cast<daxa_ImageId *>(&id)),
-            "failed to create image from memory block");
-        return id;
-    }
-    auto Device::create_tlas_from_buffer(BufferTlasInfo const & info) -> TlasId
-    {
-        TlasId id = {};
-        check_result(
-            daxa_dvc_create_tlas_from_buffer(
-                r_cast<daxa_Device>(this->object),
-                r_cast<daxa_BufferTlasInfo const *>(&info),
-                r_cast<daxa_TlasId *>(&id)),
-            "failed to create tlas from buffer");
-        return id;
-    }
-    auto Device::create_blas_from_buffer(BufferBlasInfo const & info) -> BlasId
-    {
-        BlasId id = {};
-        check_result(
-            daxa_dvc_create_blas_from_buffer(
-                r_cast<daxa_Device>(this->object),
-                r_cast<daxa_BufferBlasInfo const *>(&info),
-                r_cast<daxa_BlasId *>(&id)),
-            "failed to create blas from buffer");
-        return id;
-    }
-    DAXA_DECL_GPU_RES_FN(Buffer, buffer)
-    DAXA_DECL_GPU_RES_FN(Image, image)
-    DAXA_DECL_GPU_RES_FN(ImageView, image_view)
-    DAXA_DECL_GPU_RES_FN(Sampler, sampler)
-    DAXA_DECL_GPU_RES_FN(Tlas, tlas)
-    DAXA_DECL_GPU_RES_FN(Blas, blas)
-
-    auto Device::buffer_device_address(BufferId id) const -> Optional<DeviceAddress>
-    {
-        DeviceAddress ret = 0;
-        auto result = daxa_dvc_buffer_device_address(
-            rc_cast<daxa_Device>(this->object),
-            static_cast<daxa_BufferId>(id),
-            r_cast<daxa_DeviceAddress *>(&ret));
-        if (result == DAXA_RESULT_SUCCESS)
-        {
-            return {ret};
-        }
-        check_result(result, "failed to get device address", std::array{DAXA_RESULT_SUCCESS, DAXA_RESULT_INVALID_BUFFER_ID});
-        return {};
-    }
-
-    auto Device::tlas_device_address(TlasId id) const -> Optional<DeviceAddress>
-    {
-        DeviceAddress ret = 0;
-        auto result = daxa_dvc_tlas_device_address(
-            rc_cast<daxa_Device>(this->object),
-            static_cast<daxa_TlasId>(id),
-            r_cast<daxa_DeviceAddress *>(&ret));
-        if (result == DAXA_RESULT_SUCCESS)
-        {
-            return {ret};
-        }
-        check_result(result, "failed to get device address", std::array{DAXA_RESULT_SUCCESS, DAXA_RESULT_INVALID_TLAS_ID});
-        return {};
-    }
-
-    auto Device::blas_device_address(BlasId id) const -> Optional<DeviceAddress>
-    {
-        DeviceAddress ret = 0;
-        auto result = daxa_dvc_blas_device_address(
-            rc_cast<daxa_Device>(this->object),
-            static_cast<daxa_BlasId>(id),
-            r_cast<daxa_DeviceAddress *>(&ret));
-        if (result == DAXA_RESULT_SUCCESS)
-        {
-            return {ret};
-        }
-        check_result(result, "failed to get device address", std::array{DAXA_RESULT_SUCCESS, DAXA_RESULT_INVALID_BLAS_ID});
-        return {};
-    }
-
-    auto Device::buffer_host_address(BufferId id) const -> Optional<std::byte *>
-    {
-        std::byte * ret = nullptr;
-        auto result = daxa_dvc_buffer_host_address(
-            rc_cast<daxa_Device>(this->object),
-            static_cast<daxa_BufferId>(id),
-            r_cast<void **>(&ret));
-        if (result == DAXA_RESULT_SUCCESS)
-        {
-            return {ret};
-        }
-        check_result(result, "failed to get host address", std::array{DAXA_RESULT_SUCCESS, DAXA_RESULT_INVALID_BUFFER_ID});
-        return {};
-    }
-
-#define DAXA_DECL_DVC_CREATE_FN(Name, name)                        \
-    auto Device::create_##name(Name##Info const & info) -> Name    \
-    {                                                              \
-        Name ret = {};                                             \
-        check_result(daxa_dvc_create_##name(                       \
-                         r_cast<daxa_Device>(this->object),        \
-                         r_cast<daxa_##Name##Info const *>(&info), \
-                         r_cast<daxa_##Name *>(&ret)),             \
-                     "failed to create " #name);                   \
-        return ret;                                                \
-    }
-
-    auto Device::create_command_recorder(CommandRecorderInfo const & info) -> CommandRecorder
-    {
-        if (info.queue_family != daxa::QueueFamily::MAIN)
-        {
-            std::cout << "[[DAXA ASSERT FAILURE]]: queue family must be main for a generic command recorder.\n\n"
-                      << std::flush;
-            throw std::runtime_error({});
-        }
-        CommandRecorder ret = {};
-        check_result(daxa_dvc_create_command_recorder(
-                         r_cast<daxa_Device>(this->object),
-                         r_cast<daxa_CommandRecorderInfo const *>(&info),
-                         r_cast<daxa_CommandRecorder *>(&ret)),
-                     "failed to create command recorder");
-        return ret;
-    }
-
-    auto Device::create_compute_command_recorder(CommandRecorderInfo const & info) -> ComputeCommandRecorder
-    {
-        if (info.queue_family != daxa::QueueFamily::MAIN && info.queue_family != daxa::QueueFamily::COMPUTE)
-        {
-            std::cout << "[[DAXA ASSERT FAILURE]]: queue family must be either main or compute for a compute command recorder.\n\n"
-                      << std::flush;
-            throw std::runtime_error({});
-        }
-        ComputeCommandRecorder ret = {};
-        check_result(daxa_dvc_create_command_recorder(
-                         r_cast<daxa_Device>(this->object),
-                         r_cast<daxa_CommandRecorderInfo const *>(&info),
-                         r_cast<daxa_CommandRecorder *>(&ret)),
-                     "failed to create command recorder");
-        return ret;
-    }
-
-    auto Device::create_transfer_command_recorder(CommandRecorderInfo const & info) -> TransferCommandRecorder
-    {
-        TransferCommandRecorder ret = {};
-        check_result(daxa_dvc_create_command_recorder(
-                         r_cast<daxa_Device>(this->object),
-                         r_cast<daxa_CommandRecorderInfo const *>(&info),
-                         r_cast<daxa_CommandRecorder *>(&ret)),
-                     "failed to create command recorder");
-        return ret;
-    }
-
-    DAXA_DECL_DVC_CREATE_FN(RasterPipeline, raster_pipeline)
-    DAXA_DECL_DVC_CREATE_FN(ComputePipeline, compute_pipeline)
-    DAXA_DECL_DVC_CREATE_FN(RayTracingPipeline, ray_tracing_pipeline)
-    DAXA_DECL_DVC_CREATE_FN(Swapchain, swapchain)
-    DAXA_DECL_DVC_CREATE_FN(BinarySemaphore, binary_semaphore)
-    DAXA_DECL_DVC_CREATE_FN(TimelineSemaphore, timeline_semaphore)
-    DAXA_DECL_DVC_CREATE_FN(Event, event)
-    DAXA_DECL_DVC_CREATE_FN(TimelineQueryPool, timeline_query_pool)
-
-    auto Device::info() const -> DeviceInfo2 const &
-    {
-        return *r_cast<DeviceInfo2 const *>(daxa_dvc_info(rc_cast<daxa_Device>(this->object)));
-    }
-
-    void Device::wait_idle()
-    {
-        auto result = daxa_dvc_wait_idle(r_cast<daxa_Device>(this->object));
-        check_result(result, "failed to wait idle device");
-    }
-
-    void Device::queue_wait_idle(Queue queue)
-    {
-        auto result = daxa_dvc_queue_wait_idle(r_cast<daxa_Device>(this->object), std::bit_cast<daxa_Queue>(queue));
-        check_result(result, "failed to queue wait idle device");
-    }
-
-    auto Device::queue_count(QueueFamily queue_family) -> u32
-    {
-        u32 out_value = {};
-        auto result = daxa_dvc_queue_count(r_cast<daxa_Device>(this->object), static_cast<daxa_QueueFamily>(queue_family), &out_value);
-        check_result(result, "failed to get queue count");
-        return out_value;
-    }
-
-    void Device::submit_commands(CommandSubmitInfo const & submit_info)
-    {
-        daxa_CommandSubmitInfo const c_submit_info = {
-            .queue = std::bit_cast<daxa_Queue>(submit_info.queue),
-            .wait_stages = static_cast<VkPipelineStageFlags>(submit_info.wait_stages.data),
-            .command_lists = reinterpret_cast<daxa_ExecutableCommandList const *>(submit_info.command_lists.data()),
-            .command_list_count = submit_info.command_lists.size(),
-            .wait_binary_semaphores = reinterpret_cast<daxa_BinarySemaphore const *>(submit_info.wait_binary_semaphores.data()),
-            .wait_binary_semaphore_count = submit_info.wait_binary_semaphores.size(),
-            .signal_binary_semaphores = reinterpret_cast<daxa_BinarySemaphore const *>(submit_info.signal_binary_semaphores.data()),
-            .signal_binary_semaphore_count = submit_info.signal_binary_semaphores.size(),
-            .wait_timeline_semaphores = reinterpret_cast<daxa_TimelinePair const *>(submit_info.wait_timeline_semaphores.data()),
-            .wait_timeline_semaphore_count = submit_info.wait_timeline_semaphores.size(),
-            .signal_timeline_semaphores = reinterpret_cast<daxa_TimelinePair const *>(submit_info.signal_timeline_semaphores.data()),
-            .signal_timeline_semaphore_count = submit_info.signal_timeline_semaphores.size(),
-        };
-        check_result(
-            daxa_dvc_submit(r_cast<daxa_Device>(this->object), &c_submit_info),
-            "failed to submit commands");
-    }
-
-    void Device::present_frame(PresentInfo const & info)
-    {
-        daxa_PresentInfo const c_present_info = {
-            .wait_binary_semaphores = reinterpret_cast<daxa_BinarySemaphore const *>(info.wait_binary_semaphores.data()),
-            .wait_binary_semaphore_count = info.wait_binary_semaphores.size(),
-            .swapchain = *reinterpret_cast<daxa_Swapchain const *>(&info.swapchain),
-        };
-        check_result(
-            daxa_dvc_present(r_cast<daxa_Device>(this->object), &c_present_info),
-            "failed to present frame", std::array{DAXA_RESULT_SUCCESS, DAXA_RESULT_SUBOPTIMAL_KHR, DAXA_RESULT_ERROR_OUT_OF_DATE_KHR});
-    }
-
-    void Device::collect_garbage()
-    {
-        check_result(
-            daxa_dvc_collect_garbage(r_cast<daxa_Device>(this->object)),
-            "failed to collect garbage");
-    }
-
-    auto Device::properties() const -> DeviceProperties const &
-    {
-        return *r_cast<DeviceProperties const *>(daxa_dvc_properties(rc_cast<daxa_Device>(object)));
-    }
-
-    auto Device::get_supported_present_modes(NativeWindowHandle native_handle, NativeWindowPlatform native_platform) const -> std::vector<PresentMode>
-    {
-        auto * c_device = rc_cast<daxa_Device>(object);
-        VkSurfaceKHR surface = {};
-        auto result = create_surface(
-            c_device->instance,
-            std::bit_cast<daxa_NativeWindowHandle>(native_handle),
-            std::bit_cast<daxa_NativeWindowPlatform>(native_platform),
-            &surface);
-        check_result(result, "could not create surface");
-
-        u32 present_mode_count = {};
-        auto vk_result = vkGetPhysicalDeviceSurfacePresentModesKHR(
-            c_device->vk_physical_device,
-            surface,
-            &present_mode_count,
-            nullptr);
-        if (vk_result != VK_SUCCESS)
-        {
-            vkDestroySurfaceKHR(c_device->instance->vk_instance, surface, nullptr);
-            check_result(std::bit_cast<daxa_Result>(vk_result), "failed to query present modes");
-        }
-        std::vector<PresentMode> ret = {};
-        ret.resize(static_cast<usize>(present_mode_count));
-        vk_result = vkGetPhysicalDeviceSurfacePresentModesKHR(
-            c_device->vk_physical_device,
-            surface,
-            &present_mode_count,
-            r_cast<VkPresentModeKHR *>(ret.data()));
-        if (vk_result != VK_SUCCESS)
-        {
-            vkDestroySurfaceKHR(c_device->instance->vk_instance, surface, nullptr);
-            check_result(std::bit_cast<daxa_Result>(vk_result), "failed to query present modes");
-        }
-        vkDestroySurfaceKHR(c_device->instance->vk_instance, surface, nullptr);
-        return ret;
-    }
-
-    auto Device::inc_refcnt(ImplHandle const * object) -> u64
-    {
-        return daxa_dvc_inc_refcnt(rc_cast<daxa_Device>(object));
-    }
-
-    auto Device::dec_refcnt(ImplHandle const * object) -> u64
-    {
-        return daxa_dvc_dec_refcnt(rc_cast<daxa_Device>(object));
-    }
-
-    /// --- End Device ---
-
-    /// --- Begin BinarySemaphore ---
-
-    auto BinarySemaphore::info() const -> BinarySemaphoreInfo const &
-    {
-        return *r_cast<BinarySemaphoreInfo const *>(daxa_binary_semaphore_info(rc_cast<daxa_BinarySemaphore>(this->object)));
-    }
-
-    auto BinarySemaphore::inc_refcnt(ImplHandle const * object) -> u64
-    {
-        return daxa_binary_semaphore_inc_refcnt(rc_cast<daxa_BinarySemaphore>(object));
-    }
-
-    auto BinarySemaphore::dec_refcnt(ImplHandle const * object) -> u64
-    {
-        return daxa_binary_semaphore_dec_refcnt(rc_cast<daxa_BinarySemaphore>(object));
-    }
-
-    /// --- End BinarySemaphore ---
-
-    /// --- Begin TimelineSemaphore ---
-
-    auto TimelineSemaphore::info() const -> TimelineSemaphoreInfo const &
-    {
-        return *r_cast<TimelineSemaphoreInfo const *>(daxa_timeline_semaphore_info(rc_cast<daxa_TimelineSemaphore>(this->object)));
-    }
-
-    auto TimelineSemaphore::value() const -> u64
-    {
-        u64 ret = {};
-        check_result(
-            daxa_timeline_semaphore_get_value(rc_cast<daxa_TimelineSemaphore>(this->object), &ret),
-            "failed to get timeline value");
-        return ret;
-    }
-
-    void TimelineSemaphore::set_value(u64 value)
-    {
-        check_result(
-            daxa_timeline_semaphore_set_value(r_cast<daxa_TimelineSemaphore>(this->object), value),
-            "failed to set timeline value");
-    }
-
-    auto TimelineSemaphore::wait_for_value(u64 value, u64 timeout_nanos) -> bool
-    {
-        auto result = daxa_timeline_semaphore_wait_for_value(r_cast<daxa_TimelineSemaphore>(this->object), value, timeout_nanos);
-        DAXA_DBG_ASSERT_TRUE_M(result == DAXA_RESULT_SUCCESS || result == DAXA_RESULT_TIMEOUT, "failed to wait on timeline");
-        return result == DAXA_RESULT_SUCCESS;
-    }
-
-    auto TimelineSemaphore::inc_refcnt(ImplHandle const * object) -> u64
-    {
-        return daxa_timeline_semaphore_inc_refcnt(rc_cast<daxa_TimelineSemaphore>(object));
-    }
-
-    auto TimelineSemaphore::dec_refcnt(ImplHandle const * object) -> u64
-    {
-        return daxa_timeline_semaphore_dec_refcnt(rc_cast<daxa_TimelineSemaphore>(object));
-    }
-
-    /// --- End TimelineSemaphore ---
-
-    /// --- Begin Event
-
-    auto Event::info() const -> EventInfo const &
-    {
-        return *reinterpret_cast<EventInfo const *>(daxa_event_info(rc_cast<daxa_Event>(this->object)));
-    }
-
-    auto Event::inc_refcnt(ImplHandle const * object) -> u64
-    {
-        return daxa_event_inc_refcnt(rc_cast<daxa_Event>(object));
-    }
-
-    auto Event::dec_refcnt(ImplHandle const * object) -> u64
-    {
-        return daxa_event_dec_refcnt(rc_cast<daxa_Event>(object));
-    }
-
-    /// --- End Event
-
-    /// --- Begin MemoryBlock
-
-    auto MemoryBlock::info() -> MemoryBlockInfo const &
-    {
-        return *r_cast<MemoryBlockInfo const *>(daxa_memory_block_info(r_cast<daxa_MemoryBlock>(this->object)));
-    }
-
-    auto MemoryBlock::inc_refcnt(ImplHandle const * object) -> u64
-    {
-        return daxa_memory_block_inc_refcnt(rc_cast<daxa_MemoryBlock>(object));
-    }
-
-    auto MemoryBlock::dec_refcnt(ImplHandle const * object) -> u64
-    {
-        return daxa_memory_block_dec_refcnt(rc_cast<daxa_MemoryBlock>(object));
-    }
-
-    /// --- End MemoryBlock
-
-    /// --- Begin TimelineQueryPool ---
-
-    auto TimelineQueryPool::info() const -> TimelineQueryPoolInfo const &
-    {
-        return *r_cast<TimelineQueryPoolInfo const *>(daxa_timeline_query_pool_info(rc_cast<daxa_TimelineQueryPool>(this->object)));
-    }
-
-    auto TimelineQueryPool::get_query_results(u32 start_index, u32 count) -> std::vector<u64>
-    {
-        std::vector<u64> ret = {};
-        ret.resize(count * 2);
-        check_result(
-            daxa_timeline_query_pool_query_results(rc_cast<daxa_TimelineQueryPool>(this->object), start_index, count, ret.data()),
-            "failed to query results of timeline query pool", std::array{DAXA_RESULT_SUCCESS, DAXA_RESULT_NOT_READY});
-        return ret;
-    }
-
-    auto TimelineQueryPool::inc_refcnt(ImplHandle const * object) -> u64
-    {
-        return daxa_timeline_query_pool_inc_refcnt(rc_cast<daxa_TimelineQueryPool>(object));
-    }
-    auto TimelineQueryPool::dec_refcnt(ImplHandle const * object) -> u64
-    {
-        return daxa_timeline_query_pool_dec_refcnt(rc_cast<daxa_TimelineQueryPool>(object));
-    }
-
-    /// --- End TimelineQueryPool ---
-
-    /// --- Begin Swapchain ---
-
-    void Swapchain::resize()
-    {
-        check_result(
-            daxa_swp_resize(r_cast<daxa_Swapchain>(this->object)),
-            "failed to resize swapchain", std::array{DAXA_RESULT_SUCCESS, DAXA_RESULT_ERROR_OUT_OF_DATE_KHR});
-    }
-
-    void Swapchain::set_present_mode(PresentMode present_mode)
-    {
-        check_result(
-            daxa_swp_set_present_mode(r_cast<daxa_Swapchain>(this->object), std::bit_cast<VkPresentModeKHR>(present_mode)),
-            "failed to set swapchain present mode");
-    }
-
-    auto Swapchain::acquire_next_image() -> ImageId
-    {
-        ImageId ret = {};
-        auto result = daxa_swp_acquire_next_image(r_cast<daxa_Swapchain>(this->object), r_cast<daxa_ImageId *>(&ret));
-        if (result == DAXA_RESULT_ERROR_OUT_OF_DATE_KHR ||
-            result == DAXA_RESULT_ERROR_SURFACE_LOST_KHR ||
-            result == DAXA_RESULT_ERROR_FULL_SCREEN_EXCLUSIVE_MODE_LOST_EXT)
-        {
-            return {};
-        }
-        else if (result == DAXA_RESULT_SUCCESS)
-        {
-            return ret;
-        }
-        else
-        {
-            check_result(result, "failed to acquire next swapchain image");
-        }
-        return {};
-    }
-
-    auto Swapchain::current_acquire_semaphore() const -> BinarySemaphore const &
-    {
-        return *rc_cast<BinarySemaphore *>(daxa_swp_current_acquire_semaphore(rc_cast<daxa_Swapchain>(this->object)));
-    }
-
-    auto Swapchain::current_present_semaphore() const -> BinarySemaphore const &
-    {
-        return *rc_cast<BinarySemaphore *>(daxa_swp_current_present_semaphore(rc_cast<daxa_Swapchain>(this->object)));
-    }
-
-    auto Swapchain::current_cpu_timeline_value() const -> u64
-    {
-        return daxa_swp_current_cpu_timeline_value(rc_cast<daxa_Swapchain>(this->object));
-    }
-
-    auto Swapchain::gpu_timeline_semaphore() const -> TimelineSemaphore const &
-    {
-        return *rc_cast<TimelineSemaphore *>(daxa_swp_gpu_timeline_semaphore(rc_cast<daxa_Swapchain>(this->object)));
-    }
-
-    auto Swapchain::current_timeline_pair() const -> std::pair<TimelineSemaphore, u64>
-    {
-        auto gpu_value = *r_cast<TimelineSemaphore const *>(daxa_swp_gpu_timeline_semaphore(rc_cast<daxa_Swapchain>(this->object)));
-        auto cpu_value = daxa_swp_current_cpu_timeline_value(rc_cast<daxa_Swapchain>(this->object));
-        return std::pair{gpu_value, cpu_value};
-    }
-
-    auto Swapchain::info() const -> SwapchainInfo const &
-    {
-        return *r_cast<SwapchainInfo const *>(daxa_swp_info(rc_cast<daxa_Swapchain>(this->object)));
-    }
-
-    auto Swapchain::get_surface_extent() const -> Extent2D
-    {
-        return std::bit_cast<Extent2D>(daxa_swp_get_surface_extent(rc_cast<daxa_Swapchain>(this->object)));
-    }
-
-    auto Swapchain::get_format() const -> Format
-    {
-        return std::bit_cast<Format>(daxa_swp_get_format(rc_cast<daxa_Swapchain>(this->object)));
-    }
-
-    auto Swapchain::inc_refcnt(ImplHandle const * object) -> u64
-    {
-        return daxa_swp_inc_refcnt(rc_cast<daxa_Swapchain>(object));
-    }
-
-    auto Swapchain::dec_refcnt(ImplHandle const * object) -> u64
-    {
-        return daxa_swp_dec_refcnt(rc_cast<daxa_Swapchain>(object));
-    }
-
-    /// --- End Swapchain ---
-
-    /// --- Begin Pipelines
-
-    auto RayTracingPipeline::info() const -> RayTracingPipelineInfo const &
-    {
-        return *r_cast<RayTracingPipelineInfo const *>(rc_cast<daxa_RayTracingPipeline>(this->object));
-    }
-
-    auto RayTracingPipeline::create_default_sbt() const -> SbtPair
-    {
-        auto result = SbtPair{};
-        auto daxa_res = daxa_ray_tracing_pipeline_create_default_sbt(
-            rc_cast<daxa_RayTracingPipeline>(this->object),
-            r_cast<daxa_RayTracingShaderBindingTable *>(&result.table),
-            r_cast<daxa_BufferId *>(&result.buffer));
-        check_result(daxa_res, "failed in create_default_sbt");
-        return result;
-    }
-
-    void RayTracingPipeline::get_shader_group_handles(void * out_blob) const
-    {
-        auto daxa_res = daxa_ray_tracing_pipeline_get_shader_group_handles(
-            rc_cast<daxa_RayTracingPipeline>(this->object), out_blob);
-        check_result(daxa_res, "failed in get_shader_group_handles");
-    }
-
-    auto RayTracingPipeline::inc_refcnt(ImplHandle const * object) -> u64
-    {
-        return daxa_ray_tracing_pipeline_inc_refcnt(rc_cast<daxa_RayTracingPipeline>(object));
-    }
-
-    auto RayTracingPipeline::dec_refcnt(ImplHandle const * object) -> u64
-    {
-        return daxa_ray_tracing_pipeline_dec_refcnt(rc_cast<daxa_RayTracingPipeline>(object));
-    }
-
-    auto ComputePipeline::info() const -> ComputePipelineInfo const &
-    {
-        return *r_cast<ComputePipelineInfo const *>(rc_cast<daxa_ComputePipeline>(this->object));
-    }
-
-    auto ComputePipeline::inc_refcnt(ImplHandle const * object) -> u64
-    {
-        return daxa_compute_pipeline_inc_refcnt(rc_cast<daxa_ComputePipeline>(object));
-    }
-
-    auto ComputePipeline::dec_refcnt(ImplHandle const * object) -> u64
-    {
-        return daxa_compute_pipeline_dec_refcnt(rc_cast<daxa_ComputePipeline>(object));
-    }
-
-    auto RasterPipeline::info() const -> RasterPipelineInfo const &
-    {
-        return *r_cast<RasterPipelineInfo const *>(rc_cast<daxa_RasterPipeline>(this->object));
-    }
-
-    auto RasterPipeline::inc_refcnt(ImplHandle const * object) -> u64
-    {
-        return daxa_raster_pipeline_inc_refcnt(rc_cast<daxa_RasterPipeline>(object));
-    }
-
-    auto RasterPipeline::dec_refcnt(ImplHandle const * object) -> u64
-    {
-        return daxa_raster_pipeline_dec_refcnt(rc_cast<daxa_RasterPipeline>(object));
-    }
-
-    /// --- End Pipelines
-
-    /// --- Begin ExecutableCommandList
-
-    auto ExecutableCommandList::inc_refcnt(ImplHandle const * object) -> u64
-    {
-        return daxa_executable_commands_inc_refcnt(rc_cast<daxa_ExecutableCommandList>(object));
-    }
-
-    auto ExecutableCommandList::dec_refcnt(ImplHandle const * object) -> u64
-    {
-        return daxa_executable_commands_dec_refcnt(rc_cast<daxa_ExecutableCommandList>(object));
-    }
-
-    /// --- End Executable Commands
-
-    /// --- Begin RenderCommandBuffer
-
-#define DAXA_DECL_RENDER_COMMAND_LIST_WRAPPER(name, Info) \
-    void RenderCommandRecorder::name(Info const & info)   \
-    {                                                     \
-        daxa_cmd_##name(                                  \
-            this->internal,                               \
-            r_cast<daxa_##Info const *>(&info));          \
-    }
-#define DAXA_DECL_RENDER_COMMAND_LIST_WRAPPER_CHECK_RESULT(name, Info) \
-    void RenderCommandRecorder::name(Info const & info)                \
-    {                                                                  \
-        auto result = daxa_cmd_##name(                                 \
-            this->internal,                                            \
-            r_cast<daxa_##Info const *>(&info));                       \
-        check_result(result, "failed in " #name);                      \
-    }
-
-    RenderCommandRecorder::RenderCommandRecorder(RenderCommandRecorder && other) : internal{}
-    {
-        std::swap(this->internal, other.internal);
-    }
-
-    auto RenderCommandRecorder::operator=(RenderCommandRecorder && other) -> RenderCommandRecorder &
-    {
-        if (internal != nullptr)
-        {
-            daxa_destroy_command_recorder(this->internal);
-            this->internal = {};
-        }
-        std::swap(this->internal, other.internal);
-        return *this;
-    }
-
-    RenderCommandRecorder::~RenderCommandRecorder()
-    {
-        if (this->internal != nullptr)
-        {
-            daxa_destroy_command_recorder(this->internal);
-            this->internal = {};
-        }
-    }
-
-    auto RenderCommandRecorder::end_renderpass() && -> CommandRecorder
-    {
-        daxa_cmd_end_renderpass(this->internal);
-        CommandRecorder ret = {};
-        ret.internal = this->internal;
-        this->internal = {};
-        return ret;
-    }
-
-    void RenderCommandRecorder::set_viewport(ViewportInfo const & info)
-    {
-        daxa_cmd_set_viewport(
-            this->internal,
-            r_cast<VkViewport const *>(&info));
-    }
-
-    void RenderCommandRecorder::set_scissor(Rect2D const & info)
-    {
-        daxa_cmd_set_scissor(
-            this->internal,
-            r_cast<VkRect2D const *>(&info));
-    }
-
-    void RenderCommandRecorder::set_rasterization_samples(RasterizationSamples info)
-    {
-        auto result = daxa_cmd_set_rasterization_samples(this->internal, static_cast<VkSampleCountFlagBits>(info));
-        check_result(result, "failed in set_rasterization_samples");
-    }
-
-    DAXA_DECL_RENDER_COMMAND_LIST_WRAPPER(set_depth_bias, DepthBiasInfo)
-    DAXA_DECL_RENDER_COMMAND_LIST_WRAPPER_CHECK_RESULT(set_index_buffer, SetIndexBufferInfo)
-    DAXA_DECL_RENDER_COMMAND_LIST_WRAPPER(draw, DrawInfo)
-    DAXA_DECL_RENDER_COMMAND_LIST_WRAPPER(draw_indexed, DrawIndexedInfo)
-    DAXA_DECL_RENDER_COMMAND_LIST_WRAPPER_CHECK_RESULT(draw_indirect, DrawIndirectInfo)
-    DAXA_DECL_RENDER_COMMAND_LIST_WRAPPER_CHECK_RESULT(draw_indirect_count, DrawIndirectCountInfo)
-
-    void RenderCommandRecorder::draw_mesh_tasks(u32 x, u32 y, u32 z)
-    {
-        daxa_cmd_draw_mesh_tasks(
-            this->internal,
-            x, y, z);
-    }
-    DAXA_DECL_RENDER_COMMAND_LIST_WRAPPER_CHECK_RESULT(draw_mesh_tasks_indirect, DrawMeshTasksIndirectInfo)
-    DAXA_DECL_RENDER_COMMAND_LIST_WRAPPER_CHECK_RESULT(draw_mesh_tasks_indirect_count, DrawMeshTasksIndirectCountInfo)
-
-    void RenderCommandRecorder::set_pipeline(RasterPipeline const & pipeline)
-    {
-        daxa_cmd_set_raster_pipeline(
-            this->internal,
-            *r_cast<daxa_RasterPipeline const *>(&pipeline));
-    }
-
-    void RenderCommandRecorder::push_constant_vptr(PushConstantInfo const & info)
-    {
-        auto c_info = std::bit_cast<daxa_PushConstantInfo>(info);
-        auto result = daxa_cmd_push_constant(
-            this->internal, &c_info);
-        check_result(result, "failed in push_constant_vptr");
-    }
-
-    /// --- End RenderCommandBuffer
-
-    /// --- Begin CommandRecorder ---
-
-#define DAXA_DECL_COMMAND_LIST_WRAPPER(recorder_type, name, Info) \
-    void recorder_type::name(Info const & info)                   \
-    {                                                             \
-        daxa_cmd_##name(                                          \
-            this->internal,                                       \
-            r_cast<daxa_##Info const *>(&info));                  \
-    }
-#define DAXA_DECL_COMMAND_LIST_WRAPPER_CHECK_RESULT(recorder_type, name, Info) \
-    void recorder_type::name(Info const & info)                                \
-    {                                                                          \
-        auto result = daxa_cmd_##name(                                         \
-            this->internal,                                                    \
-            r_cast<daxa_##Info const *>(&info));                               \
-        check_result(result, "failed in " #name);                              \
-    }
-
-    DAXA_DECL_COMMAND_LIST_WRAPPER_CHECK_RESULT(TransferCommandRecorder, copy_buffer_to_buffer, BufferCopyInfo)
-    DAXA_DECL_COMMAND_LIST_WRAPPER_CHECK_RESULT(TransferCommandRecorder, copy_buffer_to_image, BufferImageCopyInfo)
-    DAXA_DECL_COMMAND_LIST_WRAPPER_CHECK_RESULT(TransferCommandRecorder, copy_image_to_buffer, ImageBufferCopyInfo)
-    DAXA_DECL_COMMAND_LIST_WRAPPER_CHECK_RESULT(TransferCommandRecorder, copy_image_to_image, ImageCopyInfo)
-    DAXA_DECL_COMMAND_LIST_WRAPPER_CHECK_RESULT(TransferCommandRecorder, blit_image_to_image, ImageBlitInfo)
-    DAXA_DECL_COMMAND_LIST_WRAPPER_CHECK_RESULT(TransferCommandRecorder, clear_buffer, BufferClearInfo)
-    DAXA_DECL_COMMAND_LIST_WRAPPER_CHECK_RESULT(TransferCommandRecorder, clear_image, ImageClearInfo)
-    void ComputeCommandRecorder::build_acceleration_structures(BuildAccelerationStructuresInfo const & info)
-    {
-        auto result = daxa_cmd_build_acceleration_structures(
-            this->internal,
-            r_cast<daxa_BuildAccelerationStucturesInfo const *>(&info));
-        check_result(result, "failed to build acceleration structures");
-    }
-    DAXA_DECL_COMMAND_LIST_WRAPPER(TransferCommandRecorder, pipeline_barrier, MemoryBarrierInfo)
-    DAXA_DECL_COMMAND_LIST_WRAPPER_CHECK_RESULT(TransferCommandRecorder, pipeline_barrier_image_transition, ImageMemoryBarrierInfo)
-    DAXA_DECL_COMMAND_LIST_WRAPPER(TransferCommandRecorder, signal_event, EventSignalInfo)
-
-    void TransferCommandRecorder::wait_events(std::span<EventWaitInfo const> const & infos)
-    {
-        daxa_cmd_wait_events(
-            this->internal, r_cast<daxa_EventSignalInfo const *>(infos.data()), infos.size());
-    }
-
-    DAXA_DECL_COMMAND_LIST_WRAPPER(TransferCommandRecorder, wait_event, EventWaitInfo)
-    DAXA_DECL_COMMAND_LIST_WRAPPER(TransferCommandRecorder, reset_event, ResetEventInfo)
-
-#define DAXA_DECL_COMMAND_LIST_DESTROY_DEFERRED_FN(name, Name)           \
-    void TransferCommandRecorder::destroy_##name##_deferred(Name##Id id) \
-    {                                                                    \
-        auto result = daxa_cmd_destroy_##name##_deferred(                \
-            this->internal,                                              \
-            static_cast<daxa_##Name##Id>(id));                           \
-        check_result(result, "failed to destroy " #name);                \
-    }
-    DAXA_DECL_COMMAND_LIST_DESTROY_DEFERRED_FN(buffer, Buffer)
-    DAXA_DECL_COMMAND_LIST_DESTROY_DEFERRED_FN(image, Image)
-    DAXA_DECL_COMMAND_LIST_DESTROY_DEFERRED_FN(image_view, ImageView)
-    DAXA_DECL_COMMAND_LIST_DESTROY_DEFERRED_FN(sampler, Sampler)
-
-    void ComputeCommandRecorder::push_constant_vptr(PushConstantInfo const & info)
-    {
-        auto const c_info = std::bit_cast<daxa_PushConstantInfo>(info);
-        auto result = daxa_cmd_push_constant(
-            this->internal, &c_info);
-        check_result(result, "failed in push_constant_vptr");
-    }
-
-    void ComputeCommandRecorder::set_pipeline(ComputePipeline const & pipeline)
-    {
-        daxa_cmd_set_compute_pipeline(
-            this->internal,
-            *r_cast<daxa_ComputePipeline const *>(&pipeline));
-    }
-
-    void ComputeCommandRecorder::dispatch(DispatchInfo const & info)
-    {
-        auto result = daxa_cmd_dispatch(
-            this->internal,
-            r_cast<daxa_DispatchInfo const *>(&info));
-        check_result(result, "failed in dispatch");
-    }
-
-    DAXA_DECL_COMMAND_LIST_WRAPPER_CHECK_RESULT(ComputeCommandRecorder, dispatch_indirect, DispatchIndirectInfo)
-    DAXA_DECL_COMMAND_LIST_WRAPPER_CHECK_RESULT(ComputeCommandRecorder, trace_rays, TraceRaysInfo)
-    DAXA_DECL_COMMAND_LIST_WRAPPER_CHECK_RESULT(ComputeCommandRecorder, trace_rays_indirect, TraceRaysIndirectInfo)
-
-    void ComputeCommandRecorder::set_pipeline(RayTracingPipeline const & pipeline)
-    {
-        daxa_cmd_set_ray_tracing_pipeline(
-            this->internal,
-            *r_cast<daxa_RayTracingPipeline const *>(&pipeline));
-    }
-
-    auto CommandRecorder::begin_renderpass(RenderPassBeginInfo const & info) && -> RenderCommandRecorder
-    {
-        auto result = daxa_cmd_begin_renderpass(
-            this->internal,
-            r_cast<daxa_RenderPassBeginInfo const *>(&info));
-        check_result(result, "failed to begin renderpass");
-        RenderCommandRecorder ret = {};
-        ret.internal = this->internal;
-        this->internal = {};
-        return ret;
-    }
-    DAXA_DECL_COMMAND_LIST_WRAPPER(TransferCommandRecorder, write_timestamp, WriteTimestampInfo)
-    DAXA_DECL_COMMAND_LIST_WRAPPER(TransferCommandRecorder, reset_timestamps, ResetTimestampsInfo)
-    DAXA_DECL_COMMAND_LIST_WRAPPER(TransferCommandRecorder, begin_label, CommandLabelInfo)
-
-    void TransferCommandRecorder::end_label()
-    {
-        daxa_cmd_end_label(this->internal);
-    }
-
-    auto TransferCommandRecorder::complete_current_commands() -> ExecutableCommandList
-    {
-        ExecutableCommandList ret = {};
-        auto result = daxa_cmd_complete_current_commands(this->internal, r_cast<daxa_ExecutableCommandList *>(&ret));
-        check_result(result, "failed to complete current commands");
-        return ret;
-    }
-
-    auto TransferCommandRecorder::info() const -> CommandRecorderInfo const &
-    {
-        return *r_cast<CommandRecorderInfo const *>(daxa_cmd_info(*rc_cast<daxa_CommandRecorder *>(this)));
-    }
-
-    TransferCommandRecorder::~TransferCommandRecorder()
-    {
-        if (this->internal != nullptr)
-        {
-            daxa_destroy_command_recorder(this->internal);
-            this->internal = {};
-        }
-    }
-
-    TransferCommandRecorder::TransferCommandRecorder(TransferCommandRecorder && other) : internal{}
-    {
-        std::swap(this->internal, other.internal);
-    }
-
-    auto TransferCommandRecorder::operator=(TransferCommandRecorder && other) -> TransferCommandRecorder &
-    {
-        if (internal != nullptr)
-        {
-            daxa_destroy_command_recorder(this->internal);
-            this->internal = {};
-        }
-        std::swap(this->internal, other.internal);
-        return *this;
-    }
-
-    /// --- End CommandRecorder ---
-
-    /// --- Begin to_string ---
-
-    auto to_string(MemoryBarrierInfo const & info) -> std::string
-    {
-        return fmt::format("access: ({}) -> ({})", to_string(info.src_access), to_string(info.dst_access));
-    }
-
-    auto to_string(ImageMemoryBarrierInfo const & info) -> std::string
-    {
-        return fmt::format("access: ({}) -> ({}), layout: ({}) -> ({}), slice: {}, id: {}",
-                           to_string(info.src_access),
-                           to_string(info.dst_access),
-                           to_string(info.src_layout),
-                           to_string(info.dst_layout),
-                           to_string(info.image_slice),
-                           to_string(info.image_id));
-    }
-
-    auto to_string(AccessTypeFlags flags) -> std::string
-    {
-        if (flags == AccessTypeFlagBits::NONE)
-        {
-            return "NONE";
-        }
-
-        std::string ret = {};
-        if ((flags & AccessTypeFlagBits::READ) != AccessTypeFlagBits::NONE)
-        {
-            // if (ret.size() != 0)
-            // {
-            //     ret += " | ";
-            // }
-            ret += "READ";
-        }
-        if ((flags & AccessTypeFlagBits::WRITE) != AccessTypeFlagBits::NONE)
-        {
-            if (!ret.empty())
-            {
-                ret += " | ";
-            }
-            ret += "WRITE";
-        }
-        return ret;
-    }
-
-    auto to_string(ImageLayout layout) -> std::string_view
-    {
-        switch (layout)
-        {
-        case ImageLayout::UNDEFINED: return "UNDEFINED";
-        case ImageLayout::GENERAL: return "GENERAL";
-        case ImageLayout::TRANSFER_SRC_OPTIMAL: return "TRANSFER_SRC_OPTIMAL";
-        case ImageLayout::TRANSFER_DST_OPTIMAL: return "TRANSFER_DST_OPTIMAL";
-        case ImageLayout::READ_ONLY_OPTIMAL: return "READ_ONLY_OPTIMAL";
-        case ImageLayout::ATTACHMENT_OPTIMAL: return "ATTACHMENT_OPTIMAL";
-        case ImageLayout::PRESENT_SRC: return "PRESENT_SRC";
-        default: DAXA_DBG_ASSERT_TRUE_M(false, "invalid ImageLayout");
-        }
-        return "invalid ImageLayout";
-    }
-
-    auto to_string(ImageUsageFlags const & flags) -> std::string
-    {
-        if (flags == ImageUsageFlagBits::NONE)
-        {
-            return "NONE";
-        }
-
-        std::string ret = {};
-
-        if ((flags & ImageUsageFlagBits::NONE) != ImageUsageFlagBits::NONE)
-        {
-            if (!ret.empty())
-            {
-                ret += " | ";
-            }
-            ret += "NONE";
-        }
-        if ((flags & ImageUsageFlagBits::TRANSFER_SRC) != ImageUsageFlagBits::NONE)
-        {
-            if (!ret.empty())
-            {
-                ret += " | ";
-            }
-            ret += "TRANSFER_SRC";
-        }
-        if ((flags & ImageUsageFlagBits::TRANSFER_DST) != ImageUsageFlagBits::NONE)
-        {
-            if (!ret.empty())
-            {
-                ret += " | ";
-            }
-            ret += "TRANSFER_DST";
-        }
-        if ((flags & ImageUsageFlagBits::SHADER_SAMPLED) != ImageUsageFlagBits::NONE)
-        {
-            if (!ret.empty())
-            {
-                ret += " | ";
-            }
-            ret += "SHADER_SAMPLED";
-        }
-        if ((flags & ImageUsageFlagBits::SHADER_STORAGE) != ImageUsageFlagBits::NONE)
-        {
-            if (!ret.empty())
-            {
-                ret += " | ";
-            }
-            ret += "SHADER_STORAGE";
-        }
-        if ((flags & ImageUsageFlagBits::COLOR_ATTACHMENT) != ImageUsageFlagBits::NONE)
-        {
-            if (!ret.empty())
-            {
-                ret += " | ";
-            }
-            ret += "COLOR_ATTACHMENT";
-        }
-        if ((flags & ImageUsageFlagBits::DEPTH_STENCIL_ATTACHMENT) != ImageUsageFlagBits::NONE)
-        {
-            if (!ret.empty())
-            {
-                ret += " | ";
-            }
-            ret += "DEPTH_STENCIL_ATTACHMENT";
-        }
-        if ((flags & ImageUsageFlagBits::TRANSIENT_ATTACHMENT) != ImageUsageFlagBits::NONE)
-        {
-            if (!ret.empty())
-            {
-                ret += " | ";
-            }
-            ret += "TRANSIENT_ATTACHMENT";
-        }
-        if ((flags & ImageUsageFlagBits::FRAGMENT_DENSITY_MAP) != ImageUsageFlagBits::NONE)
-        {
-            if (!ret.empty())
-            {
-                ret += " | ";
-            }
-            ret += "FRAGMENT_DENSITY_MAP";
-        }
-        if ((flags & ImageUsageFlagBits::FRAGMENT_SHADING_RATE_ATTACHMENT) != ImageUsageFlagBits::NONE)
-        {
-            if (!ret.empty())
-            {
-                ret += " | ";
-            }
-            ret += "FRAGMENT_SHADING_RATE_ATTACHMENT";
-        }
-        return ret;
-    }
-
-    auto to_string(Format format) -> std::string_view
-    {
-        switch (format)
-        {
-        case Format::UNDEFINED: return "UNDEFINED";
-        case Format::R4G4_UNORM_PACK8: return "R4G4_UNORM_PACK8";
-        case Format::R4G4B4A4_UNORM_PACK16: return "R4G4B4A4_UNORM_PACK16";
-        case Format::B4G4R4A4_UNORM_PACK16: return "B4G4R4A4_UNORM_PACK16";
-        case Format::R5G6B5_UNORM_PACK16: return "R5G6B5_UNORM_PACK16";
-        case Format::B5G6R5_UNORM_PACK16: return "B5G6R5_UNORM_PACK16";
-        case Format::R5G5B5A1_UNORM_PACK16: return "R5G5B5A1_UNORM_PACK16";
-        case Format::B5G5R5A1_UNORM_PACK16: return "B5G5R5A1_UNORM_PACK16";
-        case Format::A1R5G5B5_UNORM_PACK16: return "A1R5G5B5_UNORM_PACK16";
-        case Format::R8_UNORM: return "R8_UNORM";
-        case Format::R8_SNORM: return "R8_SNORM";
-        case Format::R8_USCALED: return "R8_USCALED";
-        case Format::R8_SSCALED: return "R8_SSCALED";
-        case Format::R8_UINT: return "R8_UINT";
-        case Format::R8_SINT: return "R8_SINT";
-        case Format::R8_SRGB: return "R8_SRGB";
-        case Format::R8G8_UNORM: return "R8G8_UNORM";
-        case Format::R8G8_SNORM: return "R8G8_SNORM";
-        case Format::R8G8_USCALED: return "R8G8_USCALED";
-        case Format::R8G8_SSCALED: return "R8G8_SSCALED";
-        case Format::R8G8_UINT: return "R8G8_UINT";
-        case Format::R8G8_SINT: return "R8G8_SINT";
-        case Format::R8G8_SRGB: return "R8G8_SRGB";
-        case Format::R8G8B8_UNORM: return "R8G8B8_UNORM";
-        case Format::R8G8B8_SNORM: return "R8G8B8_SNORM";
-        case Format::R8G8B8_USCALED: return "R8G8B8_USCALED";
-        case Format::R8G8B8_SSCALED: return "R8G8B8_SSCALED";
-        case Format::R8G8B8_UINT: return "R8G8B8_UINT";
-        case Format::R8G8B8_SINT: return "R8G8B8_SINT";
-        case Format::R8G8B8_SRGB: return "R8G8B8_SRGB";
-        case Format::B8G8R8_UNORM: return "B8G8R8_UNORM";
-        case Format::B8G8R8_SNORM: return "B8G8R8_SNORM";
-        case Format::B8G8R8_USCALED: return "B8G8R8_USCALED";
-        case Format::B8G8R8_SSCALED: return "B8G8R8_SSCALED";
-        case Format::B8G8R8_UINT: return "B8G8R8_UINT";
-        case Format::B8G8R8_SINT: return "B8G8R8_SINT";
-        case Format::B8G8R8_SRGB: return "B8G8R8_SRGB";
-        case Format::R8G8B8A8_UNORM: return "R8G8B8A8_UNORM";
-        case Format::R8G8B8A8_SNORM: return "R8G8B8A8_SNORM";
-        case Format::R8G8B8A8_USCALED: return "R8G8B8A8_USCALED";
-        case Format::R8G8B8A8_SSCALED: return "R8G8B8A8_SSCALED";
-        case Format::R8G8B8A8_UINT: return "R8G8B8A8_UINT";
-        case Format::R8G8B8A8_SINT: return "R8G8B8A8_SINT";
-        case Format::R8G8B8A8_SRGB: return "R8G8B8A8_SRGB";
-        case Format::B8G8R8A8_UNORM: return "B8G8R8A8_UNORM";
-        case Format::B8G8R8A8_SNORM: return "B8G8R8A8_SNORM";
-        case Format::B8G8R8A8_USCALED: return "B8G8R8A8_USCALED";
-        case Format::B8G8R8A8_SSCALED: return "B8G8R8A8_SSCALED";
-        case Format::B8G8R8A8_UINT: return "B8G8R8A8_UINT";
-        case Format::B8G8R8A8_SINT: return "B8G8R8A8_SINT";
-        case Format::B8G8R8A8_SRGB: return "B8G8R8A8_SRGB";
-        case Format::A8B8G8R8_UNORM_PACK32: return "A8B8G8R8_UNORM_PACK32";
-        case Format::A8B8G8R8_SNORM_PACK32: return "A8B8G8R8_SNORM_PACK32";
-        case Format::A8B8G8R8_USCALED_PACK32: return "A8B8G8R8_USCALED_PACK32";
-        case Format::A8B8G8R8_SSCALED_PACK32: return "A8B8G8R8_SSCALED_PACK32";
-        case Format::A8B8G8R8_UINT_PACK32: return "A8B8G8R8_UINT_PACK32";
-        case Format::A8B8G8R8_SINT_PACK32: return "A8B8G8R8_SINT_PACK32";
-        case Format::A8B8G8R8_SRGB_PACK32: return "A8B8G8R8_SRGB_PACK32";
-        case Format::A2R10G10B10_UNORM_PACK32: return "A2R10G10B10_UNORM_PACK32";
-        case Format::A2R10G10B10_SNORM_PACK32: return "A2R10G10B10_SNORM_PACK32";
-        case Format::A2R10G10B10_USCALED_PACK32: return "A2R10G10B10_USCALED_PACK32";
-        case Format::A2R10G10B10_SSCALED_PACK32: return "A2R10G10B10_SSCALED_PACK32";
-        case Format::A2R10G10B10_UINT_PACK32: return "A2R10G10B10_UINT_PACK32";
-        case Format::A2R10G10B10_SINT_PACK32: return "A2R10G10B10_SINT_PACK32";
-        case Format::A2B10G10R10_UNORM_PACK32: return "A2B10G10R10_UNORM_PACK32";
-        case Format::A2B10G10R10_SNORM_PACK32: return "A2B10G10R10_SNORM_PACK32";
-        case Format::A2B10G10R10_USCALED_PACK32: return "A2B10G10R10_USCALED_PACK32";
-        case Format::A2B10G10R10_SSCALED_PACK32: return "A2B10G10R10_SSCALED_PACK32";
-        case Format::A2B10G10R10_UINT_PACK32: return "A2B10G10R10_UINT_PACK32";
-        case Format::A2B10G10R10_SINT_PACK32: return "A2B10G10R10_SINT_PACK32";
-        case Format::R16_UNORM: return "R16_UNORM";
-        case Format::R16_SNORM: return "R16_SNORM";
-        case Format::R16_USCALED: return "R16_USCALED";
-        case Format::R16_SSCALED: return "R16_SSCALED";
-        case Format::R16_UINT: return "R16_UINT";
-        case Format::R16_SINT: return "R16_SINT";
-        case Format::R16_SFLOAT: return "R16_SFLOAT";
-        case Format::R16G16_UNORM: return "R16G16_UNORM";
-        case Format::R16G16_SNORM: return "R16G16_SNORM";
-        case Format::R16G16_USCALED: return "R16G16_USCALED";
-        case Format::R16G16_SSCALED: return "R16G16_SSCALED";
-        case Format::R16G16_UINT: return "R16G16_UINT";
-        case Format::R16G16_SINT: return "R16G16_SINT";
-        case Format::R16G16_SFLOAT: return "R16G16_SFLOAT";
-        case Format::R16G16B16_UNORM: return "R16G16B16_UNORM";
-        case Format::R16G16B16_SNORM: return "R16G16B16_SNORM";
-        case Format::R16G16B16_USCALED: return "R16G16B16_USCALED";
-        case Format::R16G16B16_SSCALED: return "R16G16B16_SSCALED";
-        case Format::R16G16B16_UINT: return "R16G16B16_UINT";
-        case Format::R16G16B16_SINT: return "R16G16B16_SINT";
-        case Format::R16G16B16_SFLOAT: return "R16G16B16_SFLOAT";
-        case Format::R16G16B16A16_UNORM: return "R16G16B16A16_UNORM";
-        case Format::R16G16B16A16_SNORM: return "R16G16B16A16_SNORM";
-        case Format::R16G16B16A16_USCALED: return "R16G16B16A16_USCALED";
-        case Format::R16G16B16A16_SSCALED: return "R16G16B16A16_SSCALED";
-        case Format::R16G16B16A16_UINT: return "R16G16B16A16_UINT";
-        case Format::R16G16B16A16_SINT: return "R16G16B16A16_SINT";
-        case Format::R16G16B16A16_SFLOAT: return "R16G16B16A16_SFLOAT";
-        case Format::R32_UINT: return "R32_UINT";
-        case Format::R32_SINT: return "R32_SINT";
-        case Format::R32_SFLOAT: return "R32_SFLOAT";
-        case Format::R32G32_UINT: return "R32G32_UINT";
-        case Format::R32G32_SINT: return "R32G32_SINT";
-        case Format::R32G32_SFLOAT: return "R32G32_SFLOAT";
-        case Format::R32G32B32_UINT: return "R32G32B32_UINT";
-        case Format::R32G32B32_SINT: return "R32G32B32_SINT";
-        case Format::R32G32B32_SFLOAT: return "R32G32B32_SFLOAT";
-        case Format::R32G32B32A32_UINT: return "R32G32B32A32_UINT";
-        case Format::R32G32B32A32_SINT: return "R32G32B32A32_SINT";
-        case Format::R32G32B32A32_SFLOAT: return "R32G32B32A32_SFLOAT";
-        case Format::R64_UINT: return "R64_UINT";
-        case Format::R64_SINT: return "R64_SINT";
-        case Format::R64_SFLOAT: return "R64_SFLOAT";
-        case Format::R64G64_UINT: return "R64G64_UINT";
-        case Format::R64G64_SINT: return "R64G64_SINT";
-        case Format::R64G64_SFLOAT: return "R64G64_SFLOAT";
-        case Format::R64G64B64_UINT: return "R64G64B64_UINT";
-        case Format::R64G64B64_SINT: return "R64G64B64_SINT";
-        case Format::R64G64B64_SFLOAT: return "R64G64B64_SFLOAT";
-        case Format::R64G64B64A64_UINT: return "R64G64B64A64_UINT";
-        case Format::R64G64B64A64_SINT: return "R64G64B64A64_SINT";
-        case Format::R64G64B64A64_SFLOAT: return "R64G64B64A64_SFLOAT";
-        case Format::B10G11R11_UFLOAT_PACK32: return "B10G11R11_UFLOAT_PACK32";
-        case Format::E5B9G9R9_UFLOAT_PACK32: return "E5B9G9R9_UFLOAT_PACK32";
-        case Format::D16_UNORM: return "D16_UNORM";
-        case Format::X8_D24_UNORM_PACK32: return "X8_D24_UNORM_PACK32";
-        case Format::D32_SFLOAT: return "D32_SFLOAT";
-        case Format::S8_UINT: return "S8_UINT";
-        case Format::D16_UNORM_S8_UINT: return "D16_UNORM_S8_UINT";
-        case Format::D24_UNORM_S8_UINT: return "D24_UNORM_S8_UINT";
-        case Format::D32_SFLOAT_S8_UINT: return "D32_SFLOAT_S8_UINT";
-        case Format::BC1_RGB_UNORM_BLOCK: return "BC1_RGB_UNORM_BLOCK";
-        case Format::BC1_RGB_SRGB_BLOCK: return "BC1_RGB_SRGB_BLOCK";
-        case Format::BC1_RGBA_UNORM_BLOCK: return "BC1_RGBA_UNORM_BLOCK";
-        case Format::BC1_RGBA_SRGB_BLOCK: return "BC1_RGBA_SRGB_BLOCK";
-        case Format::BC2_UNORM_BLOCK: return "BC2_UNORM_BLOCK";
-        case Format::BC2_SRGB_BLOCK: return "BC2_SRGB_BLOCK";
-        case Format::BC3_UNORM_BLOCK: return "BC3_UNORM_BLOCK";
-        case Format::BC3_SRGB_BLOCK: return "BC3_SRGB_BLOCK";
-        case Format::BC4_UNORM_BLOCK: return "BC4_UNORM_BLOCK";
-        case Format::BC4_SNORM_BLOCK: return "BC4_SNORM_BLOCK";
-        case Format::BC5_UNORM_BLOCK: return "BC5_UNORM_BLOCK";
-        case Format::BC5_SNORM_BLOCK: return "BC5_SNORM_BLOCK";
-        case Format::BC6H_UFLOAT_BLOCK: return "BC6H_UFLOAT_BLOCK";
-        case Format::BC6H_SFLOAT_BLOCK: return "BC6H_SFLOAT_BLOCK";
-        case Format::BC7_UNORM_BLOCK: return "BC7_UNORM_BLOCK";
-        case Format::BC7_SRGB_BLOCK: return "BC7_SRGB_BLOCK";
-        case Format::ETC2_R8G8B8_UNORM_BLOCK: return "ETC2_R8G8B8_UNORM_BLOCK";
-        case Format::ETC2_R8G8B8_SRGB_BLOCK: return "ETC2_R8G8B8_SRGB_BLOCK";
-        case Format::ETC2_R8G8B8A1_UNORM_BLOCK: return "ETC2_R8G8B8A1_UNORM_BLOCK";
-        case Format::ETC2_R8G8B8A1_SRGB_BLOCK: return "ETC2_R8G8B8A1_SRGB_BLOCK";
-        case Format::ETC2_R8G8B8A8_UNORM_BLOCK: return "ETC2_R8G8B8A8_UNORM_BLOCK";
-        case Format::ETC2_R8G8B8A8_SRGB_BLOCK: return "ETC2_R8G8B8A8_SRGB_BLOCK";
-        case Format::EAC_R11_UNORM_BLOCK: return "EAC_R11_UNORM_BLOCK";
-        case Format::EAC_R11_SNORM_BLOCK: return "EAC_R11_SNORM_BLOCK";
-        case Format::EAC_R11G11_UNORM_BLOCK: return "EAC_R11G11_UNORM_BLOCK";
-        case Format::EAC_R11G11_SNORM_BLOCK: return "EAC_R11G11_SNORM_BLOCK";
-        case Format::ASTC_4x4_UNORM_BLOCK: return "ASTC_4x4_UNORM_BLOCK";
-        case Format::ASTC_4x4_SRGB_BLOCK: return "ASTC_4x4_SRGB_BLOCK";
-        case Format::ASTC_5x4_UNORM_BLOCK: return "ASTC_5x4_UNORM_BLOCK";
-        case Format::ASTC_5x4_SRGB_BLOCK: return "ASTC_5x4_SRGB_BLOCK";
-        case Format::ASTC_5x5_UNORM_BLOCK: return "ASTC_5x5_UNORM_BLOCK";
-        case Format::ASTC_5x5_SRGB_BLOCK: return "ASTC_5x5_SRGB_BLOCK";
-        case Format::ASTC_6x5_UNORM_BLOCK: return "ASTC_6x5_UNORM_BLOCK";
-        case Format::ASTC_6x5_SRGB_BLOCK: return "ASTC_6x5_SRGB_BLOCK";
-        case Format::ASTC_6x6_UNORM_BLOCK: return "ASTC_6x6_UNORM_BLOCK";
-        case Format::ASTC_6x6_SRGB_BLOCK: return "ASTC_6x6_SRGB_BLOCK";
-        case Format::ASTC_8x5_UNORM_BLOCK: return "ASTC_8x5_UNORM_BLOCK";
-        case Format::ASTC_8x5_SRGB_BLOCK: return "ASTC_8x5_SRGB_BLOCK";
-        case Format::ASTC_8x6_UNORM_BLOCK: return "ASTC_8x6_UNORM_BLOCK";
-        case Format::ASTC_8x6_SRGB_BLOCK: return "ASTC_8x6_SRGB_BLOCK";
-        case Format::ASTC_8x8_UNORM_BLOCK: return "ASTC_8x8_UNORM_BLOCK";
-        case Format::ASTC_8x8_SRGB_BLOCK: return "ASTC_8x8_SRGB_BLOCK";
-        case Format::ASTC_10x5_UNORM_BLOCK: return "ASTC_10x5_UNORM_BLOCK";
-        case Format::ASTC_10x5_SRGB_BLOCK: return "ASTC_10x5_SRGB_BLOCK";
-        case Format::ASTC_10x6_UNORM_BLOCK: return "ASTC_10x6_UNORM_BLOCK";
-        case Format::ASTC_10x6_SRGB_BLOCK: return "ASTC_10x6_SRGB_BLOCK";
-        case Format::ASTC_10x8_UNORM_BLOCK: return "ASTC_10x8_UNORM_BLOCK";
-        case Format::ASTC_10x8_SRGB_BLOCK: return "ASTC_10x8_SRGB_BLOCK";
-        case Format::ASTC_10x10_UNORM_BLOCK: return "ASTC_10x10_UNORM_BLOCK";
-        case Format::ASTC_10x10_SRGB_BLOCK: return "ASTC_10x10_SRGB_BLOCK";
-        case Format::ASTC_12x10_UNORM_BLOCK: return "ASTC_12x10_UNORM_BLOCK";
-        case Format::ASTC_12x10_SRGB_BLOCK: return "ASTC_12x10_SRGB_BLOCK";
-        case Format::ASTC_12x12_UNORM_BLOCK: return "ASTC_12x12_UNORM_BLOCK";
-        case Format::ASTC_12x12_SRGB_BLOCK: return "ASTC_12x12_SRGB_BLOCK";
-        case Format::G8B8G8R8_422_UNORM: return "G8B8G8R8_422_UNORM";
-        case Format::B8G8R8G8_422_UNORM: return "B8G8R8G8_422_UNORM";
-        case Format::G8_B8_R8_3PLANE_420_UNORM: return "G8_B8_R8_3PLANE_420_UNORM";
-        case Format::G8_B8R8_2PLANE_420_UNORM: return "G8_B8R8_2PLANE_420_UNORM";
-        case Format::G8_B8_R8_3PLANE_422_UNORM: return "G8_B8_R8_3PLANE_422_UNORM";
-        case Format::G8_B8R8_2PLANE_422_UNORM: return "G8_B8R8_2PLANE_422_UNORM";
-        case Format::G8_B8_R8_3PLANE_444_UNORM: return "G8_B8_R8_3PLANE_444_UNORM";
-        case Format::R10X6_UNORM_PACK16: return "R10X6_UNORM_PACK16";
-        case Format::R10X6G10X6_UNORM_2PACK16: return "R10X6G10X6_UNORM_2PACK16";
-        case Format::R10X6G10X6B10X6A10X6_UNORM_4PACK16: return "R10X6G10X6B10X6A10X6_UNORM_4PACK16";
-        case Format::G10X6B10X6G10X6R10X6_422_UNORM_4PACK16: return "G10X6B10X6G10X6R10X6_422_UNORM_4PACK16";
-        case Format::B10X6G10X6R10X6G10X6_422_UNORM_4PACK16: return "B10X6G10X6R10X6G10X6_422_UNORM_4PACK16";
-        case Format::G10X6_B10X6_R10X6_3PLANE_420_UNORM_3PACK16: return "G10X6_B10X6_R10X6_3PLANE_420_UNORM_3PACK16";
-        case Format::G10X6_B10X6R10X6_2PLANE_420_UNORM_3PACK16: return "G10X6_B10X6R10X6_2PLANE_420_UNORM_3PACK16";
-        case Format::G10X6_B10X6_R10X6_3PLANE_422_UNORM_3PACK16: return "G10X6_B10X6_R10X6_3PLANE_422_UNORM_3PACK16";
-        case Format::G10X6_B10X6R10X6_2PLANE_422_UNORM_3PACK16: return "G10X6_B10X6R10X6_2PLANE_422_UNORM_3PACK16";
-        case Format::G10X6_B10X6_R10X6_3PLANE_444_UNORM_3PACK16: return "G10X6_B10X6_R10X6_3PLANE_444_UNORM_3PACK16";
-        case Format::R12X4_UNORM_PACK16: return "R12X4_UNORM_PACK16";
-        case Format::R12X4G12X4_UNORM_2PACK16: return "R12X4G12X4_UNORM_2PACK16";
-        case Format::R12X4G12X4B12X4A12X4_UNORM_4PACK16: return "R12X4G12X4B12X4A12X4_UNORM_4PACK16";
-        case Format::G12X4B12X4G12X4R12X4_422_UNORM_4PACK16: return "G12X4B12X4G12X4R12X4_422_UNORM_4PACK16";
-        case Format::B12X4G12X4R12X4G12X4_422_UNORM_4PACK16: return "B12X4G12X4R12X4G12X4_422_UNORM_4PACK16";
-        case Format::G12X4_B12X4_R12X4_3PLANE_420_UNORM_3PACK16: return "G12X4_B12X4_R12X4_3PLANE_420_UNORM_3PACK16";
-        case Format::G12X4_B12X4R12X4_2PLANE_420_UNORM_3PACK16: return "G12X4_B12X4R12X4_2PLANE_420_UNORM_3PACK16";
-        case Format::G12X4_B12X4_R12X4_3PLANE_422_UNORM_3PACK16: return "G12X4_B12X4_R12X4_3PLANE_422_UNORM_3PACK16";
-        case Format::G12X4_B12X4R12X4_2PLANE_422_UNORM_3PACK16: return "G12X4_B12X4R12X4_2PLANE_422_UNORM_3PACK16";
-        case Format::G12X4_B12X4_R12X4_3PLANE_444_UNORM_3PACK16: return "G12X4_B12X4_R12X4_3PLANE_444_UNORM_3PACK16";
-        case Format::G16B16G16R16_422_UNORM: return "G16B16G16R16_422_UNORM";
-        case Format::B16G16R16G16_422_UNORM: return "B16G16R16G16_422_UNORM";
-        case Format::G16_B16_R16_3PLANE_420_UNORM: return "G16_B16_R16_3PLANE_420_UNORM";
-        case Format::G16_B16R16_2PLANE_420_UNORM: return "G16_B16R16_2PLANE_420_UNORM";
-        case Format::G16_B16_R16_3PLANE_422_UNORM: return "G16_B16_R16_3PLANE_422_UNORM";
-        case Format::G16_B16R16_2PLANE_422_UNORM: return "G16_B16R16_2PLANE_422_UNORM";
-        case Format::G16_B16_R16_3PLANE_444_UNORM: return "G16_B16_R16_3PLANE_444_UNORM";
-        case Format::G8_B8R8_2PLANE_444_UNORM: return "G8_B8R8_2PLANE_444_UNORM";
-        case Format::G10X6_B10X6R10X6_2PLANE_444_UNORM_3PACK16: return "G10X6_B10X6R10X6_2PLANE_444_UNORM_3PACK16";
-        case Format::G12X4_B12X4R12X4_2PLANE_444_UNORM_3PACK16: return "G12X4_B12X4R12X4_2PLANE_444_UNORM_3PACK16";
-        case Format::G16_B16R16_2PLANE_444_UNORM: return "G16_B16R16_2PLANE_444_UNORM";
-        case Format::A4R4G4B4_UNORM_PACK16: return "A4R4G4B4_UNORM_PACK16";
-        case Format::A4B4G4R4_UNORM_PACK16: return "A4B4G4R4_UNORM_PACK16";
-        case Format::ASTC_4x4_SFLOAT_BLOCK: return "ASTC_4x4_SFLOAT_BLOCK";
-        case Format::ASTC_5x4_SFLOAT_BLOCK: return "ASTC_5x4_SFLOAT_BLOCK";
-        case Format::ASTC_5x5_SFLOAT_BLOCK: return "ASTC_5x5_SFLOAT_BLOCK";
-        case Format::ASTC_6x5_SFLOAT_BLOCK: return "ASTC_6x5_SFLOAT_BLOCK";
-        case Format::ASTC_6x6_SFLOAT_BLOCK: return "ASTC_6x6_SFLOAT_BLOCK";
-        case Format::ASTC_8x5_SFLOAT_BLOCK: return "ASTC_8x5_SFLOAT_BLOCK";
-        case Format::ASTC_8x6_SFLOAT_BLOCK: return "ASTC_8x6_SFLOAT_BLOCK";
-        case Format::ASTC_8x8_SFLOAT_BLOCK: return "ASTC_8x8_SFLOAT_BLOCK";
-        case Format::ASTC_10x5_SFLOAT_BLOCK: return "ASTC_10x5_SFLOAT_BLOCK";
-        case Format::ASTC_10x6_SFLOAT_BLOCK: return "ASTC_10x6_SFLOAT_BLOCK";
-        case Format::ASTC_10x8_SFLOAT_BLOCK: return "ASTC_10x8_SFLOAT_BLOCK";
-        case Format::ASTC_10x10_SFLOAT_BLOCK: return "ASTC_10x10_SFLOAT_BLOCK";
-        case Format::ASTC_12x10_SFLOAT_BLOCK: return "ASTC_12x10_SFLOAT_BLOCK";
-        case Format::ASTC_12x12_SFLOAT_BLOCK: return "ASTC_12x12_SFLOAT_BLOCK";
-        case Format::PVRTC1_2BPP_UNORM_BLOCK_IMG: return "PVRTC1_2BPP_UNORM_BLOCK_IMG";
-        case Format::PVRTC1_4BPP_UNORM_BLOCK_IMG: return "PVRTC1_4BPP_UNORM_BLOCK_IMG";
-        case Format::PVRTC2_2BPP_UNORM_BLOCK_IMG: return "PVRTC2_2BPP_UNORM_BLOCK_IMG";
-        case Format::PVRTC2_4BPP_UNORM_BLOCK_IMG: return "PVRTC2_4BPP_UNORM_BLOCK_IMG";
-        case Format::PVRTC1_2BPP_SRGB_BLOCK_IMG: return "PVRTC1_2BPP_SRGB_BLOCK_IMG";
-        case Format::PVRTC1_4BPP_SRGB_BLOCK_IMG: return "PVRTC1_4BPP_SRGB_BLOCK_IMG";
-        case Format::PVRTC2_2BPP_SRGB_BLOCK_IMG: return "PVRTC2_2BPP_SRGB_BLOCK_IMG";
-        case Format::PVRTC2_4BPP_SRGB_BLOCK_IMG: return "PVRTC2_4BPP_SRGB_BLOCK_IMG";
-        default: return "unknown";
-        }
-    }
-
-    auto to_string(ImageMipArraySlice slice) -> std::string
-    {
-        return fmt::format("mips: {}-{}, layers: {}-{}",
-                           slice.base_mip_level,
-                           slice.base_mip_level + slice.level_count - 1,
-                           slice.base_array_layer,
-                           slice.base_array_layer + slice.layer_count - 1);
-    }
-
-    auto to_string(ImageArraySlice slice) -> std::string
-    {
-        return fmt::format("mip: {}, layers: {}-{}",
-                           slice.mip_level,
-                           slice.base_array_layer,
-                           slice.base_array_layer + slice.layer_count - 1);
-    }
-
-    auto to_string(ImageSlice slice) -> std::string
-    {
-        return fmt::format(" mip: {}, layer: {}",
-                           slice.mip_level,
-                           slice.array_layer);
-    }
-
-    auto to_string(PipelineStageFlags flags) -> std::string
-    {
-        if (flags == PipelineStageFlagBits::NONE)
-        {
-            return "NONE";
-        }
-
-        std::string ret = {};
-
-        if ((flags & PipelineStageFlagBits::TOP_OF_PIPE) != PipelineStageFlagBits::NONE)
-        {
-            ret += "TOP_OF_PIPE";
-        }
-        if ((flags & PipelineStageFlagBits::DRAW_INDIRECT) != PipelineStageFlagBits::NONE)
-        {
-            if (!ret.empty())
-            {
-                ret += " | ";
-            }
-            ret += "DRAW_INDIRECT";
-        }
-        if ((flags & PipelineStageFlagBits::VERTEX_SHADER) != PipelineStageFlagBits::NONE)
-        {
-            if (!ret.empty())
-            {
-                ret += " | ";
-            }
-            ret += "VERTEX_SHADER";
-        }
-        if ((flags & PipelineStageFlagBits::TASK_SHADER) != PipelineStageFlagBits::NONE)
-        {
-            if (!ret.empty())
-            {
-                ret += " | ";
-            }
-            ret += "TASK_SHADER";
-        }
-        if ((flags & PipelineStageFlagBits::MESH_SHADER) != PipelineStageFlagBits::NONE)
-        {
-            if (!ret.empty())
-            {
-                ret += " | ";
-            }
-            ret += "MESH_SHADER";
-        }
-        if ((flags & PipelineStageFlagBits::TESSELLATION_CONTROL_SHADER) != PipelineStageFlagBits::NONE)
-        {
-            if (!ret.empty())
-            {
-                ret += " | ";
-            }
-            ret += "TESSELLATION_CONTROL_SHADER";
-        }
-        if ((flags & PipelineStageFlagBits::TESSELLATION_EVALUATION_SHADER) != PipelineStageFlagBits::NONE)
-        {
-            if (!ret.empty())
-            {
-                ret += " | ";
-            }
-            ret += "TESSELLATION_EVALUATION_SHADER";
-        }
-        if ((flags & PipelineStageFlagBits::GEOMETRY_SHADER) != PipelineStageFlagBits::NONE)
-        {
-            if (!ret.empty())
-            {
-                ret += " | ";
-            }
-            ret += "GEOMETRY_SHADER";
-        }
-        if ((flags & PipelineStageFlagBits::FRAGMENT_SHADER) != PipelineStageFlagBits::NONE)
-        {
-            if (!ret.empty())
-            {
-                ret += " | ";
-            }
-            ret += "FRAGMENT_SHADER";
-        }
-        if ((flags & PipelineStageFlagBits::EARLY_FRAGMENT_TESTS) != PipelineStageFlagBits::NONE)
-        {
-            if (!ret.empty())
-            {
-                ret += " | ";
-            }
-            ret += "EARLY_FRAGMENT_TESTS";
-        }
-        if ((flags & PipelineStageFlagBits::LATE_FRAGMENT_TESTS) != PipelineStageFlagBits::NONE)
-        {
-            if (!ret.empty())
-            {
-                ret += " | ";
-            }
-            ret += "LATE_FRAGMENT_TESTS";
-        }
-        if ((flags & PipelineStageFlagBits::COLOR_ATTACHMENT_OUTPUT) != PipelineStageFlagBits::NONE)
-        {
-            if (!ret.empty())
-            {
-                ret += " | ";
-            }
-            ret += "COLOR_ATTACHMENT_OUTPUT";
-        }
-        if ((flags & PipelineStageFlagBits::COMPUTE_SHADER) != PipelineStageFlagBits::NONE)
-        {
-            if (!ret.empty())
-            {
-                ret += " | ";
-            }
-            ret += "COMPUTE";
-        }
-        if ((flags & PipelineStageFlagBits::RAY_TRACING_SHADER) != PipelineStageFlagBits::NONE)
-        {
-            if (!ret.empty())
-            {
-                ret += " | ";
-            }
-            ret += "RAY_TRACING_SHADER";
-        }
-        if ((flags & PipelineStageFlagBits::TRANSFER) != PipelineStageFlagBits::NONE)
-        {
-            if (!ret.empty())
-            {
-                ret += " | ";
-            }
-            ret += "TRANSFER";
-        }
-        if ((flags & PipelineStageFlagBits::BOTTOM_OF_PIPE) != PipelineStageFlagBits::NONE)
-        {
-            if (!ret.empty())
-            {
-                ret += " | ";
-            }
-            ret += "BOTTOM_OF_PIPE";
-        }
-        if ((flags & PipelineStageFlagBits::HOST) != PipelineStageFlagBits::NONE)
-        {
-            if (!ret.empty())
-            {
-                ret += " | ";
-            }
-            ret += "HOST";
-        }
-        if ((flags & PipelineStageFlagBits::ALL_GRAPHICS) != PipelineStageFlagBits::NONE)
-        {
-            if (!ret.empty())
-            {
-                ret += " | ";
-            }
-            ret += "ALL_GRAPHICS";
-        }
-        if ((flags & PipelineStageFlagBits::ALL_COMMANDS) != PipelineStageFlagBits::NONE)
-        {
-            if (!ret.empty())
-            {
-                ret += " | ";
-            }
-            ret += "ALL_COMMANDS";
-        }
-        if ((flags & PipelineStageFlagBits::COPY) != PipelineStageFlagBits::NONE)
-        {
-            if (!ret.empty())
-            {
-                ret += " | ";
-            }
-            ret += "COPY";
-        }
-        if ((flags & PipelineStageFlagBits::RESOLVE) != PipelineStageFlagBits::NONE)
-        {
-            if (!ret.empty())
-            {
-                ret += " | ";
-            }
-            ret += "RESOLVE";
-        }
-        if ((flags & PipelineStageFlagBits::BLIT) != PipelineStageFlagBits::NONE)
-        {
-            if (!ret.empty())
-            {
-                ret += " | ";
-            }
-            ret += "BLIT";
-        }
-        if ((flags & PipelineStageFlagBits::CLEAR) != PipelineStageFlagBits::NONE)
-        {
-            if (!ret.empty())
-            {
-                ret += " | ";
-            }
-            ret += "CLEAR";
-        }
-        if ((flags & PipelineStageFlagBits::INDEX_INPUT) != PipelineStageFlagBits::NONE)
-        {
-            if (!ret.empty())
-            {
-                ret += " | ";
-            }
-            ret += "INDEX_INPUT";
-        }
-        if ((flags & PipelineStageFlagBits::PRE_RASTERIZATION_SHADERS) != PipelineStageFlagBits::NONE)
-        {
-            if (!ret.empty())
-            {
-                ret += " | ";
-            }
-            ret += "PRE_RASTERIZATION_SHADERS";
-        }
-        return ret;
-    }
-
-    auto to_string(Access access) -> std::string
-    {
-        return fmt::format("stages: {}, type: {}", to_string(access.stages), to_string(access.type));
-    }
-
-    auto to_string(QueueFamily family) -> std::string_view
-    {
-        switch (family)
-        {
-        case QueueFamily::MAIN: return "MAIN";
-        case QueueFamily::COMPUTE: return "COMPUTE";
-        case QueueFamily::TRANSFER: return "TRANSFER";
-<<<<<<< HEAD
-        default: return "UNKNOWN";
-=======
->>>>>>> 60fe9415
-        };
-    }
-
-    /// --- End to_string ---
-
-    // --- Begin Misc ---
-
-    auto ImageMipArraySlice::contains(ImageMipArraySlice const & slice) const -> bool
-    {
-        u32 const a_mip_p0 = this->base_mip_level;
-        u32 const a_mip_p1 = this->base_mip_level + this->level_count - 1;
-        u32 const b_mip_p0 = slice.base_mip_level;
-        u32 const b_mip_p1 = slice.base_mip_level + slice.level_count - 1;
-
-        u32 const a_arr_p0 = this->base_array_layer;
-        u32 const a_arr_p1 = this->base_array_layer + this->layer_count - 1;
-        u32 const b_arr_p0 = slice.base_array_layer;
-        u32 const b_arr_p1 = slice.base_array_layer + slice.layer_count - 1;
-
-        return b_mip_p0 >= a_mip_p0 &&
-               b_mip_p1 <= a_mip_p1 &&
-               b_arr_p0 >= a_arr_p0 &&
-               b_arr_p1 <= a_arr_p1;
-    }
-    auto ImageMipArraySlice::intersects(ImageMipArraySlice const & slice) const -> bool
-    {
-        u32 const a_mip_p0 = this->base_mip_level;
-        u32 const a_mip_p1 = this->base_mip_level + this->level_count - 1;
-        u32 const b_mip_p0 = slice.base_mip_level;
-        u32 const b_mip_p1 = slice.base_mip_level + slice.level_count - 1;
-
-        u32 const a_arr_p0 = this->base_array_layer;
-        u32 const a_arr_p1 = this->base_array_layer + this->layer_count - 1;
-        u32 const b_arr_p0 = slice.base_array_layer;
-        u32 const b_arr_p1 = slice.base_array_layer + slice.layer_count - 1;
-
-        bool const mip_disjoint = (a_mip_p1 < b_mip_p0) || (b_mip_p1 < a_mip_p0);
-        bool const arr_disjoint = (a_arr_p1 < b_arr_p0) || (b_arr_p1 < a_arr_p0);
-
-        return !mip_disjoint && !arr_disjoint;
-    }
-    auto ImageMipArraySlice::intersect(ImageMipArraySlice const & slice) const -> ImageMipArraySlice
-    {
-        u32 const a_mip_p0 = this->base_mip_level;
-        u32 const a_mip_p1 = this->base_mip_level + this->level_count - 1;
-        u32 const b_mip_p0 = slice.base_mip_level;
-        u32 const b_mip_p1 = slice.base_mip_level + slice.level_count - 1;
-        u32 const max_mip_p0 = std::max(a_mip_p0, b_mip_p0);
-        u32 const min_mip_p1 = std::min(a_mip_p1, b_mip_p1);
-
-        u32 const a_arr_p0 = this->base_array_layer;
-        u32 const a_arr_p1 = this->base_array_layer + this->layer_count - 1;
-        u32 const b_arr_p0 = slice.base_array_layer;
-        u32 const b_arr_p1 = slice.base_array_layer + slice.layer_count - 1;
-        u32 const max_arr_p0 = std::max(a_arr_p0, b_arr_p0);
-        u32 const min_arr_p1 = std::min(a_arr_p1, b_arr_p1);
-
-        // NOTE(grundlett): This multiplication at the end is to cancel out
-        // the potential underflow of unsigned integers. Since the p1 could
-        // could technically be less than the p0, this means that after doing
-        // p1 + 1 - p0, you should get a "negative" number.
-        u32 const mip_n = (min_mip_p1 + 1 - max_mip_p0) * static_cast<u32>(max_mip_p0 <= min_mip_p1);
-        u32 const arr_n = (min_arr_p1 + 1 - max_arr_p0) * static_cast<u32>(max_arr_p0 <= min_arr_p1);
-
-        return ImageMipArraySlice{
-            .base_mip_level = max_mip_p0,
-            .level_count = mip_n,
-            .base_array_layer = max_arr_p0,
-            .layer_count = arr_n,
-        };
-    }
-    auto ImageMipArraySlice::subtract(ImageMipArraySlice const & slice) const -> std::tuple<std::array<ImageMipArraySlice, 4>, usize>
-    {
-        u32 const a_mip_p0 = this->base_mip_level;
-        u32 const a_mip_p1 = this->base_mip_level + this->level_count - 1;
-        u32 const b_mip_p0 = slice.base_mip_level;
-        u32 const b_mip_p1 = slice.base_mip_level + slice.level_count - 1;
-
-        u32 const a_arr_p0 = this->base_array_layer;
-        u32 const a_arr_p1 = this->base_array_layer + this->layer_count - 1;
-        u32 const b_arr_p0 = slice.base_array_layer;
-        u32 const b_arr_p1 = slice.base_array_layer + slice.layer_count - 1;
-
-        u32 const mip_case = static_cast<u32>(b_mip_p1 < a_mip_p1) + static_cast<u32>(b_mip_p0 > a_mip_p0) * 2;
-        u32 const arr_case = static_cast<u32>(b_arr_p1 < a_arr_p1) + static_cast<u32>(b_arr_p0 > a_arr_p0) * 2;
-
-        std::tuple<std::array<ImageMipArraySlice, 4>, usize> result = {};
-        if (!this->intersects(slice))
-        {
-            auto & [result_rects, result_n] = result;
-            result_n = 1;
-            result_rects[0] = *this;
-            return result;
-        }
-
-        // clang-format off
-        //
-        //     mips ➡️
-        // arrays       0              1          2            3
-        //  ⬇️
-        //
-        //           ▓▓▓▓▓▓▓▓▓▓     ▓▓▓▓             ▓▓▓▓       ▓▓  
-        //  0      A ▓▓██████▓▓   B ▓▓██░░░░   C ░░░░██▓▓   D ░░██░░
-        //           ▓▓██████▓▓     ▓▓██░░░░     ░░░░██▓▓     ░░██░░
-        //           ▓▓██████▓▓     ▓▓██░░░░     ░░░░██▓▓     ░░██░░
-        //           ▓▓▓▓▓▓▓▓▓▓     ▓▓▓▓             ▓▓▓▓       ▓▓  
-        //
-        //           ▓▓▓▓▓▓▓▓▓▓     ▓▓▓▓             ▓▓▓▓       ▓▓  
-        //  1      E ▓▓██████▓▓   F ▓▓██░░░░   G ░░░░██▓▓   H ░░██░░
-        //             ░░░░░░         ░░░░░░     ░░░░░░       ░░░░░░
-        //             ░░░░░░         ░░░░░░     ░░░░░░       ░░░░░░
-        //
-        //  3      I   ░░░░░░     J   ░░░░░░   K ░░░░░░     L ░░░░░░
-        //             ░░░░░░         ░░░░░░     ░░░░░░       ░░░░░░
-        //           ▓▓██████▓▓     ▓▓██░░░░     ░░░░██▓▓     ░░██░░
-        //           ▓▓▓▓▓▓▓▓▓▓     ▓▓▓▓             ▓▓▓▓       ▓▓  
-        //
-        //  2      M   ░░░░░░     N   ░░░░░░   O ░░░░░░     P ░░░░░░
-        //           ▓▓██████▓▓     ▓▓██░░░░     ░░░░██▓▓     ░░██░░
-        //             ░░░░░░         ░░░░░░     ░░░░░░       ░░░░░░
-        //
-        // clang-format on
-
-        // clang-format off
-        static constexpr std::array<usize, 16> rect_n {
-            0, 1, 1, 2,
-            1, 2, 2, 3,
-            1, 2, 2, 3,
-            2, 3, 3, 4,
-        };
-
-        #define NO_RBC {0, 0}
-        struct RectBCIndices {
-            usize mip_i;
-            usize arr_i;
-        };
-        //   0      1      2      3      4      5
-        // b1>a1  a0>b0  a0>a1  a0>b1  b0>b1  b0>a1
-        static constexpr std::array<std::array<RectBCIndices, 4>, 16> bc_indices = {{
-            {{NO_RBC, NO_RBC, NO_RBC, NO_RBC}},   {{{0, 2}, NO_RBC, NO_RBC, NO_RBC}},   {{{1, 2}, NO_RBC, NO_RBC, NO_RBC}},   {{{1, 2}, {0, 2}, NO_RBC, NO_RBC}},
-            {{{2, 0}, NO_RBC, NO_RBC, NO_RBC}},   {{{0, 3}, {2, 0}, NO_RBC, NO_RBC}},   {{{1, 3}, {2, 0}, NO_RBC, NO_RBC}},   {{{1, 3}, {0, 3}, {2, 0}, NO_RBC}},
-            {{{2, 1}, NO_RBC, NO_RBC, NO_RBC}},   {{{2, 1}, {0, 5}, NO_RBC, NO_RBC}},   {{{2, 1}, {1, 5}, NO_RBC, NO_RBC}},   {{{2, 1}, {1, 5}, {0, 5}, NO_RBC}},
-            {{{2, 1}, {2, 0}, NO_RBC, NO_RBC}},   {{{2, 1}, {0, 4}, {2, 0}, NO_RBC}},   {{{2, 1}, {1, 4}, {2, 0}, NO_RBC}},   {{{2, 1}, {1, 4}, {0, 4}, {2, 0}}},
-        }};
-        // clang-format on
-
-        struct BaseAndCount
-        {
-            u32 base;
-            u32 count;
-        };
-        std::array<BaseAndCount, 3> const mip_bc{
-            BaseAndCount{.base = b_mip_p1 + 1, .count = (a_mip_p1 + 1) - (b_mip_p1 + 1)}, // b1 -> a1
-            BaseAndCount{.base = a_mip_p0, .count = b_mip_p0 - a_mip_p0},                 // a0 -> b0
-            BaseAndCount{.base = a_mip_p0, .count = (a_mip_p1 + 1) - a_mip_p0},           // a0 -> a1
-        };
-        std::array<BaseAndCount, 6> const arr_bc{
-            BaseAndCount{.base = b_arr_p1 + 1, .count = (a_arr_p1 + 1) - (b_arr_p1 + 1)}, // b1 -> a1
-            BaseAndCount{.base = a_arr_p0, .count = b_arr_p0 - a_arr_p0},                 // a0 -> b0
-            BaseAndCount{.base = a_arr_p0, .count = (a_arr_p1 + 1) - a_arr_p0},           // a0 -> a1
-            BaseAndCount{.base = a_arr_p0, .count = (b_arr_p1 + 1) - a_arr_p0},           // a0 -> b1
-            BaseAndCount{.base = b_arr_p0, .count = (b_arr_p1 + 1) - b_arr_p0},           // b0 -> b1
-            BaseAndCount{.base = b_arr_p0, .count = (a_arr_p1 + 1) - b_arr_p0},           // b0 -> a1
-        };
-
-        usize const result_index = mip_case + arr_case * 4;
-        usize const result_rect_n = rect_n.at(result_index);
-        auto const & bc = bc_indices.at(result_index);
-        std::get<1>(result) = result_rect_n;
-
-        for (usize i = 0; i < result_rect_n; ++i)
-        {
-            auto & rect_i = std::get<0>(result)[i];
-            auto const & bc_i = bc.at(i);
-            rect_i = *this;
-            rect_i.base_mip_level = mip_bc.at(bc_i.mip_i).base;
-            rect_i.level_count = mip_bc.at(bc_i.mip_i).count;
-            rect_i.base_array_layer = arr_bc.at(bc_i.arr_i).base;
-            rect_i.layer_count = arr_bc.at(bc_i.arr_i).count;
-        }
-
-        return result;
-    }
-
-    auto ImageArraySlice::slice(ImageMipArraySlice const & mip_array_slice, u32 mip_level) -> ImageArraySlice
-    {
-        DAXA_DBG_ASSERT_TRUE_M(mip_level >= mip_array_slice.base_mip_level && mip_level < (mip_array_slice.base_mip_level + mip_array_slice.level_count), "slices mip level must be contained in initial slice");
-
-        return ImageArraySlice{
-            .mip_level = mip_level,
-            .base_array_layer = mip_array_slice.base_array_layer,
-            .layer_count = mip_array_slice.layer_count,
-        };
-    }
-
-    auto ImageArraySlice::contained_in(ImageMipArraySlice const & slice) const -> bool
-    {
-        return this->mip_level >= slice.base_mip_level &&
-               this->mip_level < (slice.base_mip_level + slice.level_count) &&
-               this->base_array_layer >= slice.base_array_layer &&
-               (this->base_array_layer + this->layer_count) <= (slice.base_array_layer + slice.layer_count);
-    }
-
-    auto slice(ImageArraySlice const & mip_array_slice, u32 array_layer) -> ImageSlice
-    {
-        DAXA_DBG_ASSERT_TRUE_M(array_layer >= mip_array_slice.base_array_layer && array_layer < (mip_array_slice.base_array_layer + mip_array_slice.layer_count), "slices array layer must be contained in initial slice");
-
-        return ImageSlice{
-            .mip_level = mip_array_slice.mip_level,
-            .array_layer = array_layer,
-        };
-    }
-
-    auto ImageSlice::contained_in(ImageMipArraySlice const & slice) const -> bool
-    {
-        return this->mip_level >= slice.base_mip_level &&
-               this->mip_level < (slice.base_mip_level + slice.level_count) &&
-               this->array_layer >= slice.base_array_layer &&
-               array_layer < (slice.base_array_layer + slice.layer_count);
-    }
-
-    auto ImageSlice::contained_in(ImageArraySlice const & slice) const -> bool
-    {
-        return this->mip_level == slice.mip_level &&
-               this->array_layer >= slice.base_array_layer &&
-               array_layer < (slice.base_array_layer + slice.layer_count);
-    }
-
-    auto operator|(Access const & a, Access const & b) -> Access
-    {
-        return Access{.stages = a.stages | b.stages, .type = a.type | b.type};
-    }
-
-    auto operator&(Access const & a, Access const & b) -> Access
-    {
-        return Access{.stages = a.stages & b.stages, .type = a.type & b.type};
-    }
-
-    // -- End Misc ---
-} // namespace daxa
+#include "impl_core.hpp"
+
+#include <daxa/c/daxa.h>
+#include <daxa/daxa.hpp>
+
+#include <chrono>
+#include <iostream>
+#include <utility>
+#include <fmt/format.h>
+#include <bit>
+
+#include "impl_instance.hpp"
+#include "impl_device.hpp"
+
+static_assert(sizeof(daxa::Queue) == sizeof(daxa_Queue));
+static_assert(alignof(daxa::Queue) == alignof(daxa_Queue));
+
+// --- Begin Helpers ---
+
+auto daxa_result_to_string(daxa_Result result) -> std::string_view
+{
+    switch (result)
+    {
+    case daxa_Result::DAXA_RESULT_SUCCESS: return "DAXA_RESULT_SUCCESS";
+    case daxa_Result::DAXA_RESULT_NOT_READY: return "DAXA_RESULT_NOT_READY";
+    case daxa_Result::DAXA_RESULT_TIMEOUT: return "DAXA_RESULT_TIMEOUT";
+    case daxa_Result::DAXA_RESULT_EVENT_SET: return "DAXA_RESULT_EVENT_SET";
+    case daxa_Result::DAXA_RESULT_EVENT_RESET: return "DAXA_RESULT_EVENT_RESET";
+    case daxa_Result::DAXA_RESULT_INCOMPLETE: return "DAXA_RESULT_INCOMPLETE";
+    case daxa_Result::DAXA_RESULT_ERROR_OUT_OF_HOST_MEMORY: return "DAXA_RESULT_ERROR_OUT_OF_HOST_MEMORY";
+    case daxa_Result::DAXA_RESULT_ERROR_OUT_OF_DEVICE_MEMORY: return "DAXA_RESULT_ERROR_OUT_OF_DEVICE_MEMORY";
+    case daxa_Result::DAXA_RESULT_ERROR_INITIALIZATION_FAILED: return "DAXA_RESULT_ERROR_INITIALIZATION_FAILED";
+    case daxa_Result::DAXA_RESULT_ERROR_DEVICE_LOST: return "DAXA_RESULT_ERROR_DEVICE_LOST";
+    case daxa_Result::DAXA_RESULT_ERROR_MEMORY_MAP_FAILED: return "DAXA_RESULT_ERROR_MEMORY_MAP_FAILED";
+    case daxa_Result::DAXA_RESULT_ERROR_LAYER_NOT_PRESENT: return "DAXA_RESULT_ERROR_LAYER_NOT_PRESENT";
+    case daxa_Result::DAXA_RESULT_ERROR_EXTENSION_NOT_PRESENT: return "DAXA_RESULT_ERROR_EXTENSION_NOT_PRESENT";
+    case daxa_Result::DAXA_RESULT_ERROR_FEATURE_NOT_PRESENT: return "DAXA_RESULT_ERROR_FEATURE_NOT_PRESENT";
+    case daxa_Result::DAXA_RESULT_ERROR_INCOMPATIBLE_DRIVER: return "DAXA_RESULT_ERROR_INCOMPATIBLE_DRIVER";
+    case daxa_Result::DAXA_RESULT_ERROR_TOO_MANY_OBJECTS: return "DAXA_RESULT_ERROR_TOO_MANY_OBJECTS";
+    case daxa_Result::DAXA_RESULT_ERROR_FORMAT_NOT_SUPPORTED: return "DAXA_RESULT_ERROR_FORMAT_NOT_SUPPORTED";
+    case daxa_Result::DAXA_RESULT_ERROR_FRAGMENTED_POOL: return "DAXA_RESULT_ERROR_FRAGMENTED_POOL";
+    case daxa_Result::DAXA_RESULT_ERROR_UNKNOWN: return "DAXA_RESULT_ERROR_UNKNOWN";
+    case daxa_Result::DAXA_RESULT_ERROR_OUT_OF_POOL_MEMORY: return "DAXA_RESULT_ERROR_OUT_OF_POOL_MEMORY";
+    case daxa_Result::DAXA_RESULT_ERROR_INVALID_EXTERNAL_HANDLE: return "DAXA_RESULT_ERROR_INVALID_EXTERNAL_HANDLE";
+    case daxa_Result::DAXA_RESULT_ERROR_FRAGMENTATION: return "DAXA_RESULT_ERROR_FRAGMENTATION";
+    case daxa_Result::DAXA_RESULT_ERROR_INVALID_OPAQUE_CAPTURE_ADDRESS: return "DAXA_RESULT_ERROR_INVALID_OPAQUE_CAPTURE_ADDRESS";
+    case daxa_Result::DAXA_RESULT_PIPELINE_COMPILE_REQUIRED: return "DAXA_RESULT_PIPELINE_COMPILE_REQUIRED";
+    case daxa_Result::DAXA_RESULT_ERROR_SURFACE_LOST_KHR: return "DAXA_RESULT_ERROR_SURFACE_LOST_KHR";
+    case daxa_Result::DAXA_RESULT_ERROR_NATIVE_WINDOW_IN_USE_KHR: return "DAXA_RESULT_ERROR_NATIVE_WINDOW_IN_USE_KHR";
+    case daxa_Result::DAXA_RESULT_SUBOPTIMAL_KHR: return "DAXA_RESULT_SUBOPTIMAL_KHR";
+    case daxa_Result::DAXA_RESULT_ERROR_OUT_OF_DATE_KHR: return "DAXA_RESULT_ERROR_OUT_OF_DATE_KHR";
+    case daxa_Result::DAXA_RESULT_ERROR_INCOMPATIBLE_DISPLAY_KHR: return "DAXA_RESULT_ERROR_INCOMPATIBLE_DISPLAY_KHR";
+    case daxa_Result::DAXA_RESULT_ERROR_VALIDATION_FAILED_EXT: return "DAXA_RESULT_ERROR_VALIDATION_FAILED_EXT";
+    case daxa_Result::DAXA_RESULT_ERROR_INVALID_SHADER_NV: return "DAXA_RESULT_ERROR_INVALID_SHADER_NV";
+    case daxa_Result::DAXA_RESULT_ERROR_IMAGE_USAGE_NOT_SUPPORTED_KHR: return "DAXA_RESULT_ERROR_IMAGE_USAGE_NOT_SUPPORTED_KHR";
+    case daxa_Result::DAXA_RESULT_ERROR_VIDEO_PICTURE_LAYOUT_NOT_SUPPORTED_KHR: return "DAXA_RESULT_ERROR_VIDEO_PICTURE_LAYOUT_NOT_SUPPORTED_KHR";
+    case daxa_Result::DAXA_RESULT_ERROR_VIDEO_PROFILE_OPERATION_NOT_SUPPORTED_KHR: return "DAXA_RESULT_ERROR_VIDEO_PROFILE_OPERATION_NOT_SUPPORTED_KHR";
+    case daxa_Result::DAXA_RESULT_ERROR_VIDEO_PROFILE_FORMAT_NOT_SUPPORTED_KHR: return "DAXA_RESULT_ERROR_VIDEO_PROFILE_FORMAT_NOT_SUPPORTED_KHR";
+    case daxa_Result::DAXA_RESULT_ERROR_VIDEO_PROFILE_CODEC_NOT_SUPPORTED_KHR: return "DAXA_RESULT_ERROR_VIDEO_PROFILE_CODEC_NOT_SUPPORTED_KHR";
+    case daxa_Result::DAXA_RESULT_ERROR_VIDEO_STD_VERSION_NOT_SUPPORTED_KHR: return "DAXA_RESULT_ERROR_VIDEO_STD_VERSION_NOT_SUPPORTED_KHR";
+    case daxa_Result::DAXA_RESULT_ERROR_INVALID_DRM_FORMAT_MODIFIER_PLANE_LAYOUT_EXT: return "DAXA_RESULT_ERROR_INVALID_DRM_FORMAT_MODIFIER_PLANE_LAYOUT_EXT";
+    case daxa_Result::DAXA_RESULT_ERROR_NOT_PERMITTED_KHR: return "DAXA_RESULT_ERROR_NOT_PERMITTED_KHR";
+    case daxa_Result::DAXA_RESULT_ERROR_FULL_SCREEN_EXCLUSIVE_MODE_LOST_EXT: return "DAXA_RESULT_ERROR_FULL_SCREEN_EXCLUSIVE_MODE_LOST_EXT";
+    case daxa_Result::DAXA_RESULT_THREAD_IDLE_KHR: return "DAXA_RESULT_THREAD_IDLE_KHR";
+    case daxa_Result::DAXA_RESULT_THREAD_DONE_KHR: return "DAXA_RESULT_THREAD_DONE_KHR";
+    case daxa_Result::DAXA_RESULT_OPERATION_DEFERRED_KHR: return "DAXA_RESULT_OPERATION_DEFERRED_KHR";
+    case daxa_Result::DAXA_RESULT_OPERATION_NOT_DEFERRED_KHR: return "DAXA_RESULT_OPERATION_NOT_DEFERRED_KHR";
+    case daxa_Result::DAXA_RESULT_MISSING_EXTENSION: return "DAXA_RESULT_MISSING_EXTENSION";
+    case daxa_Result::DAXA_RESULT_INVALID_BUFFER_ID: return "DAXA_RESULT_INVALID_BUFFER_ID";
+    case daxa_Result::DAXA_RESULT_INVALID_IMAGE_ID: return "DAXA_RESULT_INVALID_IMAGE_ID";
+    case daxa_Result::DAXA_RESULT_INVALID_IMAGE_VIEW_ID: return "DAXA_RESULT_INVALID_IMAGE_VIEW_ID";
+    case daxa_Result::DAXA_RESULT_INVALID_SAMPLER_ID: return "DAXA_RESULT_INVALID_SAMPLER_ID";
+    case daxa_Result::DAXA_RESULT_BUFFER_DOUBLE_FREE: return "DAXA_RESULT_BUFFER_DOUBLE_FREE";
+    case daxa_Result::DAXA_RESULT_IMAGE_DOUBLE_FREE: return "DAXA_RESULT_IMAGE_DOUBLE_FREE";
+    case daxa_Result::DAXA_RESULT_IMAGE_VIEW_DOUBLE_FREE: return "DAXA_RESULT_IMAGE_VIEW_DOUBLE_FREE";
+    case daxa_Result::DAXA_RESULT_SAMPLER_DOUBLE_FREE: return "DAXA_RESULT_SAMPLER_DOUBLE_FREE";
+    case daxa_Result::DAXA_RESULT_INVALID_BUFFER_INFO: return "DAXA_RESULT_INVALID_BUFFER_INFO";
+    case daxa_Result::DAXA_RESULT_INVALID_IMAGE_INFO: return "DAXA_RESULT_INVALID_IMAGE_INFO";
+    case daxa_Result::DAXA_RESULT_INVALID_IMAGE_VIEW_INFO: return "DAXA_RESULT_INVALID_IMAGE_VIEW_INFO";
+    case daxa_Result::DAXA_RESULT_INVALID_SAMPLER_INFO: return "DAXA_RESULT_INVALID_SAMPLER_INFO";
+    case daxa_Result::DAXA_RESULT_COMMAND_LIST_COMPLETED: return "DAXA_RESULT_COMMAND_LIST_COMPLETED";
+    case daxa_Result::DAXA_RESULT_COMMAND_LIST_NOT_COMPLETED: return "DAXA_RESULT_COMMAND_LIST_NOT_COMPLETED";
+    case daxa_Result::DAXA_RESULT_INVALID_CLEAR_VALUE: return "DAXA_RESULT_INVALID_CLEAR_VALUE";
+    case daxa_Result::DAXA_RESULT_BUFFER_NOT_HOST_VISIBLE: return "DAXA_RESULT_BUFFER_NOT_HOST_VISIBLE";
+    case daxa_Result::DAXA_RESULT_BUFFER_NOT_DEVICE_VISIBLE: return "DAXA_RESULT_BUFFER_NOT_DEVICE_VISIBLE";
+    case daxa_Result::DAXA_RESULT_INCOMPLETE_COMMAND_LIST: return "DAXA_RESULT_INCOMPLETE_COMMAND_LIST";
+    case daxa_Result::DAXA_RESULT_DEVICE_DOES_NOT_SUPPORT_BUFFER_COUNT: return "DAXA_RESULT_DEVICE_DOES_NOT_SUPPORT_BUFFER_COUNT";
+    case daxa_Result::DAXA_RESULT_DEVICE_DOES_NOT_SUPPORT_IMAGE_COUNT: return "DAXA_RESULT_DEVICE_DOES_NOT_SUPPORT_IMAGE_COUNT";
+    case daxa_Result::DAXA_RESULT_DEVICE_DOES_NOT_SUPPORT_SAMPLER_COUNT: return "DAXA_RESULT_DEVICE_DOES_NOT_SUPPORT_SAMPLER_COUNT";
+    case daxa_Result::DAXA_RESULT_FAILED_TO_CREATE_NULL_BUFFER: return "DAXA_RESULT_FAILED_TO_CREATE_NULL_BUFFER";
+    case daxa_Result::DAXA_RESULT_FAILED_TO_CREATE_NULL_IMAGE: return "DAXA_RESULT_FAILED_TO_CREATE_NULL_IMAGE";
+    case daxa_Result::DAXA_RESULT_FAILED_TO_CREATE_NULL_IMAGE_VIEW: return "DAXA_RESULT_FAILED_TO_CREATE_NULL_IMAGE_VIEW";
+    case daxa_Result::DAXA_RESULT_FAILED_TO_CREATE_NULL_SAMPLER: return "DAXA_RESULT_FAILED_TO_CREATE_NULL_SAMPLER";
+    case daxa_Result::DAXA_RESULT_FAILED_TO_CREATE_BUFFER: return "DAXA_RESULT_FAILED_TO_CREATE_BUFFER";
+    case daxa_Result::DAXA_RESULT_FAILED_TO_CREATE_IMAGE: return "DAXA_RESULT_FAILED_TO_CREATE_IMAGE";
+    case daxa_Result::DAXA_RESULT_FAILED_TO_CREATE_IMAGE_VIEW: return "DAXA_RESULT_FAILED_TO_CREATE_IMAGE_VIEW";
+    case daxa_Result::DAXA_RESULT_FAILED_TO_CREATE_DEFAULT_IMAGE_VIEW: return "DAXA_RESULT_FAILED_TO_CREATE_DEFAULT_IMAGE_VIEW";
+    case daxa_Result::DAXA_RESULT_FAILED_TO_CREATE_SAMPLER: return "DAXA_RESULT_FAILED_TO_CREATE_SAMPLER";
+    case daxa_Result::DAXA_RESULT_FAILED_TO_CREATE_BDA_BUFFER: return "DAXA_RESULT_FAILED_TO_CREATE_BDA_BUFFER";
+    case daxa_Result::DAXA_RESULT_FAILED_TO_SUBMIT_DEVICE_INIT_COMMANDS: return "DAXA_RESULT_FAILED_TO_SUBMIT_DEVICE_INIT_COMMANDS";
+    case daxa_Result::DAXA_RESULT_INVALID_BUFFER_RANGE: return "DAXA_RESULT_INVALID_BUFFER_RANGE";
+    case daxa_Result::DAXA_RESULT_INVALID_BUFFER_OFFSET: return "DAXA_RESULT_INVALID_BUFFER_OFFSET";
+    case daxa_Result::DAXA_RESULT_NO_SUITABLE_FORMAT_FOUND: return "DAXA_RESULT_NO_SUITABLE_FORMAT_FOUND";
+    case daxa_Result::DAXA_RESULT_RANGE_OUT_OF_BOUNDS: return "DAXA_RESULT_RANGE_OUT_OF_BOUNDS";
+    case daxa_Result::DAXA_RESULT_NO_SUITABLE_DEVICE_FOUND: return "DAXA_RESULT_NO_SUITABLE_DEVICE_FOUND";
+    case daxa_Result::DAXA_RESULT_EXCEEDED_MAX_BUFFERS: return "DAXA_RESULT_EXCEEDED_MAX_BUFFERS";
+    case daxa_Result::DAXA_RESULT_EXCEEDED_MAX_IMAGES: return "DAXA_RESULT_EXCEEDED_MAX_IMAGES";
+    case daxa_Result::DAXA_RESULT_EXCEEDED_MAX_IMAGE_VIEWS: return "DAXA_RESULT_EXCEEDED_MAX_IMAGE_VIEWS";
+    case daxa_Result::DAXA_RESULT_EXCEEDED_MAX_SAMPLERS: return "DAXA_RESULT_EXCEEDED_MAX_SAMPLERS";
+    case daxa_Result::DAXA_RESULT_DEVICE_SURFACE_UNSUPPORTED_PRESENT_MODE: return "DAXA_RESULT_DEVICE_SURFACE_UNSUPPORTED_PRESENT_MODE";
+    case daxa_Result::DAXA_RESULT_COMMAND_REFERENCES_INVALID_BUFFER_ID: return "DAXA_RESULT_COMMAND_REFERENCES_INVALID_BUFFER_ID";
+    case daxa_Result::DAXA_RESULT_COMMAND_REFERENCES_INVALID_IMAGE_ID: return "DAXA_RESULT_COMMAND_REFERENCES_INVALID_IMAGE_ID";
+    case daxa_Result::DAXA_RESULT_COMMAND_REFERENCES_INVALID_IMAGE_VIEW_ID: return "DAXA_RESULT_COMMAND_REFERENCES_INVALID_IMAGE_VIEW_ID";
+    case daxa_Result::DAXA_RESULT_COMMAND_REFERENCES_INVALID_SAMPLER_ID: return "DAXA_RESULT_COMMAND_REFERENCES_INVALID_SAMPLER_ID";
+    case daxa_Result::DAXA_RESULT_INVALID_ACCELERATION_STRUCTURE_ID: return "DAXA_RESULT_INVALID_ACCELERATION_STRUCTURE_ID";
+    case daxa_Result::DAXA_RESULT_EXCEEDED_MAX_ACCELERATION_STRUCTURES: return "DAXA_RESULT_EXCEEDED_MAX_ACCELERATION_STRUCTURES";
+    case daxa_Result::DAXA_RESULT_DEVICE_DOES_NOT_SUPPORT_RAYTRACING: return "DAXA_RESULT_DEVICE_DOES_NOT_SUPPORT_RAYTRACING";
+    case daxa_Result::DAXA_RESULT_DEVICE_DOES_NOT_SUPPORT_MESH_SHADER: return "DAXA_RESULT_DEVICE_DOES_NOT_SUPPORT_MESH_SHADER";
+    case daxa_Result::DAXA_RESULT_INVALID_TLAS_ID: return "DAXA_RESULT_INVALID_TLAS_ID";
+    case daxa_Result::DAXA_RESULT_INVALID_BLAS_ID: return "DAXA_RESULT_INVALID_BLAS_ID";
+    case daxa_Result::DAXA_RESULT_INVALID_WITHOUT_ENABLING_RAY_TRACING: return "DAXA_RESULT_INVALID_WITHOUT_ENABLING_RAY_TRACING";
+    case daxa_Result::DAXA_RESULT_NO_COMPUTE_PIPELINE_BOUND: return "DAXA_RESULT_NO_COMPUTE_PIPELINE_BOUND";
+    case daxa_Result::DAXA_RESULT_NO_RASTER_PIPELINE_BOUND: return "DAXA_RESULT_NO_RASTER_PIPELINE_BOUND";
+    case daxa_Result::DAXA_RESULT_NO_RAYTRACING_PIPELINE_BOUND: return "DAXA_RESULT_NO_RAYTRACING_PIPELINE_BOUND";
+    case daxa_Result::DAXA_RESULT_NO_PIPELINE_BOUND: return "DAXA_RESULT_NO_PIPELINE_BOUND";
+    case daxa_Result::DAXA_RESULT_PUSHCONSTANT_RANGE_EXCEEDED: return "DAXA_RESULT_PUSHCONSTANT_RANGE_EXCEEDED";
+    case daxa_Result::DAXA_RESULT_MESH_SHADER_NOT_DEVICE_ENABLED: return "DAXA_RESULT_MESH_SHADER_NOT_DEVICE_ENABLED";
+    case daxa_Result::DAXA_RESULT_ERROR_COPY_OUT_OF_BOUNDS: return "DAXA_RESULT_ERROR_COPY_OUT_OF_BOUNDS";
+    case daxa_Result::DAXA_RESULT_ERROR_NO_GRAPHICS_QUEUE_FOUND: return "DAXA_RESULT_ERROR_NO_GRAPHICS_QUEUE_FOUND";
+    case daxa_Result::DAXA_RESULT_ERROR_COULD_NOT_QUERY_QUEUE: return "DAXA_RESULT_ERROR_COULD_NOT_QUERY_QUEUE";
+    case daxa_Result::DAXA_RESULT_ERROR_INVALID_QUEUE: return "DAXA_RESULT_ERROR_INVALID_QUEUE";
+    case daxa_Result::DAXA_RESULT_ERROR_CMD_LIST_SUBMIT_QUEUE_FAMILY_MISMATCH: return "DAXA_RESULT_ERROR_CMD_LIST_SUBMIT_QUEUE_FAMILY_MISMATCH";
+    case daxa_Result::DAXA_RESULT_ERROR_PRESENT_QUEUE_FAMILY_MISMATCH: return "DAXA_RESULT_ERROR_PRESENT_QUEUE_FAMILY_MISMATCH";
+    case daxa_Result::DAXA_RESULT_ERROR_INVALID_QUEUE_FAMILY: return "DAXA_RESULT_ERROR_INVALID_QUEUE_FAMILY";
+    case daxa_Result::DAXA_RESULT_ERROR_INVALID_DEVICE_INDEX: return "DAXA_RESULT_ERROR_INVALID_DEVICE_INDEX";
+    case daxa_Result::DAXA_RESULT_ERROR_DEVICE_NOT_SUPPORTED: return "DAXA_RESULT_ERROR_DEVICE_NOT_SUPPORTED";
+    case daxa_Result::DAXA_RESULT_DEVICE_DOES_NOT_SUPPORT_ACCELERATION_STRUCTURE_COUNT: return "DAXA_RESULT_DEVICE_DOES_NOT_SUPPORT_ACCELERATION_STRUCTURE_COUNT";
+    case daxa_Result::DAXA_RESULT_ERROR_NO_SUITABLE_DEVICE_FOUND: return "DAXA_RESULT_ERROR_NO_SUITABLE_DEVICE_FOUND";
+    case daxa_Result::DAXA_RESULT_MAX_ENUM: return "DAXA_RESULT_MAX_ENUM";
+    default: return "UNIMPLEMENTED";
+    }
+};
+
+template <usize N = 1>
+void check_result(daxa_Result result, char const * message, std::array<daxa_Result, N> allowed_codes = {DAXA_RESULT_SUCCESS})
+{
+    bool result_allowed = false;
+    for (auto allowed_code : allowed_codes)
+    {
+        result_allowed = (result_allowed || allowed_code == result);
+    }
+    if (!result_allowed)
+    {
+        std::cout << fmt::format(
+                         "[[DAXA ASSERT FAILURE]]: error code: {}({}), {}.\n\n",
+                         daxa_result_to_string(result),
+                         std::bit_cast<i32>(result),
+                         message)
+                  << std::flush;
+        throw std::runtime_error({});
+    }
+}
+
+// --- End Helpers ---
+
+namespace daxa
+{
+    /// --- Begin Instance ---
+
+    auto create_instance(InstanceInfo const & info) -> Instance
+    {
+        Instance ret = {};
+        check_result(daxa_create_instance(
+                         r_cast<daxa_InstanceInfo const *>(&info),
+                         r_cast<daxa_Instance *>(&ret)),
+                     "failed to create instance");
+        return ret;
+    }
+
+    auto Instance::create_device(DeviceInfo const & info) -> Device
+    {
+        Device ret = {};
+        check_result(daxa_instance_create_device(
+                         r_cast<daxa_Instance>(this->object),
+                         r_cast<daxa_DeviceInfo const *>(&info),
+                         r_cast<daxa_Device *>(&ret)),
+                     "failed to create device");
+        return ret;
+    }
+
+    auto Instance::create_device_2(DeviceInfo2 const & info) -> Device
+    {
+        Device ret = {};
+        check_result(daxa_instance_create_device_2(
+                         r_cast<daxa_Instance>(this->object),
+                         r_cast<daxa_DeviceInfo2 const *>(&info),
+                         r_cast<daxa_Device *>(&ret)),
+                     "failed to create device");
+        return ret;
+    }
+
+    auto Instance::choose_device(ImplicitFeatureFlags desired_features, DeviceInfo2 const& p_info) -> DeviceInfo2
+    {
+        auto info = p_info;
+        check_result(daxa_instance_choose_device(
+                         r_cast<daxa_Instance>(this->object),
+                         static_cast<daxa_ImplicitFeatureFlags>(desired_features.data),
+                         r_cast<daxa_DeviceInfo2 *>(&info)),
+                     "failed to find fitting device");
+        return info;
+    }
+    
+    auto Instance::list_devices_properties() -> std::span<DeviceProperties const>
+    {
+        DeviceProperties const * data = {};
+        u32 size = {};
+        daxa_instance_list_devices_properties(r_cast<daxa_Instance>(this->object), r_cast<daxa_DeviceProperties const**>(&data), &size);
+        return {data, size};
+    }
+
+    auto Instance::info() const -> InstanceInfo const &
+    {
+        return *r_cast<InstanceInfo const *>(daxa_instance_info(rc_cast<daxa_Instance>(this->object)));
+    }
+
+    auto Instance::inc_refcnt(ImplHandle const * object) -> u64
+    {
+        _DAXA_TEST_PRINT("instance inc refcnt\n");
+        return daxa_instance_inc_refcnt(rc_cast<daxa_Instance>(object));
+    }
+
+    auto Instance::dec_refcnt(ImplHandle const * object) -> u64
+    {
+        _DAXA_TEST_PRINT("instance dec refcnt\n");
+        return daxa_instance_dec_refcnt(rc_cast<daxa_Instance>(object));
+    }
+
+    /// --- End Instance ---
+
+    /// --- Begin Device ---
+
+    auto default_device_score(DeviceProperties const & device_props) -> i32
+    {
+        return daxa_default_device_score(r_cast<daxa_DeviceProperties const *>(&device_props));
+    }
+
+    auto Device::create_memory(MemoryBlockInfo const & info) -> MemoryBlock
+    {
+        MemoryBlock ret = {};
+        check_result(daxa_dvc_create_memory(
+                         r_cast<daxa_Device>(this->object),
+                         r_cast<daxa_MemoryBlockInfo const *>(&info),
+                         r_cast<daxa_MemoryBlock *>(&ret)),
+                     "failed to create memory block");
+        return ret;
+    }
+
+    auto Device::buffer_memory_requirements(BufferInfo const & info) const -> MemoryRequirements
+    {
+        return std::bit_cast<MemoryRequirements>(
+            daxa_dvc_buffer_memory_requirements(
+                rc_cast<daxa_Device>(this->object),
+                r_cast<daxa_BufferInfo const *>(&info)));
+    }
+
+    auto Device::image_memory_requirements(ImageInfo const & info) const -> MemoryRequirements
+    {
+        return std::bit_cast<MemoryRequirements>(
+            daxa_dvc_image_memory_requirements(
+                rc_cast<daxa_Device>(this->object),
+                r_cast<daxa_ImageInfo const *>(&info)));
+    }
+
+    auto Device::tlas_build_sizes(TlasBuildInfo const & info)
+        -> AccelerationStructureBuildSizesInfo
+    {
+        AccelerationStructureBuildSizesInfo ret = {};
+        check_result(daxa_dvc_get_tlas_build_sizes(
+                         rc_cast<daxa_Device>(this->object),
+                         r_cast<daxa_TlasBuildInfo const *>(&info),
+                         r_cast<daxa_AccelerationStructureBuildSizesInfo *>(&ret)),
+                     "failed to get tlas build sizes");
+        return ret;
+    }
+
+    auto Device::blas_build_sizes(BlasBuildInfo const & info)
+        -> AccelerationStructureBuildSizesInfo
+    {
+        AccelerationStructureBuildSizesInfo ret = {};
+        check_result(daxa_dvc_get_blas_build_sizes(
+                         rc_cast<daxa_Device>(this->object),
+                         r_cast<daxa_BlasBuildInfo const *>(&info),
+                         r_cast<daxa_AccelerationStructureBuildSizesInfo *>(&ret)),
+                     "failed to get blas build sizes");
+        return ret;
+    }
+
+#define DAXA_DECL_GPU_RES_FN(Name, name)                                \
+    auto Device::create_##name(Name##Info const & info) -> Name##Id     \
+    {                                                                   \
+        Name##Id id = {};                                               \
+        check_result(                                                   \
+            daxa_dvc_create_##name(                                     \
+                r_cast<daxa_Device>(this->object),                      \
+                r_cast<daxa_##Name##Info const *>(&info),               \
+                r_cast<daxa_##Name##Id *>(&id)),                        \
+            "failed to create " #name);                                 \
+        return id;                                                      \
+    }                                                                   \
+    void Device::destroy_##name(Name##Id id)                            \
+    {                                                                   \
+        auto result = daxa_dvc_destroy_##name(                          \
+            r_cast<daxa_Device>(this->object),                          \
+            static_cast<daxa_##Name##Id>(id));                          \
+        check_result(result, "invalid resource id");                    \
+    }                                                                   \
+    auto Device::is_##name##_id_valid(Name##Id id) const -> bool        \
+    {                                                                   \
+        return daxa_dvc_is_##name##_valid(                              \
+            rc_cast<daxa_Device>(this->object),                         \
+            static_cast<daxa_##Name##Id>(id));                          \
+    }                                                                   \
+    auto Device::name##_info(Name##Id id) const -> Optional<Name##Info> \
+    {                                                                   \
+        Name##Info info = {};                                           \
+        auto result = daxa_dvc_info_##name(                             \
+            rc_cast<daxa_Device>(this->object),                         \
+            static_cast<daxa_##Name##Id>(id),                           \
+            r_cast<daxa_##Name##Info *>(&info));                        \
+        if (result == DAXA_RESULT_SUCCESS)                              \
+        {                                                               \
+            return {info};                                              \
+        }                                                               \
+        return {};                                                      \
+    }
+
+    auto Device::create_buffer_from_memory_block(MemoryBlockBufferInfo const & info) -> BufferId
+    {
+        BufferId id = {};
+        check_result(
+            daxa_dvc_create_buffer_from_memory_block(
+                r_cast<daxa_Device>(this->object),
+                r_cast<daxa_MemoryBlockBufferInfo const *>(&info),
+                r_cast<daxa_BufferId *>(&id)),
+            "failed to create buffer from memory block");
+        return id;
+    }
+    auto Device::create_image_from_memory_block(MemoryBlockImageInfo const & info) -> ImageId
+    {
+        ImageId id = {};
+        check_result(
+            daxa_dvc_create_image_from_block(
+                r_cast<daxa_Device>(this->object),
+                r_cast<daxa_MemoryBlockImageInfo const *>(&info),
+                r_cast<daxa_ImageId *>(&id)),
+            "failed to create image from memory block");
+        return id;
+    }
+    auto Device::create_tlas_from_buffer(BufferTlasInfo const & info) -> TlasId
+    {
+        TlasId id = {};
+        check_result(
+            daxa_dvc_create_tlas_from_buffer(
+                r_cast<daxa_Device>(this->object),
+                r_cast<daxa_BufferTlasInfo const *>(&info),
+                r_cast<daxa_TlasId *>(&id)),
+            "failed to create tlas from buffer");
+        return id;
+    }
+    auto Device::create_blas_from_buffer(BufferBlasInfo const & info) -> BlasId
+    {
+        BlasId id = {};
+        check_result(
+            daxa_dvc_create_blas_from_buffer(
+                r_cast<daxa_Device>(this->object),
+                r_cast<daxa_BufferBlasInfo const *>(&info),
+                r_cast<daxa_BlasId *>(&id)),
+            "failed to create blas from buffer");
+        return id;
+    }
+    DAXA_DECL_GPU_RES_FN(Buffer, buffer)
+    DAXA_DECL_GPU_RES_FN(Image, image)
+    DAXA_DECL_GPU_RES_FN(ImageView, image_view)
+    DAXA_DECL_GPU_RES_FN(Sampler, sampler)
+    DAXA_DECL_GPU_RES_FN(Tlas, tlas)
+    DAXA_DECL_GPU_RES_FN(Blas, blas)
+
+    auto Device::buffer_device_address(BufferId id) const -> Optional<DeviceAddress>
+    {
+        DeviceAddress ret = 0;
+        auto result = daxa_dvc_buffer_device_address(
+            rc_cast<daxa_Device>(this->object),
+            static_cast<daxa_BufferId>(id),
+            r_cast<daxa_DeviceAddress *>(&ret));
+        if (result == DAXA_RESULT_SUCCESS)
+        {
+            return {ret};
+        }
+        check_result(result, "failed to get device address", std::array{DAXA_RESULT_SUCCESS, DAXA_RESULT_INVALID_BUFFER_ID});
+        return {};
+    }
+
+    auto Device::tlas_device_address(TlasId id) const -> Optional<DeviceAddress>
+    {
+        DeviceAddress ret = 0;
+        auto result = daxa_dvc_tlas_device_address(
+            rc_cast<daxa_Device>(this->object),
+            static_cast<daxa_TlasId>(id),
+            r_cast<daxa_DeviceAddress *>(&ret));
+        if (result == DAXA_RESULT_SUCCESS)
+        {
+            return {ret};
+        }
+        check_result(result, "failed to get device address", std::array{DAXA_RESULT_SUCCESS, DAXA_RESULT_INVALID_TLAS_ID});
+        return {};
+    }
+
+    auto Device::blas_device_address(BlasId id) const -> Optional<DeviceAddress>
+    {
+        DeviceAddress ret = 0;
+        auto result = daxa_dvc_blas_device_address(
+            rc_cast<daxa_Device>(this->object),
+            static_cast<daxa_BlasId>(id),
+            r_cast<daxa_DeviceAddress *>(&ret));
+        if (result == DAXA_RESULT_SUCCESS)
+        {
+            return {ret};
+        }
+        check_result(result, "failed to get device address", std::array{DAXA_RESULT_SUCCESS, DAXA_RESULT_INVALID_BLAS_ID});
+        return {};
+    }
+
+    auto Device::buffer_host_address(BufferId id) const -> Optional<std::byte *>
+    {
+        std::byte * ret = nullptr;
+        auto result = daxa_dvc_buffer_host_address(
+            rc_cast<daxa_Device>(this->object),
+            static_cast<daxa_BufferId>(id),
+            r_cast<void **>(&ret));
+        if (result == DAXA_RESULT_SUCCESS)
+        {
+            return {ret};
+        }
+        check_result(result, "failed to get host address", std::array{DAXA_RESULT_SUCCESS, DAXA_RESULT_INVALID_BUFFER_ID});
+        return {};
+    }
+
+#define DAXA_DECL_DVC_CREATE_FN(Name, name)                        \
+    auto Device::create_##name(Name##Info const & info) -> Name    \
+    {                                                              \
+        Name ret = {};                                             \
+        check_result(daxa_dvc_create_##name(                       \
+                         r_cast<daxa_Device>(this->object),        \
+                         r_cast<daxa_##Name##Info const *>(&info), \
+                         r_cast<daxa_##Name *>(&ret)),             \
+                     "failed to create " #name);                   \
+        return ret;                                                \
+    }
+
+    auto Device::create_command_recorder(CommandRecorderInfo const & info) -> CommandRecorder
+    {
+        if (info.queue_family != daxa::QueueFamily::MAIN)
+        {
+            std::cout << "[[DAXA ASSERT FAILURE]]: queue family must be main for a generic command recorder.\n\n"
+                      << std::flush;
+            throw std::runtime_error({});
+        }
+        CommandRecorder ret = {};
+        check_result(daxa_dvc_create_command_recorder(
+                         r_cast<daxa_Device>(this->object),
+                         r_cast<daxa_CommandRecorderInfo const *>(&info),
+                         r_cast<daxa_CommandRecorder *>(&ret)),
+                     "failed to create command recorder");
+        return ret;
+    }
+
+    auto Device::create_compute_command_recorder(CommandRecorderInfo const & info) -> ComputeCommandRecorder
+    {
+        if (info.queue_family != daxa::QueueFamily::MAIN && info.queue_family != daxa::QueueFamily::COMPUTE)
+        {
+            std::cout << "[[DAXA ASSERT FAILURE]]: queue family must be either main or compute for a compute command recorder.\n\n"
+                      << std::flush;
+            throw std::runtime_error({});
+        }
+        ComputeCommandRecorder ret = {};
+        check_result(daxa_dvc_create_command_recorder(
+                         r_cast<daxa_Device>(this->object),
+                         r_cast<daxa_CommandRecorderInfo const *>(&info),
+                         r_cast<daxa_CommandRecorder *>(&ret)),
+                     "failed to create command recorder");
+        return ret;
+    }
+
+    auto Device::create_transfer_command_recorder(CommandRecorderInfo const & info) -> TransferCommandRecorder
+    {
+        TransferCommandRecorder ret = {};
+        check_result(daxa_dvc_create_command_recorder(
+                         r_cast<daxa_Device>(this->object),
+                         r_cast<daxa_CommandRecorderInfo const *>(&info),
+                         r_cast<daxa_CommandRecorder *>(&ret)),
+                     "failed to create command recorder");
+        return ret;
+    }
+
+    DAXA_DECL_DVC_CREATE_FN(RasterPipeline, raster_pipeline)
+    DAXA_DECL_DVC_CREATE_FN(ComputePipeline, compute_pipeline)
+    DAXA_DECL_DVC_CREATE_FN(RayTracingPipeline, ray_tracing_pipeline)
+    DAXA_DECL_DVC_CREATE_FN(Swapchain, swapchain)
+    DAXA_DECL_DVC_CREATE_FN(BinarySemaphore, binary_semaphore)
+    DAXA_DECL_DVC_CREATE_FN(TimelineSemaphore, timeline_semaphore)
+    DAXA_DECL_DVC_CREATE_FN(Event, event)
+    DAXA_DECL_DVC_CREATE_FN(TimelineQueryPool, timeline_query_pool)
+
+    auto Device::info() const -> DeviceInfo2 const &
+    {
+        return *r_cast<DeviceInfo2 const *>(daxa_dvc_info(rc_cast<daxa_Device>(this->object)));
+    }
+
+    void Device::wait_idle()
+    {
+        auto result = daxa_dvc_wait_idle(r_cast<daxa_Device>(this->object));
+        check_result(result, "failed to wait idle device");
+    }
+
+    void Device::queue_wait_idle(Queue queue)
+    {
+        auto result = daxa_dvc_queue_wait_idle(r_cast<daxa_Device>(this->object), std::bit_cast<daxa_Queue>(queue));
+        check_result(result, "failed to queue wait idle device");
+    }
+
+    auto Device::queue_count(QueueFamily queue_family) -> u32
+    {
+        u32 out_value = {};
+        auto result = daxa_dvc_queue_count(r_cast<daxa_Device>(this->object), static_cast<daxa_QueueFamily>(queue_family), &out_value);
+        check_result(result, "failed to get queue count");
+        return out_value;
+    }
+
+    void Device::submit_commands(CommandSubmitInfo const & submit_info)
+    {
+        daxa_CommandSubmitInfo const c_submit_info = {
+            .queue = std::bit_cast<daxa_Queue>(submit_info.queue),
+            .wait_stages = static_cast<VkPipelineStageFlags>(submit_info.wait_stages.data),
+            .command_lists = reinterpret_cast<daxa_ExecutableCommandList const *>(submit_info.command_lists.data()),
+            .command_list_count = submit_info.command_lists.size(),
+            .wait_binary_semaphores = reinterpret_cast<daxa_BinarySemaphore const *>(submit_info.wait_binary_semaphores.data()),
+            .wait_binary_semaphore_count = submit_info.wait_binary_semaphores.size(),
+            .signal_binary_semaphores = reinterpret_cast<daxa_BinarySemaphore const *>(submit_info.signal_binary_semaphores.data()),
+            .signal_binary_semaphore_count = submit_info.signal_binary_semaphores.size(),
+            .wait_timeline_semaphores = reinterpret_cast<daxa_TimelinePair const *>(submit_info.wait_timeline_semaphores.data()),
+            .wait_timeline_semaphore_count = submit_info.wait_timeline_semaphores.size(),
+            .signal_timeline_semaphores = reinterpret_cast<daxa_TimelinePair const *>(submit_info.signal_timeline_semaphores.data()),
+            .signal_timeline_semaphore_count = submit_info.signal_timeline_semaphores.size(),
+        };
+        check_result(
+            daxa_dvc_submit(r_cast<daxa_Device>(this->object), &c_submit_info),
+            "failed to submit commands");
+    }
+
+    void Device::present_frame(PresentInfo const & info)
+    {
+        daxa_PresentInfo const c_present_info = {
+            .wait_binary_semaphores = reinterpret_cast<daxa_BinarySemaphore const *>(info.wait_binary_semaphores.data()),
+            .wait_binary_semaphore_count = info.wait_binary_semaphores.size(),
+            .swapchain = *reinterpret_cast<daxa_Swapchain const *>(&info.swapchain),
+        };
+        check_result(
+            daxa_dvc_present(r_cast<daxa_Device>(this->object), &c_present_info),
+            "failed to present frame", std::array{DAXA_RESULT_SUCCESS, DAXA_RESULT_SUBOPTIMAL_KHR, DAXA_RESULT_ERROR_OUT_OF_DATE_KHR});
+    }
+
+    void Device::collect_garbage()
+    {
+        check_result(
+            daxa_dvc_collect_garbage(r_cast<daxa_Device>(this->object)),
+            "failed to collect garbage");
+    }
+
+    auto Device::properties() const -> DeviceProperties const &
+    {
+        return *r_cast<DeviceProperties const *>(daxa_dvc_properties(rc_cast<daxa_Device>(object)));
+    }
+
+    auto Device::get_supported_present_modes(NativeWindowHandle native_handle, NativeWindowPlatform native_platform) const -> std::vector<PresentMode>
+    {
+        auto * c_device = rc_cast<daxa_Device>(object);
+        VkSurfaceKHR surface = {};
+        auto result = create_surface(
+            c_device->instance,
+            std::bit_cast<daxa_NativeWindowHandle>(native_handle),
+            std::bit_cast<daxa_NativeWindowPlatform>(native_platform),
+            &surface);
+        check_result(result, "could not create surface");
+
+        u32 present_mode_count = {};
+        auto vk_result = vkGetPhysicalDeviceSurfacePresentModesKHR(
+            c_device->vk_physical_device,
+            surface,
+            &present_mode_count,
+            nullptr);
+        if (vk_result != VK_SUCCESS)
+        {
+            vkDestroySurfaceKHR(c_device->instance->vk_instance, surface, nullptr);
+            check_result(std::bit_cast<daxa_Result>(vk_result), "failed to query present modes");
+        }
+        std::vector<PresentMode> ret = {};
+        ret.resize(static_cast<usize>(present_mode_count));
+        vk_result = vkGetPhysicalDeviceSurfacePresentModesKHR(
+            c_device->vk_physical_device,
+            surface,
+            &present_mode_count,
+            r_cast<VkPresentModeKHR *>(ret.data()));
+        if (vk_result != VK_SUCCESS)
+        {
+            vkDestroySurfaceKHR(c_device->instance->vk_instance, surface, nullptr);
+            check_result(std::bit_cast<daxa_Result>(vk_result), "failed to query present modes");
+        }
+        vkDestroySurfaceKHR(c_device->instance->vk_instance, surface, nullptr);
+        return ret;
+    }
+
+    auto Device::inc_refcnt(ImplHandle const * object) -> u64
+    {
+        return daxa_dvc_inc_refcnt(rc_cast<daxa_Device>(object));
+    }
+
+    auto Device::dec_refcnt(ImplHandle const * object) -> u64
+    {
+        return daxa_dvc_dec_refcnt(rc_cast<daxa_Device>(object));
+    }
+
+    /// --- End Device ---
+
+    /// --- Begin BinarySemaphore ---
+
+    auto BinarySemaphore::info() const -> BinarySemaphoreInfo const &
+    {
+        return *r_cast<BinarySemaphoreInfo const *>(daxa_binary_semaphore_info(rc_cast<daxa_BinarySemaphore>(this->object)));
+    }
+
+    auto BinarySemaphore::inc_refcnt(ImplHandle const * object) -> u64
+    {
+        return daxa_binary_semaphore_inc_refcnt(rc_cast<daxa_BinarySemaphore>(object));
+    }
+
+    auto BinarySemaphore::dec_refcnt(ImplHandle const * object) -> u64
+    {
+        return daxa_binary_semaphore_dec_refcnt(rc_cast<daxa_BinarySemaphore>(object));
+    }
+
+    /// --- End BinarySemaphore ---
+
+    /// --- Begin TimelineSemaphore ---
+
+    auto TimelineSemaphore::info() const -> TimelineSemaphoreInfo const &
+    {
+        return *r_cast<TimelineSemaphoreInfo const *>(daxa_timeline_semaphore_info(rc_cast<daxa_TimelineSemaphore>(this->object)));
+    }
+
+    auto TimelineSemaphore::value() const -> u64
+    {
+        u64 ret = {};
+        check_result(
+            daxa_timeline_semaphore_get_value(rc_cast<daxa_TimelineSemaphore>(this->object), &ret),
+            "failed to get timeline value");
+        return ret;
+    }
+
+    void TimelineSemaphore::set_value(u64 value)
+    {
+        check_result(
+            daxa_timeline_semaphore_set_value(r_cast<daxa_TimelineSemaphore>(this->object), value),
+            "failed to set timeline value");
+    }
+
+    auto TimelineSemaphore::wait_for_value(u64 value, u64 timeout_nanos) -> bool
+    {
+        auto result = daxa_timeline_semaphore_wait_for_value(r_cast<daxa_TimelineSemaphore>(this->object), value, timeout_nanos);
+        DAXA_DBG_ASSERT_TRUE_M(result == DAXA_RESULT_SUCCESS || result == DAXA_RESULT_TIMEOUT, "failed to wait on timeline");
+        return result == DAXA_RESULT_SUCCESS;
+    }
+
+    auto TimelineSemaphore::inc_refcnt(ImplHandle const * object) -> u64
+    {
+        return daxa_timeline_semaphore_inc_refcnt(rc_cast<daxa_TimelineSemaphore>(object));
+    }
+
+    auto TimelineSemaphore::dec_refcnt(ImplHandle const * object) -> u64
+    {
+        return daxa_timeline_semaphore_dec_refcnt(rc_cast<daxa_TimelineSemaphore>(object));
+    }
+
+    /// --- End TimelineSemaphore ---
+
+    /// --- Begin Event
+
+    auto Event::info() const -> EventInfo const &
+    {
+        return *reinterpret_cast<EventInfo const *>(daxa_event_info(rc_cast<daxa_Event>(this->object)));
+    }
+
+    auto Event::inc_refcnt(ImplHandle const * object) -> u64
+    {
+        return daxa_event_inc_refcnt(rc_cast<daxa_Event>(object));
+    }
+
+    auto Event::dec_refcnt(ImplHandle const * object) -> u64
+    {
+        return daxa_event_dec_refcnt(rc_cast<daxa_Event>(object));
+    }
+
+    /// --- End Event
+
+    /// --- Begin MemoryBlock
+
+    auto MemoryBlock::info() -> MemoryBlockInfo const &
+    {
+        return *r_cast<MemoryBlockInfo const *>(daxa_memory_block_info(r_cast<daxa_MemoryBlock>(this->object)));
+    }
+
+    auto MemoryBlock::inc_refcnt(ImplHandle const * object) -> u64
+    {
+        return daxa_memory_block_inc_refcnt(rc_cast<daxa_MemoryBlock>(object));
+    }
+
+    auto MemoryBlock::dec_refcnt(ImplHandle const * object) -> u64
+    {
+        return daxa_memory_block_dec_refcnt(rc_cast<daxa_MemoryBlock>(object));
+    }
+
+    /// --- End MemoryBlock
+
+    /// --- Begin TimelineQueryPool ---
+
+    auto TimelineQueryPool::info() const -> TimelineQueryPoolInfo const &
+    {
+        return *r_cast<TimelineQueryPoolInfo const *>(daxa_timeline_query_pool_info(rc_cast<daxa_TimelineQueryPool>(this->object)));
+    }
+
+    auto TimelineQueryPool::get_query_results(u32 start_index, u32 count) -> std::vector<u64>
+    {
+        std::vector<u64> ret = {};
+        ret.resize(count * 2);
+        check_result(
+            daxa_timeline_query_pool_query_results(rc_cast<daxa_TimelineQueryPool>(this->object), start_index, count, ret.data()),
+            "failed to query results of timeline query pool", std::array{DAXA_RESULT_SUCCESS, DAXA_RESULT_NOT_READY});
+        return ret;
+    }
+
+    auto TimelineQueryPool::inc_refcnt(ImplHandle const * object) -> u64
+    {
+        return daxa_timeline_query_pool_inc_refcnt(rc_cast<daxa_TimelineQueryPool>(object));
+    }
+    auto TimelineQueryPool::dec_refcnt(ImplHandle const * object) -> u64
+    {
+        return daxa_timeline_query_pool_dec_refcnt(rc_cast<daxa_TimelineQueryPool>(object));
+    }
+
+    /// --- End TimelineQueryPool ---
+
+    /// --- Begin Swapchain ---
+
+    void Swapchain::resize()
+    {
+        check_result(
+            daxa_swp_resize(r_cast<daxa_Swapchain>(this->object)),
+            "failed to resize swapchain", std::array{DAXA_RESULT_SUCCESS, DAXA_RESULT_ERROR_OUT_OF_DATE_KHR});
+    }
+
+    void Swapchain::set_present_mode(PresentMode present_mode)
+    {
+        check_result(
+            daxa_swp_set_present_mode(r_cast<daxa_Swapchain>(this->object), std::bit_cast<VkPresentModeKHR>(present_mode)),
+            "failed to set swapchain present mode");
+    }
+
+    auto Swapchain::acquire_next_image() -> ImageId
+    {
+        ImageId ret = {};
+        auto result = daxa_swp_acquire_next_image(r_cast<daxa_Swapchain>(this->object), r_cast<daxa_ImageId *>(&ret));
+        if (result == DAXA_RESULT_ERROR_OUT_OF_DATE_KHR ||
+            result == DAXA_RESULT_ERROR_SURFACE_LOST_KHR ||
+            result == DAXA_RESULT_ERROR_FULL_SCREEN_EXCLUSIVE_MODE_LOST_EXT)
+        {
+            return {};
+        }
+        else if (result == DAXA_RESULT_SUCCESS)
+        {
+            return ret;
+        }
+        else
+        {
+            check_result(result, "failed to acquire next swapchain image");
+        }
+        return {};
+    }
+
+    auto Swapchain::current_acquire_semaphore() const -> BinarySemaphore const &
+    {
+        return *rc_cast<BinarySemaphore *>(daxa_swp_current_acquire_semaphore(rc_cast<daxa_Swapchain>(this->object)));
+    }
+
+    auto Swapchain::current_present_semaphore() const -> BinarySemaphore const &
+    {
+        return *rc_cast<BinarySemaphore *>(daxa_swp_current_present_semaphore(rc_cast<daxa_Swapchain>(this->object)));
+    }
+
+    auto Swapchain::current_cpu_timeline_value() const -> u64
+    {
+        return daxa_swp_current_cpu_timeline_value(rc_cast<daxa_Swapchain>(this->object));
+    }
+
+    auto Swapchain::gpu_timeline_semaphore() const -> TimelineSemaphore const &
+    {
+        return *rc_cast<TimelineSemaphore *>(daxa_swp_gpu_timeline_semaphore(rc_cast<daxa_Swapchain>(this->object)));
+    }
+
+    auto Swapchain::current_timeline_pair() const -> std::pair<TimelineSemaphore, u64>
+    {
+        auto gpu_value = *r_cast<TimelineSemaphore const *>(daxa_swp_gpu_timeline_semaphore(rc_cast<daxa_Swapchain>(this->object)));
+        auto cpu_value = daxa_swp_current_cpu_timeline_value(rc_cast<daxa_Swapchain>(this->object));
+        return std::pair{gpu_value, cpu_value};
+    }
+
+    auto Swapchain::info() const -> SwapchainInfo const &
+    {
+        return *r_cast<SwapchainInfo const *>(daxa_swp_info(rc_cast<daxa_Swapchain>(this->object)));
+    }
+
+    auto Swapchain::get_surface_extent() const -> Extent2D
+    {
+        return std::bit_cast<Extent2D>(daxa_swp_get_surface_extent(rc_cast<daxa_Swapchain>(this->object)));
+    }
+
+    auto Swapchain::get_format() const -> Format
+    {
+        return std::bit_cast<Format>(daxa_swp_get_format(rc_cast<daxa_Swapchain>(this->object)));
+    }
+
+    auto Swapchain::inc_refcnt(ImplHandle const * object) -> u64
+    {
+        return daxa_swp_inc_refcnt(rc_cast<daxa_Swapchain>(object));
+    }
+
+    auto Swapchain::dec_refcnt(ImplHandle const * object) -> u64
+    {
+        return daxa_swp_dec_refcnt(rc_cast<daxa_Swapchain>(object));
+    }
+
+    /// --- End Swapchain ---
+
+    /// --- Begin Pipelines
+
+    auto RayTracingPipeline::info() const -> RayTracingPipelineInfo const &
+    {
+        return *r_cast<RayTracingPipelineInfo const *>(rc_cast<daxa_RayTracingPipeline>(this->object));
+    }
+
+    auto RayTracingPipeline::create_default_sbt() const -> SbtPair
+    {
+        auto result = SbtPair{};
+        auto daxa_res = daxa_ray_tracing_pipeline_create_default_sbt(
+            rc_cast<daxa_RayTracingPipeline>(this->object),
+            r_cast<daxa_RayTracingShaderBindingTable *>(&result.table),
+            r_cast<daxa_BufferId *>(&result.buffer));
+        check_result(daxa_res, "failed in create_default_sbt");
+        return result;
+    }
+
+    void RayTracingPipeline::get_shader_group_handles(void * out_blob) const
+    {
+        auto daxa_res = daxa_ray_tracing_pipeline_get_shader_group_handles(
+            rc_cast<daxa_RayTracingPipeline>(this->object), out_blob);
+        check_result(daxa_res, "failed in get_shader_group_handles");
+    }
+
+    auto RayTracingPipeline::inc_refcnt(ImplHandle const * object) -> u64
+    {
+        return daxa_ray_tracing_pipeline_inc_refcnt(rc_cast<daxa_RayTracingPipeline>(object));
+    }
+
+    auto RayTracingPipeline::dec_refcnt(ImplHandle const * object) -> u64
+    {
+        return daxa_ray_tracing_pipeline_dec_refcnt(rc_cast<daxa_RayTracingPipeline>(object));
+    }
+
+    auto ComputePipeline::info() const -> ComputePipelineInfo const &
+    {
+        return *r_cast<ComputePipelineInfo const *>(rc_cast<daxa_ComputePipeline>(this->object));
+    }
+
+    auto ComputePipeline::inc_refcnt(ImplHandle const * object) -> u64
+    {
+        return daxa_compute_pipeline_inc_refcnt(rc_cast<daxa_ComputePipeline>(object));
+    }
+
+    auto ComputePipeline::dec_refcnt(ImplHandle const * object) -> u64
+    {
+        return daxa_compute_pipeline_dec_refcnt(rc_cast<daxa_ComputePipeline>(object));
+    }
+
+    auto RasterPipeline::info() const -> RasterPipelineInfo const &
+    {
+        return *r_cast<RasterPipelineInfo const *>(rc_cast<daxa_RasterPipeline>(this->object));
+    }
+
+    auto RasterPipeline::inc_refcnt(ImplHandle const * object) -> u64
+    {
+        return daxa_raster_pipeline_inc_refcnt(rc_cast<daxa_RasterPipeline>(object));
+    }
+
+    auto RasterPipeline::dec_refcnt(ImplHandle const * object) -> u64
+    {
+        return daxa_raster_pipeline_dec_refcnt(rc_cast<daxa_RasterPipeline>(object));
+    }
+
+    /// --- End Pipelines
+
+    /// --- Begin ExecutableCommandList
+
+    auto ExecutableCommandList::inc_refcnt(ImplHandle const * object) -> u64
+    {
+        return daxa_executable_commands_inc_refcnt(rc_cast<daxa_ExecutableCommandList>(object));
+    }
+
+    auto ExecutableCommandList::dec_refcnt(ImplHandle const * object) -> u64
+    {
+        return daxa_executable_commands_dec_refcnt(rc_cast<daxa_ExecutableCommandList>(object));
+    }
+
+    /// --- End Executable Commands
+
+    /// --- Begin RenderCommandBuffer
+
+#define DAXA_DECL_RENDER_COMMAND_LIST_WRAPPER(name, Info) \
+    void RenderCommandRecorder::name(Info const & info)   \
+    {                                                     \
+        daxa_cmd_##name(                                  \
+            this->internal,                               \
+            r_cast<daxa_##Info const *>(&info));          \
+    }
+#define DAXA_DECL_RENDER_COMMAND_LIST_WRAPPER_CHECK_RESULT(name, Info) \
+    void RenderCommandRecorder::name(Info const & info)                \
+    {                                                                  \
+        auto result = daxa_cmd_##name(                                 \
+            this->internal,                                            \
+            r_cast<daxa_##Info const *>(&info));                       \
+        check_result(result, "failed in " #name);                      \
+    }
+
+    RenderCommandRecorder::RenderCommandRecorder(RenderCommandRecorder && other) : internal{}
+    {
+        std::swap(this->internal, other.internal);
+    }
+
+    auto RenderCommandRecorder::operator=(RenderCommandRecorder && other) -> RenderCommandRecorder &
+    {
+        if (internal != nullptr)
+        {
+            daxa_destroy_command_recorder(this->internal);
+            this->internal = {};
+        }
+        std::swap(this->internal, other.internal);
+        return *this;
+    }
+
+    RenderCommandRecorder::~RenderCommandRecorder()
+    {
+        if (this->internal != nullptr)
+        {
+            daxa_destroy_command_recorder(this->internal);
+            this->internal = {};
+        }
+    }
+
+    auto RenderCommandRecorder::end_renderpass() && -> CommandRecorder
+    {
+        daxa_cmd_end_renderpass(this->internal);
+        CommandRecorder ret = {};
+        ret.internal = this->internal;
+        this->internal = {};
+        return ret;
+    }
+
+    void RenderCommandRecorder::set_viewport(ViewportInfo const & info)
+    {
+        daxa_cmd_set_viewport(
+            this->internal,
+            r_cast<VkViewport const *>(&info));
+    }
+
+    void RenderCommandRecorder::set_scissor(Rect2D const & info)
+    {
+        daxa_cmd_set_scissor(
+            this->internal,
+            r_cast<VkRect2D const *>(&info));
+    }
+
+    void RenderCommandRecorder::set_rasterization_samples(RasterizationSamples info)
+    {
+        auto result = daxa_cmd_set_rasterization_samples(this->internal, static_cast<VkSampleCountFlagBits>(info));
+        check_result(result, "failed in set_rasterization_samples");
+    }
+
+    DAXA_DECL_RENDER_COMMAND_LIST_WRAPPER(set_depth_bias, DepthBiasInfo)
+    DAXA_DECL_RENDER_COMMAND_LIST_WRAPPER_CHECK_RESULT(set_index_buffer, SetIndexBufferInfo)
+    DAXA_DECL_RENDER_COMMAND_LIST_WRAPPER(draw, DrawInfo)
+    DAXA_DECL_RENDER_COMMAND_LIST_WRAPPER(draw_indexed, DrawIndexedInfo)
+    DAXA_DECL_RENDER_COMMAND_LIST_WRAPPER_CHECK_RESULT(draw_indirect, DrawIndirectInfo)
+    DAXA_DECL_RENDER_COMMAND_LIST_WRAPPER_CHECK_RESULT(draw_indirect_count, DrawIndirectCountInfo)
+
+    void RenderCommandRecorder::draw_mesh_tasks(u32 x, u32 y, u32 z)
+    {
+        daxa_cmd_draw_mesh_tasks(
+            this->internal,
+            x, y, z);
+    }
+    DAXA_DECL_RENDER_COMMAND_LIST_WRAPPER_CHECK_RESULT(draw_mesh_tasks_indirect, DrawMeshTasksIndirectInfo)
+    DAXA_DECL_RENDER_COMMAND_LIST_WRAPPER_CHECK_RESULT(draw_mesh_tasks_indirect_count, DrawMeshTasksIndirectCountInfo)
+
+    void RenderCommandRecorder::set_pipeline(RasterPipeline const & pipeline)
+    {
+        daxa_cmd_set_raster_pipeline(
+            this->internal,
+            *r_cast<daxa_RasterPipeline const *>(&pipeline));
+    }
+
+    void RenderCommandRecorder::push_constant_vptr(PushConstantInfo const & info)
+    {
+        auto c_info = std::bit_cast<daxa_PushConstantInfo>(info);
+        auto result = daxa_cmd_push_constant(
+            this->internal, &c_info);
+        check_result(result, "failed in push_constant_vptr");
+    }
+
+    /// --- End RenderCommandBuffer
+
+    /// --- Begin CommandRecorder ---
+
+#define DAXA_DECL_COMMAND_LIST_WRAPPER(recorder_type, name, Info) \
+    void recorder_type::name(Info const & info)                   \
+    {                                                             \
+        daxa_cmd_##name(                                          \
+            this->internal,                                       \
+            r_cast<daxa_##Info const *>(&info));                  \
+    }
+#define DAXA_DECL_COMMAND_LIST_WRAPPER_CHECK_RESULT(recorder_type, name, Info) \
+    void recorder_type::name(Info const & info)                                \
+    {                                                                          \
+        auto result = daxa_cmd_##name(                                         \
+            this->internal,                                                    \
+            r_cast<daxa_##Info const *>(&info));                               \
+        check_result(result, "failed in " #name);                              \
+    }
+
+    DAXA_DECL_COMMAND_LIST_WRAPPER_CHECK_RESULT(TransferCommandRecorder, copy_buffer_to_buffer, BufferCopyInfo)
+    DAXA_DECL_COMMAND_LIST_WRAPPER_CHECK_RESULT(TransferCommandRecorder, copy_buffer_to_image, BufferImageCopyInfo)
+    DAXA_DECL_COMMAND_LIST_WRAPPER_CHECK_RESULT(TransferCommandRecorder, copy_image_to_buffer, ImageBufferCopyInfo)
+    DAXA_DECL_COMMAND_LIST_WRAPPER_CHECK_RESULT(TransferCommandRecorder, copy_image_to_image, ImageCopyInfo)
+    DAXA_DECL_COMMAND_LIST_WRAPPER_CHECK_RESULT(TransferCommandRecorder, blit_image_to_image, ImageBlitInfo)
+    DAXA_DECL_COMMAND_LIST_WRAPPER_CHECK_RESULT(TransferCommandRecorder, clear_buffer, BufferClearInfo)
+    DAXA_DECL_COMMAND_LIST_WRAPPER_CHECK_RESULT(TransferCommandRecorder, clear_image, ImageClearInfo)
+    void ComputeCommandRecorder::build_acceleration_structures(BuildAccelerationStructuresInfo const & info)
+    {
+        auto result = daxa_cmd_build_acceleration_structures(
+            this->internal,
+            r_cast<daxa_BuildAccelerationStucturesInfo const *>(&info));
+        check_result(result, "failed to build acceleration structures");
+    }
+    DAXA_DECL_COMMAND_LIST_WRAPPER(TransferCommandRecorder, pipeline_barrier, MemoryBarrierInfo)
+    DAXA_DECL_COMMAND_LIST_WRAPPER_CHECK_RESULT(TransferCommandRecorder, pipeline_barrier_image_transition, ImageMemoryBarrierInfo)
+    DAXA_DECL_COMMAND_LIST_WRAPPER(TransferCommandRecorder, signal_event, EventSignalInfo)
+
+    void TransferCommandRecorder::wait_events(std::span<EventWaitInfo const> const & infos)
+    {
+        daxa_cmd_wait_events(
+            this->internal, r_cast<daxa_EventSignalInfo const *>(infos.data()), infos.size());
+    }
+
+    DAXA_DECL_COMMAND_LIST_WRAPPER(TransferCommandRecorder, wait_event, EventWaitInfo)
+    DAXA_DECL_COMMAND_LIST_WRAPPER(TransferCommandRecorder, reset_event, ResetEventInfo)
+
+#define DAXA_DECL_COMMAND_LIST_DESTROY_DEFERRED_FN(name, Name)           \
+    void TransferCommandRecorder::destroy_##name##_deferred(Name##Id id) \
+    {                                                                    \
+        auto result = daxa_cmd_destroy_##name##_deferred(                \
+            this->internal,                                              \
+            static_cast<daxa_##Name##Id>(id));                           \
+        check_result(result, "failed to destroy " #name);                \
+    }
+    DAXA_DECL_COMMAND_LIST_DESTROY_DEFERRED_FN(buffer, Buffer)
+    DAXA_DECL_COMMAND_LIST_DESTROY_DEFERRED_FN(image, Image)
+    DAXA_DECL_COMMAND_LIST_DESTROY_DEFERRED_FN(image_view, ImageView)
+    DAXA_DECL_COMMAND_LIST_DESTROY_DEFERRED_FN(sampler, Sampler)
+
+    void ComputeCommandRecorder::push_constant_vptr(PushConstantInfo const & info)
+    {
+        auto const c_info = std::bit_cast<daxa_PushConstantInfo>(info);
+        auto result = daxa_cmd_push_constant(
+            this->internal, &c_info);
+        check_result(result, "failed in push_constant_vptr");
+    }
+
+    void ComputeCommandRecorder::set_pipeline(ComputePipeline const & pipeline)
+    {
+        daxa_cmd_set_compute_pipeline(
+            this->internal,
+            *r_cast<daxa_ComputePipeline const *>(&pipeline));
+    }
+
+    void ComputeCommandRecorder::dispatch(DispatchInfo const & info)
+    {
+        auto result = daxa_cmd_dispatch(
+            this->internal,
+            r_cast<daxa_DispatchInfo const *>(&info));
+        check_result(result, "failed in dispatch");
+    }
+
+    DAXA_DECL_COMMAND_LIST_WRAPPER_CHECK_RESULT(ComputeCommandRecorder, dispatch_indirect, DispatchIndirectInfo)
+    DAXA_DECL_COMMAND_LIST_WRAPPER_CHECK_RESULT(ComputeCommandRecorder, trace_rays, TraceRaysInfo)
+    DAXA_DECL_COMMAND_LIST_WRAPPER_CHECK_RESULT(ComputeCommandRecorder, trace_rays_indirect, TraceRaysIndirectInfo)
+
+    void ComputeCommandRecorder::set_pipeline(RayTracingPipeline const & pipeline)
+    {
+        daxa_cmd_set_ray_tracing_pipeline(
+            this->internal,
+            *r_cast<daxa_RayTracingPipeline const *>(&pipeline));
+    }
+
+    auto CommandRecorder::begin_renderpass(RenderPassBeginInfo const & info) && -> RenderCommandRecorder
+    {
+        auto result = daxa_cmd_begin_renderpass(
+            this->internal,
+            r_cast<daxa_RenderPassBeginInfo const *>(&info));
+        check_result(result, "failed to begin renderpass");
+        RenderCommandRecorder ret = {};
+        ret.internal = this->internal;
+        this->internal = {};
+        return ret;
+    }
+    DAXA_DECL_COMMAND_LIST_WRAPPER(TransferCommandRecorder, write_timestamp, WriteTimestampInfo)
+    DAXA_DECL_COMMAND_LIST_WRAPPER(TransferCommandRecorder, reset_timestamps, ResetTimestampsInfo)
+    DAXA_DECL_COMMAND_LIST_WRAPPER(TransferCommandRecorder, begin_label, CommandLabelInfo)
+
+    void TransferCommandRecorder::end_label()
+    {
+        daxa_cmd_end_label(this->internal);
+    }
+
+    auto TransferCommandRecorder::complete_current_commands() -> ExecutableCommandList
+    {
+        ExecutableCommandList ret = {};
+        auto result = daxa_cmd_complete_current_commands(this->internal, r_cast<daxa_ExecutableCommandList *>(&ret));
+        check_result(result, "failed to complete current commands");
+        return ret;
+    }
+
+    auto TransferCommandRecorder::info() const -> CommandRecorderInfo const &
+    {
+        return *r_cast<CommandRecorderInfo const *>(daxa_cmd_info(*rc_cast<daxa_CommandRecorder *>(this)));
+    }
+
+    TransferCommandRecorder::~TransferCommandRecorder()
+    {
+        if (this->internal != nullptr)
+        {
+            daxa_destroy_command_recorder(this->internal);
+            this->internal = {};
+        }
+    }
+
+    TransferCommandRecorder::TransferCommandRecorder(TransferCommandRecorder && other) : internal{}
+    {
+        std::swap(this->internal, other.internal);
+    }
+
+    auto TransferCommandRecorder::operator=(TransferCommandRecorder && other) -> TransferCommandRecorder &
+    {
+        if (internal != nullptr)
+        {
+            daxa_destroy_command_recorder(this->internal);
+            this->internal = {};
+        }
+        std::swap(this->internal, other.internal);
+        return *this;
+    }
+
+    /// --- End CommandRecorder ---
+
+    /// --- Begin to_string ---
+
+    auto to_string(MemoryBarrierInfo const & info) -> std::string
+    {
+        return fmt::format("access: ({}) -> ({})", to_string(info.src_access), to_string(info.dst_access));
+    }
+
+    auto to_string(ImageMemoryBarrierInfo const & info) -> std::string
+    {
+        return fmt::format("access: ({}) -> ({}), layout: ({}) -> ({}), slice: {}, id: {}",
+                           to_string(info.src_access),
+                           to_string(info.dst_access),
+                           to_string(info.src_layout),
+                           to_string(info.dst_layout),
+                           to_string(info.image_slice),
+                           to_string(info.image_id));
+    }
+
+    auto to_string(AccessTypeFlags flags) -> std::string
+    {
+        if (flags == AccessTypeFlagBits::NONE)
+        {
+            return "NONE";
+        }
+
+        std::string ret = {};
+        if ((flags & AccessTypeFlagBits::READ) != AccessTypeFlagBits::NONE)
+        {
+            // if (ret.size() != 0)
+            // {
+            //     ret += " | ";
+            // }
+            ret += "READ";
+        }
+        if ((flags & AccessTypeFlagBits::WRITE) != AccessTypeFlagBits::NONE)
+        {
+            if (!ret.empty())
+            {
+                ret += " | ";
+            }
+            ret += "WRITE";
+        }
+        return ret;
+    }
+
+    auto to_string(ImageLayout layout) -> std::string_view
+    {
+        switch (layout)
+        {
+        case ImageLayout::UNDEFINED: return "UNDEFINED";
+        case ImageLayout::GENERAL: return "GENERAL";
+        case ImageLayout::TRANSFER_SRC_OPTIMAL: return "TRANSFER_SRC_OPTIMAL";
+        case ImageLayout::TRANSFER_DST_OPTIMAL: return "TRANSFER_DST_OPTIMAL";
+        case ImageLayout::READ_ONLY_OPTIMAL: return "READ_ONLY_OPTIMAL";
+        case ImageLayout::ATTACHMENT_OPTIMAL: return "ATTACHMENT_OPTIMAL";
+        case ImageLayout::PRESENT_SRC: return "PRESENT_SRC";
+        default: DAXA_DBG_ASSERT_TRUE_M(false, "invalid ImageLayout");
+        }
+        return "invalid ImageLayout";
+    }
+
+    auto to_string(ImageUsageFlags const & flags) -> std::string
+    {
+        if (flags == ImageUsageFlagBits::NONE)
+        {
+            return "NONE";
+        }
+
+        std::string ret = {};
+
+        if ((flags & ImageUsageFlagBits::NONE) != ImageUsageFlagBits::NONE)
+        {
+            if (!ret.empty())
+            {
+                ret += " | ";
+            }
+            ret += "NONE";
+        }
+        if ((flags & ImageUsageFlagBits::TRANSFER_SRC) != ImageUsageFlagBits::NONE)
+        {
+            if (!ret.empty())
+            {
+                ret += " | ";
+            }
+            ret += "TRANSFER_SRC";
+        }
+        if ((flags & ImageUsageFlagBits::TRANSFER_DST) != ImageUsageFlagBits::NONE)
+        {
+            if (!ret.empty())
+            {
+                ret += " | ";
+            }
+            ret += "TRANSFER_DST";
+        }
+        if ((flags & ImageUsageFlagBits::SHADER_SAMPLED) != ImageUsageFlagBits::NONE)
+        {
+            if (!ret.empty())
+            {
+                ret += " | ";
+            }
+            ret += "SHADER_SAMPLED";
+        }
+        if ((flags & ImageUsageFlagBits::SHADER_STORAGE) != ImageUsageFlagBits::NONE)
+        {
+            if (!ret.empty())
+            {
+                ret += " | ";
+            }
+            ret += "SHADER_STORAGE";
+        }
+        if ((flags & ImageUsageFlagBits::COLOR_ATTACHMENT) != ImageUsageFlagBits::NONE)
+        {
+            if (!ret.empty())
+            {
+                ret += " | ";
+            }
+            ret += "COLOR_ATTACHMENT";
+        }
+        if ((flags & ImageUsageFlagBits::DEPTH_STENCIL_ATTACHMENT) != ImageUsageFlagBits::NONE)
+        {
+            if (!ret.empty())
+            {
+                ret += " | ";
+            }
+            ret += "DEPTH_STENCIL_ATTACHMENT";
+        }
+        if ((flags & ImageUsageFlagBits::TRANSIENT_ATTACHMENT) != ImageUsageFlagBits::NONE)
+        {
+            if (!ret.empty())
+            {
+                ret += " | ";
+            }
+            ret += "TRANSIENT_ATTACHMENT";
+        }
+        if ((flags & ImageUsageFlagBits::FRAGMENT_DENSITY_MAP) != ImageUsageFlagBits::NONE)
+        {
+            if (!ret.empty())
+            {
+                ret += " | ";
+            }
+            ret += "FRAGMENT_DENSITY_MAP";
+        }
+        if ((flags & ImageUsageFlagBits::FRAGMENT_SHADING_RATE_ATTACHMENT) != ImageUsageFlagBits::NONE)
+        {
+            if (!ret.empty())
+            {
+                ret += " | ";
+            }
+            ret += "FRAGMENT_SHADING_RATE_ATTACHMENT";
+        }
+        return ret;
+    }
+
+    auto to_string(Format format) -> std::string_view
+    {
+        switch (format)
+        {
+        case Format::UNDEFINED: return "UNDEFINED";
+        case Format::R4G4_UNORM_PACK8: return "R4G4_UNORM_PACK8";
+        case Format::R4G4B4A4_UNORM_PACK16: return "R4G4B4A4_UNORM_PACK16";
+        case Format::B4G4R4A4_UNORM_PACK16: return "B4G4R4A4_UNORM_PACK16";
+        case Format::R5G6B5_UNORM_PACK16: return "R5G6B5_UNORM_PACK16";
+        case Format::B5G6R5_UNORM_PACK16: return "B5G6R5_UNORM_PACK16";
+        case Format::R5G5B5A1_UNORM_PACK16: return "R5G5B5A1_UNORM_PACK16";
+        case Format::B5G5R5A1_UNORM_PACK16: return "B5G5R5A1_UNORM_PACK16";
+        case Format::A1R5G5B5_UNORM_PACK16: return "A1R5G5B5_UNORM_PACK16";
+        case Format::R8_UNORM: return "R8_UNORM";
+        case Format::R8_SNORM: return "R8_SNORM";
+        case Format::R8_USCALED: return "R8_USCALED";
+        case Format::R8_SSCALED: return "R8_SSCALED";
+        case Format::R8_UINT: return "R8_UINT";
+        case Format::R8_SINT: return "R8_SINT";
+        case Format::R8_SRGB: return "R8_SRGB";
+        case Format::R8G8_UNORM: return "R8G8_UNORM";
+        case Format::R8G8_SNORM: return "R8G8_SNORM";
+        case Format::R8G8_USCALED: return "R8G8_USCALED";
+        case Format::R8G8_SSCALED: return "R8G8_SSCALED";
+        case Format::R8G8_UINT: return "R8G8_UINT";
+        case Format::R8G8_SINT: return "R8G8_SINT";
+        case Format::R8G8_SRGB: return "R8G8_SRGB";
+        case Format::R8G8B8_UNORM: return "R8G8B8_UNORM";
+        case Format::R8G8B8_SNORM: return "R8G8B8_SNORM";
+        case Format::R8G8B8_USCALED: return "R8G8B8_USCALED";
+        case Format::R8G8B8_SSCALED: return "R8G8B8_SSCALED";
+        case Format::R8G8B8_UINT: return "R8G8B8_UINT";
+        case Format::R8G8B8_SINT: return "R8G8B8_SINT";
+        case Format::R8G8B8_SRGB: return "R8G8B8_SRGB";
+        case Format::B8G8R8_UNORM: return "B8G8R8_UNORM";
+        case Format::B8G8R8_SNORM: return "B8G8R8_SNORM";
+        case Format::B8G8R8_USCALED: return "B8G8R8_USCALED";
+        case Format::B8G8R8_SSCALED: return "B8G8R8_SSCALED";
+        case Format::B8G8R8_UINT: return "B8G8R8_UINT";
+        case Format::B8G8R8_SINT: return "B8G8R8_SINT";
+        case Format::B8G8R8_SRGB: return "B8G8R8_SRGB";
+        case Format::R8G8B8A8_UNORM: return "R8G8B8A8_UNORM";
+        case Format::R8G8B8A8_SNORM: return "R8G8B8A8_SNORM";
+        case Format::R8G8B8A8_USCALED: return "R8G8B8A8_USCALED";
+        case Format::R8G8B8A8_SSCALED: return "R8G8B8A8_SSCALED";
+        case Format::R8G8B8A8_UINT: return "R8G8B8A8_UINT";
+        case Format::R8G8B8A8_SINT: return "R8G8B8A8_SINT";
+        case Format::R8G8B8A8_SRGB: return "R8G8B8A8_SRGB";
+        case Format::B8G8R8A8_UNORM: return "B8G8R8A8_UNORM";
+        case Format::B8G8R8A8_SNORM: return "B8G8R8A8_SNORM";
+        case Format::B8G8R8A8_USCALED: return "B8G8R8A8_USCALED";
+        case Format::B8G8R8A8_SSCALED: return "B8G8R8A8_SSCALED";
+        case Format::B8G8R8A8_UINT: return "B8G8R8A8_UINT";
+        case Format::B8G8R8A8_SINT: return "B8G8R8A8_SINT";
+        case Format::B8G8R8A8_SRGB: return "B8G8R8A8_SRGB";
+        case Format::A8B8G8R8_UNORM_PACK32: return "A8B8G8R8_UNORM_PACK32";
+        case Format::A8B8G8R8_SNORM_PACK32: return "A8B8G8R8_SNORM_PACK32";
+        case Format::A8B8G8R8_USCALED_PACK32: return "A8B8G8R8_USCALED_PACK32";
+        case Format::A8B8G8R8_SSCALED_PACK32: return "A8B8G8R8_SSCALED_PACK32";
+        case Format::A8B8G8R8_UINT_PACK32: return "A8B8G8R8_UINT_PACK32";
+        case Format::A8B8G8R8_SINT_PACK32: return "A8B8G8R8_SINT_PACK32";
+        case Format::A8B8G8R8_SRGB_PACK32: return "A8B8G8R8_SRGB_PACK32";
+        case Format::A2R10G10B10_UNORM_PACK32: return "A2R10G10B10_UNORM_PACK32";
+        case Format::A2R10G10B10_SNORM_PACK32: return "A2R10G10B10_SNORM_PACK32";
+        case Format::A2R10G10B10_USCALED_PACK32: return "A2R10G10B10_USCALED_PACK32";
+        case Format::A2R10G10B10_SSCALED_PACK32: return "A2R10G10B10_SSCALED_PACK32";
+        case Format::A2R10G10B10_UINT_PACK32: return "A2R10G10B10_UINT_PACK32";
+        case Format::A2R10G10B10_SINT_PACK32: return "A2R10G10B10_SINT_PACK32";
+        case Format::A2B10G10R10_UNORM_PACK32: return "A2B10G10R10_UNORM_PACK32";
+        case Format::A2B10G10R10_SNORM_PACK32: return "A2B10G10R10_SNORM_PACK32";
+        case Format::A2B10G10R10_USCALED_PACK32: return "A2B10G10R10_USCALED_PACK32";
+        case Format::A2B10G10R10_SSCALED_PACK32: return "A2B10G10R10_SSCALED_PACK32";
+        case Format::A2B10G10R10_UINT_PACK32: return "A2B10G10R10_UINT_PACK32";
+        case Format::A2B10G10R10_SINT_PACK32: return "A2B10G10R10_SINT_PACK32";
+        case Format::R16_UNORM: return "R16_UNORM";
+        case Format::R16_SNORM: return "R16_SNORM";
+        case Format::R16_USCALED: return "R16_USCALED";
+        case Format::R16_SSCALED: return "R16_SSCALED";
+        case Format::R16_UINT: return "R16_UINT";
+        case Format::R16_SINT: return "R16_SINT";
+        case Format::R16_SFLOAT: return "R16_SFLOAT";
+        case Format::R16G16_UNORM: return "R16G16_UNORM";
+        case Format::R16G16_SNORM: return "R16G16_SNORM";
+        case Format::R16G16_USCALED: return "R16G16_USCALED";
+        case Format::R16G16_SSCALED: return "R16G16_SSCALED";
+        case Format::R16G16_UINT: return "R16G16_UINT";
+        case Format::R16G16_SINT: return "R16G16_SINT";
+        case Format::R16G16_SFLOAT: return "R16G16_SFLOAT";
+        case Format::R16G16B16_UNORM: return "R16G16B16_UNORM";
+        case Format::R16G16B16_SNORM: return "R16G16B16_SNORM";
+        case Format::R16G16B16_USCALED: return "R16G16B16_USCALED";
+        case Format::R16G16B16_SSCALED: return "R16G16B16_SSCALED";
+        case Format::R16G16B16_UINT: return "R16G16B16_UINT";
+        case Format::R16G16B16_SINT: return "R16G16B16_SINT";
+        case Format::R16G16B16_SFLOAT: return "R16G16B16_SFLOAT";
+        case Format::R16G16B16A16_UNORM: return "R16G16B16A16_UNORM";
+        case Format::R16G16B16A16_SNORM: return "R16G16B16A16_SNORM";
+        case Format::R16G16B16A16_USCALED: return "R16G16B16A16_USCALED";
+        case Format::R16G16B16A16_SSCALED: return "R16G16B16A16_SSCALED";
+        case Format::R16G16B16A16_UINT: return "R16G16B16A16_UINT";
+        case Format::R16G16B16A16_SINT: return "R16G16B16A16_SINT";
+        case Format::R16G16B16A16_SFLOAT: return "R16G16B16A16_SFLOAT";
+        case Format::R32_UINT: return "R32_UINT";
+        case Format::R32_SINT: return "R32_SINT";
+        case Format::R32_SFLOAT: return "R32_SFLOAT";
+        case Format::R32G32_UINT: return "R32G32_UINT";
+        case Format::R32G32_SINT: return "R32G32_SINT";
+        case Format::R32G32_SFLOAT: return "R32G32_SFLOAT";
+        case Format::R32G32B32_UINT: return "R32G32B32_UINT";
+        case Format::R32G32B32_SINT: return "R32G32B32_SINT";
+        case Format::R32G32B32_SFLOAT: return "R32G32B32_SFLOAT";
+        case Format::R32G32B32A32_UINT: return "R32G32B32A32_UINT";
+        case Format::R32G32B32A32_SINT: return "R32G32B32A32_SINT";
+        case Format::R32G32B32A32_SFLOAT: return "R32G32B32A32_SFLOAT";
+        case Format::R64_UINT: return "R64_UINT";
+        case Format::R64_SINT: return "R64_SINT";
+        case Format::R64_SFLOAT: return "R64_SFLOAT";
+        case Format::R64G64_UINT: return "R64G64_UINT";
+        case Format::R64G64_SINT: return "R64G64_SINT";
+        case Format::R64G64_SFLOAT: return "R64G64_SFLOAT";
+        case Format::R64G64B64_UINT: return "R64G64B64_UINT";
+        case Format::R64G64B64_SINT: return "R64G64B64_SINT";
+        case Format::R64G64B64_SFLOAT: return "R64G64B64_SFLOAT";
+        case Format::R64G64B64A64_UINT: return "R64G64B64A64_UINT";
+        case Format::R64G64B64A64_SINT: return "R64G64B64A64_SINT";
+        case Format::R64G64B64A64_SFLOAT: return "R64G64B64A64_SFLOAT";
+        case Format::B10G11R11_UFLOAT_PACK32: return "B10G11R11_UFLOAT_PACK32";
+        case Format::E5B9G9R9_UFLOAT_PACK32: return "E5B9G9R9_UFLOAT_PACK32";
+        case Format::D16_UNORM: return "D16_UNORM";
+        case Format::X8_D24_UNORM_PACK32: return "X8_D24_UNORM_PACK32";
+        case Format::D32_SFLOAT: return "D32_SFLOAT";
+        case Format::S8_UINT: return "S8_UINT";
+        case Format::D16_UNORM_S8_UINT: return "D16_UNORM_S8_UINT";
+        case Format::D24_UNORM_S8_UINT: return "D24_UNORM_S8_UINT";
+        case Format::D32_SFLOAT_S8_UINT: return "D32_SFLOAT_S8_UINT";
+        case Format::BC1_RGB_UNORM_BLOCK: return "BC1_RGB_UNORM_BLOCK";
+        case Format::BC1_RGB_SRGB_BLOCK: return "BC1_RGB_SRGB_BLOCK";
+        case Format::BC1_RGBA_UNORM_BLOCK: return "BC1_RGBA_UNORM_BLOCK";
+        case Format::BC1_RGBA_SRGB_BLOCK: return "BC1_RGBA_SRGB_BLOCK";
+        case Format::BC2_UNORM_BLOCK: return "BC2_UNORM_BLOCK";
+        case Format::BC2_SRGB_BLOCK: return "BC2_SRGB_BLOCK";
+        case Format::BC3_UNORM_BLOCK: return "BC3_UNORM_BLOCK";
+        case Format::BC3_SRGB_BLOCK: return "BC3_SRGB_BLOCK";
+        case Format::BC4_UNORM_BLOCK: return "BC4_UNORM_BLOCK";
+        case Format::BC4_SNORM_BLOCK: return "BC4_SNORM_BLOCK";
+        case Format::BC5_UNORM_BLOCK: return "BC5_UNORM_BLOCK";
+        case Format::BC5_SNORM_BLOCK: return "BC5_SNORM_BLOCK";
+        case Format::BC6H_UFLOAT_BLOCK: return "BC6H_UFLOAT_BLOCK";
+        case Format::BC6H_SFLOAT_BLOCK: return "BC6H_SFLOAT_BLOCK";
+        case Format::BC7_UNORM_BLOCK: return "BC7_UNORM_BLOCK";
+        case Format::BC7_SRGB_BLOCK: return "BC7_SRGB_BLOCK";
+        case Format::ETC2_R8G8B8_UNORM_BLOCK: return "ETC2_R8G8B8_UNORM_BLOCK";
+        case Format::ETC2_R8G8B8_SRGB_BLOCK: return "ETC2_R8G8B8_SRGB_BLOCK";
+        case Format::ETC2_R8G8B8A1_UNORM_BLOCK: return "ETC2_R8G8B8A1_UNORM_BLOCK";
+        case Format::ETC2_R8G8B8A1_SRGB_BLOCK: return "ETC2_R8G8B8A1_SRGB_BLOCK";
+        case Format::ETC2_R8G8B8A8_UNORM_BLOCK: return "ETC2_R8G8B8A8_UNORM_BLOCK";
+        case Format::ETC2_R8G8B8A8_SRGB_BLOCK: return "ETC2_R8G8B8A8_SRGB_BLOCK";
+        case Format::EAC_R11_UNORM_BLOCK: return "EAC_R11_UNORM_BLOCK";
+        case Format::EAC_R11_SNORM_BLOCK: return "EAC_R11_SNORM_BLOCK";
+        case Format::EAC_R11G11_UNORM_BLOCK: return "EAC_R11G11_UNORM_BLOCK";
+        case Format::EAC_R11G11_SNORM_BLOCK: return "EAC_R11G11_SNORM_BLOCK";
+        case Format::ASTC_4x4_UNORM_BLOCK: return "ASTC_4x4_UNORM_BLOCK";
+        case Format::ASTC_4x4_SRGB_BLOCK: return "ASTC_4x4_SRGB_BLOCK";
+        case Format::ASTC_5x4_UNORM_BLOCK: return "ASTC_5x4_UNORM_BLOCK";
+        case Format::ASTC_5x4_SRGB_BLOCK: return "ASTC_5x4_SRGB_BLOCK";
+        case Format::ASTC_5x5_UNORM_BLOCK: return "ASTC_5x5_UNORM_BLOCK";
+        case Format::ASTC_5x5_SRGB_BLOCK: return "ASTC_5x5_SRGB_BLOCK";
+        case Format::ASTC_6x5_UNORM_BLOCK: return "ASTC_6x5_UNORM_BLOCK";
+        case Format::ASTC_6x5_SRGB_BLOCK: return "ASTC_6x5_SRGB_BLOCK";
+        case Format::ASTC_6x6_UNORM_BLOCK: return "ASTC_6x6_UNORM_BLOCK";
+        case Format::ASTC_6x6_SRGB_BLOCK: return "ASTC_6x6_SRGB_BLOCK";
+        case Format::ASTC_8x5_UNORM_BLOCK: return "ASTC_8x5_UNORM_BLOCK";
+        case Format::ASTC_8x5_SRGB_BLOCK: return "ASTC_8x5_SRGB_BLOCK";
+        case Format::ASTC_8x6_UNORM_BLOCK: return "ASTC_8x6_UNORM_BLOCK";
+        case Format::ASTC_8x6_SRGB_BLOCK: return "ASTC_8x6_SRGB_BLOCK";
+        case Format::ASTC_8x8_UNORM_BLOCK: return "ASTC_8x8_UNORM_BLOCK";
+        case Format::ASTC_8x8_SRGB_BLOCK: return "ASTC_8x8_SRGB_BLOCK";
+        case Format::ASTC_10x5_UNORM_BLOCK: return "ASTC_10x5_UNORM_BLOCK";
+        case Format::ASTC_10x5_SRGB_BLOCK: return "ASTC_10x5_SRGB_BLOCK";
+        case Format::ASTC_10x6_UNORM_BLOCK: return "ASTC_10x6_UNORM_BLOCK";
+        case Format::ASTC_10x6_SRGB_BLOCK: return "ASTC_10x6_SRGB_BLOCK";
+        case Format::ASTC_10x8_UNORM_BLOCK: return "ASTC_10x8_UNORM_BLOCK";
+        case Format::ASTC_10x8_SRGB_BLOCK: return "ASTC_10x8_SRGB_BLOCK";
+        case Format::ASTC_10x10_UNORM_BLOCK: return "ASTC_10x10_UNORM_BLOCK";
+        case Format::ASTC_10x10_SRGB_BLOCK: return "ASTC_10x10_SRGB_BLOCK";
+        case Format::ASTC_12x10_UNORM_BLOCK: return "ASTC_12x10_UNORM_BLOCK";
+        case Format::ASTC_12x10_SRGB_BLOCK: return "ASTC_12x10_SRGB_BLOCK";
+        case Format::ASTC_12x12_UNORM_BLOCK: return "ASTC_12x12_UNORM_BLOCK";
+        case Format::ASTC_12x12_SRGB_BLOCK: return "ASTC_12x12_SRGB_BLOCK";
+        case Format::G8B8G8R8_422_UNORM: return "G8B8G8R8_422_UNORM";
+        case Format::B8G8R8G8_422_UNORM: return "B8G8R8G8_422_UNORM";
+        case Format::G8_B8_R8_3PLANE_420_UNORM: return "G8_B8_R8_3PLANE_420_UNORM";
+        case Format::G8_B8R8_2PLANE_420_UNORM: return "G8_B8R8_2PLANE_420_UNORM";
+        case Format::G8_B8_R8_3PLANE_422_UNORM: return "G8_B8_R8_3PLANE_422_UNORM";
+        case Format::G8_B8R8_2PLANE_422_UNORM: return "G8_B8R8_2PLANE_422_UNORM";
+        case Format::G8_B8_R8_3PLANE_444_UNORM: return "G8_B8_R8_3PLANE_444_UNORM";
+        case Format::R10X6_UNORM_PACK16: return "R10X6_UNORM_PACK16";
+        case Format::R10X6G10X6_UNORM_2PACK16: return "R10X6G10X6_UNORM_2PACK16";
+        case Format::R10X6G10X6B10X6A10X6_UNORM_4PACK16: return "R10X6G10X6B10X6A10X6_UNORM_4PACK16";
+        case Format::G10X6B10X6G10X6R10X6_422_UNORM_4PACK16: return "G10X6B10X6G10X6R10X6_422_UNORM_4PACK16";
+        case Format::B10X6G10X6R10X6G10X6_422_UNORM_4PACK16: return "B10X6G10X6R10X6G10X6_422_UNORM_4PACK16";
+        case Format::G10X6_B10X6_R10X6_3PLANE_420_UNORM_3PACK16: return "G10X6_B10X6_R10X6_3PLANE_420_UNORM_3PACK16";
+        case Format::G10X6_B10X6R10X6_2PLANE_420_UNORM_3PACK16: return "G10X6_B10X6R10X6_2PLANE_420_UNORM_3PACK16";
+        case Format::G10X6_B10X6_R10X6_3PLANE_422_UNORM_3PACK16: return "G10X6_B10X6_R10X6_3PLANE_422_UNORM_3PACK16";
+        case Format::G10X6_B10X6R10X6_2PLANE_422_UNORM_3PACK16: return "G10X6_B10X6R10X6_2PLANE_422_UNORM_3PACK16";
+        case Format::G10X6_B10X6_R10X6_3PLANE_444_UNORM_3PACK16: return "G10X6_B10X6_R10X6_3PLANE_444_UNORM_3PACK16";
+        case Format::R12X4_UNORM_PACK16: return "R12X4_UNORM_PACK16";
+        case Format::R12X4G12X4_UNORM_2PACK16: return "R12X4G12X4_UNORM_2PACK16";
+        case Format::R12X4G12X4B12X4A12X4_UNORM_4PACK16: return "R12X4G12X4B12X4A12X4_UNORM_4PACK16";
+        case Format::G12X4B12X4G12X4R12X4_422_UNORM_4PACK16: return "G12X4B12X4G12X4R12X4_422_UNORM_4PACK16";
+        case Format::B12X4G12X4R12X4G12X4_422_UNORM_4PACK16: return "B12X4G12X4R12X4G12X4_422_UNORM_4PACK16";
+        case Format::G12X4_B12X4_R12X4_3PLANE_420_UNORM_3PACK16: return "G12X4_B12X4_R12X4_3PLANE_420_UNORM_3PACK16";
+        case Format::G12X4_B12X4R12X4_2PLANE_420_UNORM_3PACK16: return "G12X4_B12X4R12X4_2PLANE_420_UNORM_3PACK16";
+        case Format::G12X4_B12X4_R12X4_3PLANE_422_UNORM_3PACK16: return "G12X4_B12X4_R12X4_3PLANE_422_UNORM_3PACK16";
+        case Format::G12X4_B12X4R12X4_2PLANE_422_UNORM_3PACK16: return "G12X4_B12X4R12X4_2PLANE_422_UNORM_3PACK16";
+        case Format::G12X4_B12X4_R12X4_3PLANE_444_UNORM_3PACK16: return "G12X4_B12X4_R12X4_3PLANE_444_UNORM_3PACK16";
+        case Format::G16B16G16R16_422_UNORM: return "G16B16G16R16_422_UNORM";
+        case Format::B16G16R16G16_422_UNORM: return "B16G16R16G16_422_UNORM";
+        case Format::G16_B16_R16_3PLANE_420_UNORM: return "G16_B16_R16_3PLANE_420_UNORM";
+        case Format::G16_B16R16_2PLANE_420_UNORM: return "G16_B16R16_2PLANE_420_UNORM";
+        case Format::G16_B16_R16_3PLANE_422_UNORM: return "G16_B16_R16_3PLANE_422_UNORM";
+        case Format::G16_B16R16_2PLANE_422_UNORM: return "G16_B16R16_2PLANE_422_UNORM";
+        case Format::G16_B16_R16_3PLANE_444_UNORM: return "G16_B16_R16_3PLANE_444_UNORM";
+        case Format::G8_B8R8_2PLANE_444_UNORM: return "G8_B8R8_2PLANE_444_UNORM";
+        case Format::G10X6_B10X6R10X6_2PLANE_444_UNORM_3PACK16: return "G10X6_B10X6R10X6_2PLANE_444_UNORM_3PACK16";
+        case Format::G12X4_B12X4R12X4_2PLANE_444_UNORM_3PACK16: return "G12X4_B12X4R12X4_2PLANE_444_UNORM_3PACK16";
+        case Format::G16_B16R16_2PLANE_444_UNORM: return "G16_B16R16_2PLANE_444_UNORM";
+        case Format::A4R4G4B4_UNORM_PACK16: return "A4R4G4B4_UNORM_PACK16";
+        case Format::A4B4G4R4_UNORM_PACK16: return "A4B4G4R4_UNORM_PACK16";
+        case Format::ASTC_4x4_SFLOAT_BLOCK: return "ASTC_4x4_SFLOAT_BLOCK";
+        case Format::ASTC_5x4_SFLOAT_BLOCK: return "ASTC_5x4_SFLOAT_BLOCK";
+        case Format::ASTC_5x5_SFLOAT_BLOCK: return "ASTC_5x5_SFLOAT_BLOCK";
+        case Format::ASTC_6x5_SFLOAT_BLOCK: return "ASTC_6x5_SFLOAT_BLOCK";
+        case Format::ASTC_6x6_SFLOAT_BLOCK: return "ASTC_6x6_SFLOAT_BLOCK";
+        case Format::ASTC_8x5_SFLOAT_BLOCK: return "ASTC_8x5_SFLOAT_BLOCK";
+        case Format::ASTC_8x6_SFLOAT_BLOCK: return "ASTC_8x6_SFLOAT_BLOCK";
+        case Format::ASTC_8x8_SFLOAT_BLOCK: return "ASTC_8x8_SFLOAT_BLOCK";
+        case Format::ASTC_10x5_SFLOAT_BLOCK: return "ASTC_10x5_SFLOAT_BLOCK";
+        case Format::ASTC_10x6_SFLOAT_BLOCK: return "ASTC_10x6_SFLOAT_BLOCK";
+        case Format::ASTC_10x8_SFLOAT_BLOCK: return "ASTC_10x8_SFLOAT_BLOCK";
+        case Format::ASTC_10x10_SFLOAT_BLOCK: return "ASTC_10x10_SFLOAT_BLOCK";
+        case Format::ASTC_12x10_SFLOAT_BLOCK: return "ASTC_12x10_SFLOAT_BLOCK";
+        case Format::ASTC_12x12_SFLOAT_BLOCK: return "ASTC_12x12_SFLOAT_BLOCK";
+        case Format::PVRTC1_2BPP_UNORM_BLOCK_IMG: return "PVRTC1_2BPP_UNORM_BLOCK_IMG";
+        case Format::PVRTC1_4BPP_UNORM_BLOCK_IMG: return "PVRTC1_4BPP_UNORM_BLOCK_IMG";
+        case Format::PVRTC2_2BPP_UNORM_BLOCK_IMG: return "PVRTC2_2BPP_UNORM_BLOCK_IMG";
+        case Format::PVRTC2_4BPP_UNORM_BLOCK_IMG: return "PVRTC2_4BPP_UNORM_BLOCK_IMG";
+        case Format::PVRTC1_2BPP_SRGB_BLOCK_IMG: return "PVRTC1_2BPP_SRGB_BLOCK_IMG";
+        case Format::PVRTC1_4BPP_SRGB_BLOCK_IMG: return "PVRTC1_4BPP_SRGB_BLOCK_IMG";
+        case Format::PVRTC2_2BPP_SRGB_BLOCK_IMG: return "PVRTC2_2BPP_SRGB_BLOCK_IMG";
+        case Format::PVRTC2_4BPP_SRGB_BLOCK_IMG: return "PVRTC2_4BPP_SRGB_BLOCK_IMG";
+        default: return "unknown";
+        }
+    }
+
+    auto to_string(ImageMipArraySlice slice) -> std::string
+    {
+        return fmt::format("mips: {}-{}, layers: {}-{}",
+                           slice.base_mip_level,
+                           slice.base_mip_level + slice.level_count - 1,
+                           slice.base_array_layer,
+                           slice.base_array_layer + slice.layer_count - 1);
+    }
+
+    auto to_string(ImageArraySlice slice) -> std::string
+    {
+        return fmt::format("mip: {}, layers: {}-{}",
+                           slice.mip_level,
+                           slice.base_array_layer,
+                           slice.base_array_layer + slice.layer_count - 1);
+    }
+
+    auto to_string(ImageSlice slice) -> std::string
+    {
+        return fmt::format(" mip: {}, layer: {}",
+                           slice.mip_level,
+                           slice.array_layer);
+    }
+
+    auto to_string(PipelineStageFlags flags) -> std::string
+    {
+        if (flags == PipelineStageFlagBits::NONE)
+        {
+            return "NONE";
+        }
+
+        std::string ret = {};
+
+        if ((flags & PipelineStageFlagBits::TOP_OF_PIPE) != PipelineStageFlagBits::NONE)
+        {
+            ret += "TOP_OF_PIPE";
+        }
+        if ((flags & PipelineStageFlagBits::DRAW_INDIRECT) != PipelineStageFlagBits::NONE)
+        {
+            if (!ret.empty())
+            {
+                ret += " | ";
+            }
+            ret += "DRAW_INDIRECT";
+        }
+        if ((flags & PipelineStageFlagBits::VERTEX_SHADER) != PipelineStageFlagBits::NONE)
+        {
+            if (!ret.empty())
+            {
+                ret += " | ";
+            }
+            ret += "VERTEX_SHADER";
+        }
+        if ((flags & PipelineStageFlagBits::TASK_SHADER) != PipelineStageFlagBits::NONE)
+        {
+            if (!ret.empty())
+            {
+                ret += " | ";
+            }
+            ret += "TASK_SHADER";
+        }
+        if ((flags & PipelineStageFlagBits::MESH_SHADER) != PipelineStageFlagBits::NONE)
+        {
+            if (!ret.empty())
+            {
+                ret += " | ";
+            }
+            ret += "MESH_SHADER";
+        }
+        if ((flags & PipelineStageFlagBits::TESSELLATION_CONTROL_SHADER) != PipelineStageFlagBits::NONE)
+        {
+            if (!ret.empty())
+            {
+                ret += " | ";
+            }
+            ret += "TESSELLATION_CONTROL_SHADER";
+        }
+        if ((flags & PipelineStageFlagBits::TESSELLATION_EVALUATION_SHADER) != PipelineStageFlagBits::NONE)
+        {
+            if (!ret.empty())
+            {
+                ret += " | ";
+            }
+            ret += "TESSELLATION_EVALUATION_SHADER";
+        }
+        if ((flags & PipelineStageFlagBits::GEOMETRY_SHADER) != PipelineStageFlagBits::NONE)
+        {
+            if (!ret.empty())
+            {
+                ret += " | ";
+            }
+            ret += "GEOMETRY_SHADER";
+        }
+        if ((flags & PipelineStageFlagBits::FRAGMENT_SHADER) != PipelineStageFlagBits::NONE)
+        {
+            if (!ret.empty())
+            {
+                ret += " | ";
+            }
+            ret += "FRAGMENT_SHADER";
+        }
+        if ((flags & PipelineStageFlagBits::EARLY_FRAGMENT_TESTS) != PipelineStageFlagBits::NONE)
+        {
+            if (!ret.empty())
+            {
+                ret += " | ";
+            }
+            ret += "EARLY_FRAGMENT_TESTS";
+        }
+        if ((flags & PipelineStageFlagBits::LATE_FRAGMENT_TESTS) != PipelineStageFlagBits::NONE)
+        {
+            if (!ret.empty())
+            {
+                ret += " | ";
+            }
+            ret += "LATE_FRAGMENT_TESTS";
+        }
+        if ((flags & PipelineStageFlagBits::COLOR_ATTACHMENT_OUTPUT) != PipelineStageFlagBits::NONE)
+        {
+            if (!ret.empty())
+            {
+                ret += " | ";
+            }
+            ret += "COLOR_ATTACHMENT_OUTPUT";
+        }
+        if ((flags & PipelineStageFlagBits::COMPUTE_SHADER) != PipelineStageFlagBits::NONE)
+        {
+            if (!ret.empty())
+            {
+                ret += " | ";
+            }
+            ret += "COMPUTE";
+        }
+        if ((flags & PipelineStageFlagBits::RAY_TRACING_SHADER) != PipelineStageFlagBits::NONE)
+        {
+            if (!ret.empty())
+            {
+                ret += " | ";
+            }
+            ret += "RAY_TRACING_SHADER";
+        }
+        if ((flags & PipelineStageFlagBits::TRANSFER) != PipelineStageFlagBits::NONE)
+        {
+            if (!ret.empty())
+            {
+                ret += " | ";
+            }
+            ret += "TRANSFER";
+        }
+        if ((flags & PipelineStageFlagBits::BOTTOM_OF_PIPE) != PipelineStageFlagBits::NONE)
+        {
+            if (!ret.empty())
+            {
+                ret += " | ";
+            }
+            ret += "BOTTOM_OF_PIPE";
+        }
+        if ((flags & PipelineStageFlagBits::HOST) != PipelineStageFlagBits::NONE)
+        {
+            if (!ret.empty())
+            {
+                ret += " | ";
+            }
+            ret += "HOST";
+        }
+        if ((flags & PipelineStageFlagBits::ALL_GRAPHICS) != PipelineStageFlagBits::NONE)
+        {
+            if (!ret.empty())
+            {
+                ret += " | ";
+            }
+            ret += "ALL_GRAPHICS";
+        }
+        if ((flags & PipelineStageFlagBits::ALL_COMMANDS) != PipelineStageFlagBits::NONE)
+        {
+            if (!ret.empty())
+            {
+                ret += " | ";
+            }
+            ret += "ALL_COMMANDS";
+        }
+        if ((flags & PipelineStageFlagBits::COPY) != PipelineStageFlagBits::NONE)
+        {
+            if (!ret.empty())
+            {
+                ret += " | ";
+            }
+            ret += "COPY";
+        }
+        if ((flags & PipelineStageFlagBits::RESOLVE) != PipelineStageFlagBits::NONE)
+        {
+            if (!ret.empty())
+            {
+                ret += " | ";
+            }
+            ret += "RESOLVE";
+        }
+        if ((flags & PipelineStageFlagBits::BLIT) != PipelineStageFlagBits::NONE)
+        {
+            if (!ret.empty())
+            {
+                ret += " | ";
+            }
+            ret += "BLIT";
+        }
+        if ((flags & PipelineStageFlagBits::CLEAR) != PipelineStageFlagBits::NONE)
+        {
+            if (!ret.empty())
+            {
+                ret += " | ";
+            }
+            ret += "CLEAR";
+        }
+        if ((flags & PipelineStageFlagBits::INDEX_INPUT) != PipelineStageFlagBits::NONE)
+        {
+            if (!ret.empty())
+            {
+                ret += " | ";
+            }
+            ret += "INDEX_INPUT";
+        }
+        if ((flags & PipelineStageFlagBits::PRE_RASTERIZATION_SHADERS) != PipelineStageFlagBits::NONE)
+        {
+            if (!ret.empty())
+            {
+                ret += " | ";
+            }
+            ret += "PRE_RASTERIZATION_SHADERS";
+        }
+        return ret;
+    }
+
+    auto to_string(Access access) -> std::string
+    {
+        return fmt::format("stages: {}, type: {}", to_string(access.stages), to_string(access.type));
+    }
+
+    auto to_string(QueueFamily family) -> std::string_view
+    {
+        switch (family)
+        {
+        case QueueFamily::MAIN: return "MAIN";
+        case QueueFamily::COMPUTE: return "COMPUTE";
+        case QueueFamily::TRANSFER: return "TRANSFER";
+        default: return "UNKNOWN";
+        };
+    }
+
+    /// --- End to_string ---
+
+    // --- Begin Misc ---
+
+    auto ImageMipArraySlice::contains(ImageMipArraySlice const & slice) const -> bool
+    {
+        u32 const a_mip_p0 = this->base_mip_level;
+        u32 const a_mip_p1 = this->base_mip_level + this->level_count - 1;
+        u32 const b_mip_p0 = slice.base_mip_level;
+        u32 const b_mip_p1 = slice.base_mip_level + slice.level_count - 1;
+
+        u32 const a_arr_p0 = this->base_array_layer;
+        u32 const a_arr_p1 = this->base_array_layer + this->layer_count - 1;
+        u32 const b_arr_p0 = slice.base_array_layer;
+        u32 const b_arr_p1 = slice.base_array_layer + slice.layer_count - 1;
+
+        return b_mip_p0 >= a_mip_p0 &&
+               b_mip_p1 <= a_mip_p1 &&
+               b_arr_p0 >= a_arr_p0 &&
+               b_arr_p1 <= a_arr_p1;
+    }
+    auto ImageMipArraySlice::intersects(ImageMipArraySlice const & slice) const -> bool
+    {
+        u32 const a_mip_p0 = this->base_mip_level;
+        u32 const a_mip_p1 = this->base_mip_level + this->level_count - 1;
+        u32 const b_mip_p0 = slice.base_mip_level;
+        u32 const b_mip_p1 = slice.base_mip_level + slice.level_count - 1;
+
+        u32 const a_arr_p0 = this->base_array_layer;
+        u32 const a_arr_p1 = this->base_array_layer + this->layer_count - 1;
+        u32 const b_arr_p0 = slice.base_array_layer;
+        u32 const b_arr_p1 = slice.base_array_layer + slice.layer_count - 1;
+
+        bool const mip_disjoint = (a_mip_p1 < b_mip_p0) || (b_mip_p1 < a_mip_p0);
+        bool const arr_disjoint = (a_arr_p1 < b_arr_p0) || (b_arr_p1 < a_arr_p0);
+
+        return !mip_disjoint && !arr_disjoint;
+    }
+    auto ImageMipArraySlice::intersect(ImageMipArraySlice const & slice) const -> ImageMipArraySlice
+    {
+        u32 const a_mip_p0 = this->base_mip_level;
+        u32 const a_mip_p1 = this->base_mip_level + this->level_count - 1;
+        u32 const b_mip_p0 = slice.base_mip_level;
+        u32 const b_mip_p1 = slice.base_mip_level + slice.level_count - 1;
+        u32 const max_mip_p0 = std::max(a_mip_p0, b_mip_p0);
+        u32 const min_mip_p1 = std::min(a_mip_p1, b_mip_p1);
+
+        u32 const a_arr_p0 = this->base_array_layer;
+        u32 const a_arr_p1 = this->base_array_layer + this->layer_count - 1;
+        u32 const b_arr_p0 = slice.base_array_layer;
+        u32 const b_arr_p1 = slice.base_array_layer + slice.layer_count - 1;
+        u32 const max_arr_p0 = std::max(a_arr_p0, b_arr_p0);
+        u32 const min_arr_p1 = std::min(a_arr_p1, b_arr_p1);
+
+        // NOTE(grundlett): This multiplication at the end is to cancel out
+        // the potential underflow of unsigned integers. Since the p1 could
+        // could technically be less than the p0, this means that after doing
+        // p1 + 1 - p0, you should get a "negative" number.
+        u32 const mip_n = (min_mip_p1 + 1 - max_mip_p0) * static_cast<u32>(max_mip_p0 <= min_mip_p1);
+        u32 const arr_n = (min_arr_p1 + 1 - max_arr_p0) * static_cast<u32>(max_arr_p0 <= min_arr_p1);
+
+        return ImageMipArraySlice{
+            .base_mip_level = max_mip_p0,
+            .level_count = mip_n,
+            .base_array_layer = max_arr_p0,
+            .layer_count = arr_n,
+        };
+    }
+    auto ImageMipArraySlice::subtract(ImageMipArraySlice const & slice) const -> std::tuple<std::array<ImageMipArraySlice, 4>, usize>
+    {
+        u32 const a_mip_p0 = this->base_mip_level;
+        u32 const a_mip_p1 = this->base_mip_level + this->level_count - 1;
+        u32 const b_mip_p0 = slice.base_mip_level;
+        u32 const b_mip_p1 = slice.base_mip_level + slice.level_count - 1;
+
+        u32 const a_arr_p0 = this->base_array_layer;
+        u32 const a_arr_p1 = this->base_array_layer + this->layer_count - 1;
+        u32 const b_arr_p0 = slice.base_array_layer;
+        u32 const b_arr_p1 = slice.base_array_layer + slice.layer_count - 1;
+
+        u32 const mip_case = static_cast<u32>(b_mip_p1 < a_mip_p1) + static_cast<u32>(b_mip_p0 > a_mip_p0) * 2;
+        u32 const arr_case = static_cast<u32>(b_arr_p1 < a_arr_p1) + static_cast<u32>(b_arr_p0 > a_arr_p0) * 2;
+
+        std::tuple<std::array<ImageMipArraySlice, 4>, usize> result = {};
+        if (!this->intersects(slice))
+        {
+            auto & [result_rects, result_n] = result;
+            result_n = 1;
+            result_rects[0] = *this;
+            return result;
+        }
+
+        // clang-format off
+        //
+        //     mips ➡️
+        // arrays       0              1          2            3
+        //  ⬇️
+        //
+        //           ▓▓▓▓▓▓▓▓▓▓     ▓▓▓▓             ▓▓▓▓       ▓▓  
+        //  0      A ▓▓██████▓▓   B ▓▓██░░░░   C ░░░░██▓▓   D ░░██░░
+        //           ▓▓██████▓▓     ▓▓██░░░░     ░░░░██▓▓     ░░██░░
+        //           ▓▓██████▓▓     ▓▓██░░░░     ░░░░██▓▓     ░░██░░
+        //           ▓▓▓▓▓▓▓▓▓▓     ▓▓▓▓             ▓▓▓▓       ▓▓  
+        //
+        //           ▓▓▓▓▓▓▓▓▓▓     ▓▓▓▓             ▓▓▓▓       ▓▓  
+        //  1      E ▓▓██████▓▓   F ▓▓██░░░░   G ░░░░██▓▓   H ░░██░░
+        //             ░░░░░░         ░░░░░░     ░░░░░░       ░░░░░░
+        //             ░░░░░░         ░░░░░░     ░░░░░░       ░░░░░░
+        //
+        //  3      I   ░░░░░░     J   ░░░░░░   K ░░░░░░     L ░░░░░░
+        //             ░░░░░░         ░░░░░░     ░░░░░░       ░░░░░░
+        //           ▓▓██████▓▓     ▓▓██░░░░     ░░░░██▓▓     ░░██░░
+        //           ▓▓▓▓▓▓▓▓▓▓     ▓▓▓▓             ▓▓▓▓       ▓▓  
+        //
+        //  2      M   ░░░░░░     N   ░░░░░░   O ░░░░░░     P ░░░░░░
+        //           ▓▓██████▓▓     ▓▓██░░░░     ░░░░██▓▓     ░░██░░
+        //             ░░░░░░         ░░░░░░     ░░░░░░       ░░░░░░
+        //
+        // clang-format on
+
+        // clang-format off
+        static constexpr std::array<usize, 16> rect_n {
+            0, 1, 1, 2,
+            1, 2, 2, 3,
+            1, 2, 2, 3,
+            2, 3, 3, 4,
+        };
+
+        #define NO_RBC {0, 0}
+        struct RectBCIndices {
+            usize mip_i;
+            usize arr_i;
+        };
+        //   0      1      2      3      4      5
+        // b1>a1  a0>b0  a0>a1  a0>b1  b0>b1  b0>a1
+        static constexpr std::array<std::array<RectBCIndices, 4>, 16> bc_indices = {{
+            {{NO_RBC, NO_RBC, NO_RBC, NO_RBC}},   {{{0, 2}, NO_RBC, NO_RBC, NO_RBC}},   {{{1, 2}, NO_RBC, NO_RBC, NO_RBC}},   {{{1, 2}, {0, 2}, NO_RBC, NO_RBC}},
+            {{{2, 0}, NO_RBC, NO_RBC, NO_RBC}},   {{{0, 3}, {2, 0}, NO_RBC, NO_RBC}},   {{{1, 3}, {2, 0}, NO_RBC, NO_RBC}},   {{{1, 3}, {0, 3}, {2, 0}, NO_RBC}},
+            {{{2, 1}, NO_RBC, NO_RBC, NO_RBC}},   {{{2, 1}, {0, 5}, NO_RBC, NO_RBC}},   {{{2, 1}, {1, 5}, NO_RBC, NO_RBC}},   {{{2, 1}, {1, 5}, {0, 5}, NO_RBC}},
+            {{{2, 1}, {2, 0}, NO_RBC, NO_RBC}},   {{{2, 1}, {0, 4}, {2, 0}, NO_RBC}},   {{{2, 1}, {1, 4}, {2, 0}, NO_RBC}},   {{{2, 1}, {1, 4}, {0, 4}, {2, 0}}},
+        }};
+        // clang-format on
+
+        struct BaseAndCount
+        {
+            u32 base;
+            u32 count;
+        };
+        std::array<BaseAndCount, 3> const mip_bc{
+            BaseAndCount{.base = b_mip_p1 + 1, .count = (a_mip_p1 + 1) - (b_mip_p1 + 1)}, // b1 -> a1
+            BaseAndCount{.base = a_mip_p0, .count = b_mip_p0 - a_mip_p0},                 // a0 -> b0
+            BaseAndCount{.base = a_mip_p0, .count = (a_mip_p1 + 1) - a_mip_p0},           // a0 -> a1
+        };
+        std::array<BaseAndCount, 6> const arr_bc{
+            BaseAndCount{.base = b_arr_p1 + 1, .count = (a_arr_p1 + 1) - (b_arr_p1 + 1)}, // b1 -> a1
+            BaseAndCount{.base = a_arr_p0, .count = b_arr_p0 - a_arr_p0},                 // a0 -> b0
+            BaseAndCount{.base = a_arr_p0, .count = (a_arr_p1 + 1) - a_arr_p0},           // a0 -> a1
+            BaseAndCount{.base = a_arr_p0, .count = (b_arr_p1 + 1) - a_arr_p0},           // a0 -> b1
+            BaseAndCount{.base = b_arr_p0, .count = (b_arr_p1 + 1) - b_arr_p0},           // b0 -> b1
+            BaseAndCount{.base = b_arr_p0, .count = (a_arr_p1 + 1) - b_arr_p0},           // b0 -> a1
+        };
+
+        usize const result_index = mip_case + arr_case * 4;
+        usize const result_rect_n = rect_n.at(result_index);
+        auto const & bc = bc_indices.at(result_index);
+        std::get<1>(result) = result_rect_n;
+
+        for (usize i = 0; i < result_rect_n; ++i)
+        {
+            auto & rect_i = std::get<0>(result)[i];
+            auto const & bc_i = bc.at(i);
+            rect_i = *this;
+            rect_i.base_mip_level = mip_bc.at(bc_i.mip_i).base;
+            rect_i.level_count = mip_bc.at(bc_i.mip_i).count;
+            rect_i.base_array_layer = arr_bc.at(bc_i.arr_i).base;
+            rect_i.layer_count = arr_bc.at(bc_i.arr_i).count;
+        }
+
+        return result;
+    }
+
+    auto ImageArraySlice::slice(ImageMipArraySlice const & mip_array_slice, u32 mip_level) -> ImageArraySlice
+    {
+        DAXA_DBG_ASSERT_TRUE_M(mip_level >= mip_array_slice.base_mip_level && mip_level < (mip_array_slice.base_mip_level + mip_array_slice.level_count), "slices mip level must be contained in initial slice");
+
+        return ImageArraySlice{
+            .mip_level = mip_level,
+            .base_array_layer = mip_array_slice.base_array_layer,
+            .layer_count = mip_array_slice.layer_count,
+        };
+    }
+
+    auto ImageArraySlice::contained_in(ImageMipArraySlice const & slice) const -> bool
+    {
+        return this->mip_level >= slice.base_mip_level &&
+               this->mip_level < (slice.base_mip_level + slice.level_count) &&
+               this->base_array_layer >= slice.base_array_layer &&
+               (this->base_array_layer + this->layer_count) <= (slice.base_array_layer + slice.layer_count);
+    }
+
+    auto slice(ImageArraySlice const & mip_array_slice, u32 array_layer) -> ImageSlice
+    {
+        DAXA_DBG_ASSERT_TRUE_M(array_layer >= mip_array_slice.base_array_layer && array_layer < (mip_array_slice.base_array_layer + mip_array_slice.layer_count), "slices array layer must be contained in initial slice");
+
+        return ImageSlice{
+            .mip_level = mip_array_slice.mip_level,
+            .array_layer = array_layer,
+        };
+    }
+
+    auto ImageSlice::contained_in(ImageMipArraySlice const & slice) const -> bool
+    {
+        return this->mip_level >= slice.base_mip_level &&
+               this->mip_level < (slice.base_mip_level + slice.level_count) &&
+               this->array_layer >= slice.base_array_layer &&
+               array_layer < (slice.base_array_layer + slice.layer_count);
+    }
+
+    auto ImageSlice::contained_in(ImageArraySlice const & slice) const -> bool
+    {
+        return this->mip_level == slice.mip_level &&
+               this->array_layer >= slice.base_array_layer &&
+               array_layer < (slice.base_array_layer + slice.layer_count);
+    }
+
+    auto operator|(Access const & a, Access const & b) -> Access
+    {
+        return Access{.stages = a.stages | b.stages, .type = a.type | b.type};
+    }
+
+    auto operator&(Access const & a, Access const & b) -> Access
+    {
+        return Access{.stages = a.stages & b.stages, .type = a.type & b.type};
+    }
+
+    // -- End Misc ---
+} // namespace daxa