--- conflicted
+++ resolved
@@ -8,6 +8,8 @@
 
 auto daxa_create_instance(daxa_InstanceInfo const * info, daxa_Instance * out_instance) -> daxa_Result
 {
+    setenv("MVK_CONFIG_USE_METAL_ARGUMENT_BUFFERS", "1", 1);
+
     auto ret = daxa_ImplInstance{};
     ret.info = *reinterpret_cast<InstanceInfo const *>(info);
     ret.engine_name = {ret.info.engine_name.data(), ret.info.engine_name.size()};
@@ -20,11 +22,18 @@
     {
         required_extensions.push_back(VK_EXT_DEBUG_UTILS_EXTENSION_NAME);
     }
+    auto instance_create_flags = VkInstanceCreateFlags{};
 
 #if defined(WIN32)
     required_extensions.push_back(VK_KHR_WIN32_SURFACE_EXTENSION_NAME);
 #elif defined(__linux__)
     required_extensions.push_back(VK_KHR_XLIB_SURFACE_EXTENSION_NAME);
+#elif defined(__APPLE__)
+    required_extensions.push_back(VK_MVK_MACOS_SURFACE_EXTENSION_NAME);
+    // Needed for MoltenVK.
+    required_extensions.push_back(VK_KHR_PORTABILITY_ENUMERATION_EXTENSION_NAME);
+    required_extensions.push_back("VK_EXT_metal_surface");
+    instance_create_flags |= VK_INSTANCE_CREATE_ENUMERATE_PORTABILITY_BIT_KHR;
 #else
 // no surface extension
 #endif
@@ -70,7 +79,7 @@
     VkInstanceCreateInfo const instance_ci = {
         .sType = VK_STRUCTURE_TYPE_INSTANCE_CREATE_INFO,
         .pNext = nullptr,
-        .flags = {},
+        .flags = instance_create_flags,
         .pApplicationInfo = &app_info,
         .enabledLayerCount = 0u,
         .ppEnabledLayerNames = nullptr,
@@ -106,48 +115,18 @@
 
     auto device_score = [&](VkPhysicalDevice physical_device) -> int32_t
     {
-<<<<<<< HEAD
-        setenv("MVK_CONFIG_USE_METAL_ARGUMENT_BUFFERS", "1", 1);
-
-        std::vector<char const *> required_extensions{};
-        required_extensions.push_back(VK_KHR_SURFACE_EXTENSION_NAME);
-        if (info.enable_debug_utils)
-=======
         auto props = construct_daxa_physical_device_properties(physical_device);
         if (props.vulkan_api_version < VK_API_VERSION_1_3)
->>>>>>> 55182fae
-        {
+        {
+#if defined(__APPLE__)
+            return 0; // On Apple, there is not currently 1.3 support...
+#else
             return -1;
-        }
-<<<<<<< HEAD
-
-        auto instance_create_flags = VkInstanceCreateFlags{};
-
-#if defined(WIN32)
-        required_extensions.push_back(VK_KHR_WIN32_SURFACE_EXTENSION_NAME);
-#elif defined(__linux__)
-        required_extensions.push_back(VK_KHR_XLIB_SURFACE_EXTENSION_NAME);
-#elif defined(__APPLE__)
-        required_extensions.push_back(VK_MVK_MACOS_SURFACE_EXTENSION_NAME);
-        // Needed for MoltenVK.
-        required_extensions.push_back(VK_KHR_PORTABILITY_ENUMERATION_EXTENSION_NAME);
-        required_extensions.push_back("VK_EXT_metal_surface");
-        instance_create_flags |= VK_INSTANCE_CREATE_ENUMERATE_PORTABILITY_BIT_KHR;
-#else
-// no surface extension
 #endif
-        // Check existence of extensions:
-        std::vector<VkExtensionProperties> instance_extensions = {};
-        u32 instance_extension_count = {};
-        vkEnumerateInstanceExtensionProperties(nullptr, &instance_extension_count, nullptr);
-        instance_extensions.resize(instance_extension_count);
-        vkEnumerateInstanceExtensionProperties(nullptr, &instance_extension_count, instance_extensions.data());
-        for (auto req_ext : required_extensions)
-=======
+        }
         if (((info->flags & DAXA_DEVICE_FLAG_RAY_TRACING) != 0) &&
             !(props.acceleration_structure_properties.has_value ||
               props.ray_tracing_pipeline_properties.has_value))
->>>>>>> 55182fae
         {
             return -1;
         }
@@ -156,28 +135,6 @@
         {
             return -1;
         }
-<<<<<<< HEAD
-        const VkApplicationInfo app_info = {
-            .sType = VK_STRUCTURE_TYPE_APPLICATION_INFO,
-            .pNext = nullptr,
-            .pApplicationName = "Daxa Vulkan App",
-            .applicationVersion = 0,
-            .pEngineName = "daxa",
-            .engineVersion = 1,
-            .apiVersion = VK_API_VERSION_1_3,
-        };
-        VkInstanceCreateInfo const instance_ci = {
-            .sType = VK_STRUCTURE_TYPE_INSTANCE_CREATE_INFO,
-            .pNext = nullptr,
-            .flags = instance_create_flags,
-            .pApplicationInfo = &app_info,
-            .enabledLayerCount = 0u,
-            .ppEnabledLayerNames = nullptr,
-            .enabledExtensionCount = static_cast<u32>(required_extensions.size()),
-            .ppEnabledExtensionNames = required_extensions.data(),
-        };
-        vkCreateInstance(&instance_ci, nullptr, &vk_instance);
-=======
         return info->selector(&props);
     };
 
@@ -190,7 +147,6 @@
     if (device_score(*best_physical_device) == -1)
     {
         return DAXA_RESULT_NO_SUITABLE_DEVICE_FOUND;
->>>>>>> 55182fae
     }
 
     VkPhysicalDevice physical_device = *best_physical_device;
