--- conflicted
+++ resolved
@@ -27,10 +27,7 @@
     implicit_extensions.push_back("VK_KHR_win32_surface");
     implicit_extensions.push_back("VK_KHR_xlib_surface");
     implicit_extensions.push_back("VK_KHR_wayland_surface");
-<<<<<<< HEAD
     implicit_extensions.push_back("VK_EXT_swapchain_colorspace");
-=======
->>>>>>> e22f1b05
 
     // Check existence of extensions:
     std::vector<VkExtensionProperties> instance_extensions = {};
