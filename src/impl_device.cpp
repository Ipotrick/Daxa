--- conflicted
+++ resolved
@@ -195,16 +195,15 @@
         return TimelineSemaphore{ManagedPtr{new ImplTimelineSemaphore(this->make_weak(), info)}};
     }
 
-<<<<<<< HEAD
     auto Device::create_split_barrier(SplitBarrierInfo const & info) -> SplitBarrier
     {
         return SplitBarrier(this->make_weak(), info);
-=======
+    }
+
     auto Device::create_timeline_query_pool(TimelineQueryPoolInfo const & info) -> TimelineQueryPool
     {
         auto & impl = *as<ImplDevice>();
         return TimelineQueryPool{ManagedPtr{new ImplTimelineQueryPool(this->make_weak(), info)}};
->>>>>>> a72b6fc4
     }
 
     auto Device::create_buffer(BufferInfo const & info) -> BufferId
@@ -390,7 +389,7 @@
         .descriptorBindingVariableDescriptorCount = VK_TRUE,
         .runtimeDescriptorArray = VK_TRUE,
     };
-    
+
     static const VkPhysicalDeviceHostQueryResetFeatures REQUIRED_PHYSICAL_DEVICE_FEATURES_HOST_QUERY_RESET{
         .sType = VK_STRUCTURE_TYPE_PHYSICAL_DEVICE_HOST_QUERY_RESET_FEATURES,
         .pNext = (void *)(&REQUIRED_PHYSICAL_DEVICE_FEATURES_DESCRIPTOR_INDEXING),
@@ -722,17 +721,16 @@
                 vkDestroySemaphore(this->vk_device, semaphore_zombie.vk_semaphore, nullptr);
             });
         check_and_cleanup_gpu_resources(
-<<<<<<< HEAD
             this->main_queue_split_barrier_zombies,
             [&](auto & split_barrier_zombie)
             {
                 vkDestroyEvent(this->vk_device, split_barrier_zombie.vk_event, nullptr);
-=======
+            });
+        check_and_cleanup_gpu_resources(
             this->main_queue_timeline_query_pool_zombies,
             [&](auto & timeline_query_pool_zombie)
             {
                 vkDestroyQueryPool(this->vk_device, timeline_query_pool_zombie.vk_timeline_query_pool, nullptr);
->>>>>>> a72b6fc4
             });
     }
 
