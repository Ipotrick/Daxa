--- conflicted
+++ resolved
@@ -670,7 +670,6 @@
         };
         REQUIRED_DEVICE_FEATURE_P_CHAIN = reinterpret_cast<void *>(&REQUIRED_PHYSICAL_DEVICE_FEATURES_SYNCHRONIZATION_2);
 
-<<<<<<< HEAD
         // VkPhysicalDeviceRobustness2FeaturesEXT REQUIRED_PHYSICAL_DEVICE_FEATURES_ROBUSTNESS_2{
         //     .sType = VK_STRUCTURE_TYPE_PHYSICAL_DEVICE_ROBUSTNESS_2_FEATURES_EXT,
         //     .pNext = REQUIRED_DEVICE_FEATURE_P_CHAIN,
@@ -683,11 +682,6 @@
         VkPhysicalDeviceScalarBlockLayoutFeatures REQUIRED_PHYSICAL_DEVICE_FEATURES_SCALAR_LAYOUT{
             .sType = VK_STRUCTURE_TYPE_PHYSICAL_DEVICE_SCALAR_BLOCK_LAYOUT_FEATURES,
             .pNext = REQUIRED_DEVICE_FEATURE_P_CHAIN,
-=======
-        VkPhysicalDeviceScalarBlockLayoutFeatures REQUIRED_PHYSICAL_DEVICE_FEATURES_SCALAR_LAYOUT{
-            .sType = VK_STRUCTURE_TYPE_PHYSICAL_DEVICE_SCALAR_BLOCK_LAYOUT_FEATURES,
-            .pNext = reinterpret_cast<void *>(&REQUIRED_PHYSICAL_DEVICE_FEATURES_SYNCHRONIZATION_2),
->>>>>>> 73179ecb
             .scalarBlockLayout = VK_TRUE,
         };
         REQUIRED_DEVICE_FEATURE_P_CHAIN = reinterpret_cast<void *>(&REQUIRED_PHYSICAL_DEVICE_FEATURES_SCALAR_LAYOUT);
