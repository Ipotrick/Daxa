#include "impl_device.hpp"

#include <utility>
#include "impl_features.hpp"

#include "impl_device.hpp"

/// --- Begin Helpers ---

namespace
{
    auto initialize_image_create_info_from_image_info(daxa_ImageInfo const & image_info, u32 const * queue_family_index_ptr) -> VkImageCreateInfo
    {
        DAXA_DBG_ASSERT_TRUE_M(std::popcount(image_info.sample_count) == 1 && image_info.sample_count <= 64, "image samples must be power of two and between 1 and 64(inclusive)");
        DAXA_DBG_ASSERT_TRUE_M(
            image_info.size.width > 0 &&
                image_info.size.height > 0 &&
                image_info.size.depth > 0,
            "image (x,y,z) dimensions must be greater then 0");
        DAXA_DBG_ASSERT_TRUE_M(image_info.array_layer_count > 0, "image array layer count must be greater then 0");
        DAXA_DBG_ASSERT_TRUE_M(image_info.mip_level_count > 0, "image mip level count must be greater then 0");

        auto const vk_image_type = static_cast<VkImageType>(image_info.dimensions - 1);

        VkImageCreateFlags vk_image_create_flags = static_cast<VkImageCreateFlags>(image_info.flags);

        VkImageCreateInfo const vk_image_create_info{
            .sType = VK_STRUCTURE_TYPE_IMAGE_CREATE_INFO,
            .pNext = nullptr,
            .flags = vk_image_create_flags,
            .imageType = vk_image_type,
            .format = static_cast<VkFormat>(image_info.format),
            .extent = std::bit_cast<VkExtent3D>(image_info.size),
            .mipLevels = image_info.mip_level_count,
            .arrayLayers = image_info.array_layer_count,
            .samples = static_cast<VkSampleCountFlagBits>(image_info.sample_count),
            .tiling = VK_IMAGE_TILING_OPTIMAL,
            .usage = image_info.usage,
            .sharingMode = VK_SHARING_MODE_EXCLUSIVE,
            .queueFamilyIndexCount = 1,
            .pQueueFamilyIndices = queue_family_index_ptr,
            .initialLayout = VK_IMAGE_LAYOUT_UNDEFINED,
        };
        return vk_image_create_info;
    }
    using namespace daxa::types;
} // namespace

auto create_buffer_helper(daxa_Device self, daxa_BufferInfo const * info, daxa_BufferId * out_id, daxa_MemoryBlock opt_memory_block, usize opt_offset) -> daxa_Result
{
    // --- Begin Parameter Validation ---

    bool parameters_valid = true;
    // Size must be larger then one.
    parameters_valid = parameters_valid && info->size > 0;
    if (!parameters_valid)
        return DAXA_RESULT_INVALID_BUFFER_INFO;

    // --- End Parameter Validation ---

    auto slot_opt = self->gpu_sro_table.buffer_slots.try_create_slot();
    if (!slot_opt.has_value())
    {
        return DAXA_RESULT_EXCEEDED_MAX_BUFFERS;
    }
    auto [id, ret] = slot_opt.value();

    ret.info = *info;

    VkBufferCreateInfo const vk_buffer_create_info{
        .sType = VK_STRUCTURE_TYPE_BUFFER_CREATE_INFO,
        .pNext = nullptr,
        .flags = {},
        .size = static_cast<VkDeviceSize>(ret.info.size),
        .usage = BUFFER_USE_FLAGS,
        .sharingMode = VK_SHARING_MODE_EXCLUSIVE,
        .queueFamilyIndexCount = 1,
        .pQueueFamilyIndices = &self->main_queue_family_index,
    };

    bool host_accessible = false;
    VmaAllocationInfo vma_allocation_info = {};
    if (opt_memory_block == nullptr)
    {
        auto vma_allocation_flags = static_cast<VmaAllocationCreateFlags>(info->allocate_info);
        if (((vma_allocation_flags & VMA_ALLOCATION_CREATE_HOST_ACCESS_ALLOW_TRANSFER_INSTEAD_BIT) != 0u) ||
            ((vma_allocation_flags & VMA_ALLOCATION_CREATE_HOST_ACCESS_RANDOM_BIT) != 0u) ||
            ((vma_allocation_flags & VMA_ALLOCATION_CREATE_HOST_ACCESS_SEQUENTIAL_WRITE_BIT) != 0u))
        {
            vma_allocation_flags |= VMA_ALLOCATION_CREATE_MAPPED_BIT;
            host_accessible = true;
        }

        VmaAllocationCreateInfo const vma_allocation_create_info{
            .flags = vma_allocation_flags,
            .usage = VMA_MEMORY_USAGE_AUTO_PREFER_DEVICE,
            .requiredFlags = {},
            .preferredFlags = {},
            .memoryTypeBits = std::numeric_limits<u32>::max(),
            .pool = nullptr,
            .pUserData = nullptr,
            .priority = 0.5f,
        };

        auto result = vmaCreateBuffer(
            self->vma_allocator,
            &vk_buffer_create_info,
            &vma_allocation_create_info,
            &ret.vk_buffer,
            &ret.vma_allocation,
            &vma_allocation_info);
        if (result != VK_SUCCESS)
        {
            return std::bit_cast<daxa_Result>(result);
        }
    }
    else
    {
        auto const & mem_block = *opt_memory_block;
        ret.opt_memory_block = opt_memory_block;
        opt_memory_block->inc_weak_refcnt();

        // TODO(pahrens): Add validation for memory type requirements.

        auto result = vkCreateBuffer(self->vk_device, &vk_buffer_create_info, nullptr, &ret.vk_buffer);
        if (result != VK_SUCCESS)
        {
            return std::bit_cast<daxa_Result>(result);
        }

        result = vmaBindBufferMemory2(
            self->vma_allocator,
            mem_block.allocation,
            opt_offset,
            ret.vk_buffer,
            {});
        if (result != VK_SUCCESS)
        {
            vkDestroyBuffer(self->vk_device, ret.vk_buffer, nullptr);
            return std::bit_cast<daxa_Result>(result);
        }
    }

    VkBufferDeviceAddressInfo const vk_buffer_device_address_info{
        .sType = VK_STRUCTURE_TYPE_BUFFER_DEVICE_ADDRESS_INFO,
        .pNext = nullptr,
        .buffer = ret.vk_buffer,
    };

    ret.device_address = vkGetBufferDeviceAddress(self->vk_device, &vk_buffer_device_address_info);

    ret.host_address = host_accessible ? vma_allocation_info.pMappedData : nullptr;

    self->buffer_device_address_buffer_host_ptr[id.index] = ret.device_address;

    if ((self->instance->info.flags & InstanceFlagBits::DEBUG_UTILS) != InstanceFlagBits::NONE &&
        info->name.size != 0)
    {
        auto c_str_arr = r_cast<SmallString const *>(&info->name)->c_str();
        VkDebugUtilsObjectNameInfoEXT const buffer_name_info{
            .sType = VK_STRUCTURE_TYPE_DEBUG_UTILS_OBJECT_NAME_INFO_EXT,
            .pNext = nullptr,
            .objectType = VK_OBJECT_TYPE_BUFFER,
            .objectHandle = std::bit_cast<uint64_t>(ret.vk_buffer),
            .pObjectName = c_str_arr.data(),
        };
        self->vkSetDebugUtilsObjectNameEXT(self->vk_device, &buffer_name_info);
    }

    write_descriptor_set_buffer(
        self->vk_device,
        self->gpu_sro_table.vk_descriptor_set, ret.vk_buffer,
        0,
        static_cast<VkDeviceSize>(ret.info.size),
        id.index);

    *out_id = std::bit_cast<daxa_BufferId>(id);
    return DAXA_RESULT_SUCCESS;
}

auto create_image_helper(daxa_Device self, daxa_ImageInfo const * info, daxa_ImageId * out_id, daxa_MemoryBlock opt_memory_block, usize opt_offset) -> daxa_Result
{
    /// --- Begin Validation ---

    if (!(info->dimensions >= 1 && info->dimensions <= 3))
    {
        return DAXA_RESULT_INVALID_IMAGE_INFO;
    }

    /// --- End Validation ---

    auto slot_opt = self->gpu_sro_table.image_slots.try_create_slot();
    if (!slot_opt.has_value())
    {
        return DAXA_RESULT_EXCEEDED_MAX_IMAGES;
    }
    auto [id, ret] = slot_opt.value();

    ret.info = *info;
    ret.view_slot.info = std::bit_cast<daxa_ImageViewInfo>(ImageViewInfo{
        .type = static_cast<ImageViewType>(info->dimensions - 1),
        .format = std::bit_cast<Format>(ret.info.format),
        .image = {id},
        .slice = ImageMipArraySlice{
            .base_mip_level = 0,
            .level_count = info->mip_level_count,
            .base_array_layer = 0,
            .layer_count = info->array_layer_count,
        },
        .name = info->name.data,
    });

    VkImageViewType vk_image_view_type = {};
    if (info->array_layer_count > 1)
    {
        vk_image_view_type = static_cast<VkImageViewType>(info->dimensions + 3);
    }
    else
    {
        vk_image_view_type = static_cast<VkImageViewType>(info->dimensions - 1);
    }

    ret.aspect_flags = infer_aspect_from_format(info->format);
    VkImageViewCreateInfo vk_image_view_create_info{
        .sType = VK_STRUCTURE_TYPE_IMAGE_VIEW_CREATE_INFO,
        .pNext = nullptr,
        .flags = {},
        // .image = ret.vk_image, // FILL THIS LATER!
        .viewType = vk_image_view_type,
        .format = *r_cast<VkFormat const *>(&info->format),
        .components = VkComponentMapping{
            .r = VK_COMPONENT_SWIZZLE_IDENTITY,
            .g = VK_COMPONENT_SWIZZLE_IDENTITY,
            .b = VK_COMPONENT_SWIZZLE_IDENTITY,
            .a = VK_COMPONENT_SWIZZLE_IDENTITY,
        },
        .subresourceRange = {
            .aspectMask = ret.aspect_flags,
            .baseMipLevel = 0,
            .levelCount = info->mip_level_count,
            .baseArrayLayer = 0,
            .layerCount = info->array_layer_count,
        },
    };
    VkImageCreateInfo const vk_image_create_info = initialize_image_create_info_from_image_info(*info, &self->main_queue_family_index);
    if (opt_memory_block == nullptr)
    {
        VmaAllocationCreateInfo const vma_allocation_create_info{
            .flags = static_cast<VmaAllocationCreateFlags>(info->allocate_info),
            .usage = VMA_MEMORY_USAGE_AUTO_PREFER_DEVICE,
            .requiredFlags = {},
            .preferredFlags = {},
            .memoryTypeBits = std::numeric_limits<u32>::max(),
            .pool = nullptr,
            .pUserData = nullptr,
            .priority = 0.5f,
        };

        auto result = vmaCreateImage(self->vma_allocator, &vk_image_create_info, &vma_allocation_create_info, &ret.vk_image, &ret.vma_allocation, nullptr);
        if (result != VK_SUCCESS)
        {
            self->gpu_sro_table.image_slots.unsafe_destroy_zombie_slot(id);
            return DAXA_RESULT_FAILED_TO_CREATE_IMAGE;
        }

        vk_image_view_create_info.image = ret.vk_image;
        result = vkCreateImageView(self->vk_device, &vk_image_view_create_info, nullptr, &ret.view_slot.vk_image_view);
        if (result != VK_SUCCESS)
        {
            vmaDestroyImage(self->vma_allocator, ret.vk_image, ret.vma_allocation);
            self->gpu_sro_table.image_slots.unsafe_destroy_zombie_slot(id);
            return DAXA_RESULT_FAILED_TO_CREATE_DEFAULT_IMAGE_VIEW;
        }
    }
    else
    {
        daxa_ImplMemoryBlock const & mem_block = *opt_memory_block;
        ret.opt_memory_block = opt_memory_block;
        opt_memory_block->inc_weak_refcnt();
        // TODO(pahrens): Add validation for memory requirements.
        auto result = vkCreateImage(self->vk_device, &vk_image_create_info, nullptr, &ret.vk_image);
        if (result != VK_SUCCESS)
        {
            self->gpu_sro_table.image_slots.unsafe_destroy_zombie_slot(id);
            return DAXA_RESULT_FAILED_TO_CREATE_IMAGE;
        }
        result = vmaBindImageMemory2(
            self->vma_allocator,
            mem_block.allocation,
            opt_offset,
            ret.vk_image,
            {});
        if (result != VK_SUCCESS)
        {
            vkDestroyImage(self->vk_device, ret.vk_image, nullptr);
            self->gpu_sro_table.image_slots.unsafe_destroy_zombie_slot(id);
            return DAXA_RESULT_FAILED_TO_CREATE_IMAGE;
        }

        vk_image_view_create_info.image = ret.vk_image;
        result = vkCreateImageView(self->vk_device, &vk_image_view_create_info, nullptr, &ret.view_slot.vk_image_view);
        if (result != VK_SUCCESS)
        {

            vkDestroyImage(self->vk_device, ret.vk_image, nullptr);
            self->gpu_sro_table.image_slots.unsafe_destroy_zombie_slot(id);
            return DAXA_RESULT_FAILED_TO_CREATE_DEFAULT_IMAGE_VIEW;
        }
    }

    if ((self->instance->info.flags & InstanceFlagBits::DEBUG_UTILS) != InstanceFlagBits::NONE && info->name.size != 0)
    {
        auto c_str_arr = r_cast<SmallString const *>(&info->name)->c_str();
        VkDebugUtilsObjectNameInfoEXT const swapchain_image_name_info{
            .sType = VK_STRUCTURE_TYPE_DEBUG_UTILS_OBJECT_NAME_INFO_EXT,
            .pNext = nullptr,
            .objectType = VK_OBJECT_TYPE_IMAGE,
            .objectHandle = std::bit_cast<uint64_t>(ret.vk_image),
            .pObjectName = c_str_arr.data(),
        };
        self->vkSetDebugUtilsObjectNameEXT(self->vk_device, &swapchain_image_name_info);

        VkDebugUtilsObjectNameInfoEXT const swapchain_image_view_name_info{
            .sType = VK_STRUCTURE_TYPE_DEBUG_UTILS_OBJECT_NAME_INFO_EXT,
            .pNext = nullptr,
            .objectType = VK_OBJECT_TYPE_IMAGE_VIEW,
            .objectHandle = std::bit_cast<uint64_t>(ret.view_slot.vk_image_view),
            .pObjectName = c_str_arr.data(),
        };
        self->vkSetDebugUtilsObjectNameEXT(self->vk_device, &swapchain_image_view_name_info);
    }

    write_descriptor_set_image(
        self->vk_device,
        self->gpu_sro_table.vk_descriptor_set,
        ret.view_slot.vk_image_view,
        std::bit_cast<ImageUsageFlags>(ret.info.usage),
        id.index);

    *out_id = std::bit_cast<daxa_ImageId>(id);
    return DAXA_RESULT_SUCCESS;
}

auto create_acceleration_structure_helper(
    daxa_Device self,
    auto & table,
    VkAccelerationStructureTypeKHR vk_as_type,
    auto const & info,
    daxa_BufferId const * buffer,
    u64 const * offset,
    auto * out_id) -> daxa_Result
{
    // --- Begin Parameter Validation ---

    if ((self->info.flags & DeviceFlagBits::RAY_TRACING) == DeviceFlagBits::NONE)
    {
        return DAXA_RESULT_INVALID_WITHOUT_ENABLING_RAY_TRACING;
    }

    // --- End Parameter Validation ---

    auto slot_opt = table.try_create_slot();
    if (!slot_opt.has_value())
    {
        return DAXA_RESULT_EXCEEDED_MAX_ACCELERATION_STRUCTURES;
    }
    auto [id, ret] = slot_opt.value();

    ret.info = info;

    if (buffer)
    {
        ret.buffer_id = std::bit_cast<daxa::BufferId>(*buffer);
        ret.offset = *offset;
        ret.owns_buffer = false;
    }
    else
    {
        daxa::SmallString buffer_name{std::string_view{ret.info.name.data, ret.info.name.size}};
        if (ret.info.name.size < DAXA_SMALL_STRING_CAPACITY)
            buffer_name.push_back(' ');
        if (ret.info.name.size < DAXA_SMALL_STRING_CAPACITY)
            buffer_name.push_back('b');
        if (ret.info.name.size < DAXA_SMALL_STRING_CAPACITY)
            buffer_name.push_back('u');
        if (ret.info.name.size < DAXA_SMALL_STRING_CAPACITY)
            buffer_name.push_back('f');
        auto cinfo = daxa_BufferInfo{
            .size = ret.info.size,
            .name = std::bit_cast<daxa_SmallString>(buffer_name),
        };
        auto result = daxa_dvc_create_buffer(self, &cinfo, r_cast<daxa_BufferId *>(&ret.buffer_id));
        if (result != DAXA_RESULT_SUCCESS)
        {
            table.unsafe_destroy_zombie_slot(id);
            return result;
        }
        ret.offset = 0;
        ret.owns_buffer = true;
    }
    ret.vk_buffer = self->slot(ret.buffer_id).vk_buffer;

    VkAccelerationStructureCreateInfoKHR vk_create_info = {
        .sType = VK_STRUCTURE_TYPE_ACCELERATION_STRUCTURE_CREATE_INFO_KHR,
        .pNext = nullptr,
        .createFlags = {}, // VK_ACCELERATION_STRUCTURE_CREATE_DEVICE_ADDRESS_CAPTURE_REPLAY_BIT_KHR,
        .buffer = self->slot(ret.buffer_id).vk_buffer,
        .offset = ret.offset,
        .size = ret.info.size,
        .type = vk_as_type,
        .deviceAddress = {},
    };
    auto vk_result = self->vkCreateAccelerationStructureKHR(self->vk_device, &vk_create_info, nullptr, &ret.vk_acceleration_structure);
    if (vk_result != VK_SUCCESS)
    {
        table.unsafe_destroy_zombie_slot(id);
        [[maybe_unused]] auto const _ignore =  daxa_dvc_destroy_buffer(self, ret.buffer_id);
        return std::bit_cast<daxa_Result>(vk_result);
    }

    auto vk_acceleration_structure_device_address_info_khr = VkAccelerationStructureDeviceAddressInfoKHR{
        .sType = VK_STRUCTURE_TYPE_ACCELERATION_STRUCTURE_DEVICE_ADDRESS_INFO_KHR,
        .pNext = nullptr,
        .accelerationStructure = ret.vk_acceleration_structure,
    };
    ret.device_address = self->vkGetAccelerationStructureDeviceAddressKHR(
        self->vk_device,
        &vk_acceleration_structure_device_address_info_khr
    );

    if ((self->instance->info.flags & InstanceFlagBits::DEBUG_UTILS) != InstanceFlagBits::NONE && ret.info.name.size != 0)
    {
        auto c_str_arr = r_cast<SmallString const *>(&ret.info.name)->c_str();
        VkDebugUtilsObjectNameInfoEXT const swapchain_image_name_info{
            .sType = VK_STRUCTURE_TYPE_DEBUG_UTILS_OBJECT_NAME_INFO_EXT,
            .pNext = nullptr,
            .objectType = VK_OBJECT_TYPE_ACCELERATION_STRUCTURE_KHR,
            .objectHandle = std::bit_cast<uint64_t>(ret.vk_acceleration_structure),
            .pObjectName = c_str_arr.data(),
        };
        self->vkSetDebugUtilsObjectNameEXT(self->vk_device, &swapchain_image_name_info);
    }

    // TODO(Raytracing): improve handling.
    if (vk_as_type == VK_ACCELERATION_STRUCTURE_TYPE_TOP_LEVEL_KHR)
    {
        write_descriptor_set_acceleration_structure(
            self->vk_device,
            self->gpu_sro_table.vk_descriptor_set,
            ret.vk_acceleration_structure,
            id.index);
    }

    *out_id = std::bit_cast<typename std::remove_pointer<decltype(out_id)>::type>(id);
    return DAXA_RESULT_SUCCESS;
}

/// --- End Helpers ---

// --- Begin API Functions ---

auto daxa_default_device_score(daxa_DeviceProperties const * c_properties) -> i32
{
    DeviceProperties const * properties = r_cast<DeviceProperties const *>(c_properties);
    i32 score = 0;
    // TODO: Maybe just return an unconditional score of 1 to make it so the
    // first GPU is selected. In `daxa_instance_create_device`, incompatible
    // devices should be discarded.
    switch (properties->device_type)
    {
    case daxa::DeviceType::DISCRETE_GPU: score += 10000; break;
    case daxa::DeviceType::VIRTUAL_GPU: score += 1000; break;
    case daxa::DeviceType::INTEGRATED_GPU: score += 100; break;
    default: break;
    }
    return score;
}

auto daxa_dvc_buffer_memory_requirements(daxa_Device self, daxa_BufferInfo const * info) -> VkMemoryRequirements
{
    VkBufferCreateInfo const vk_buffer_create_info{
        .sType = VK_STRUCTURE_TYPE_BUFFER_CREATE_INFO,
        .pNext = nullptr,
        .flags = {},
        .size = static_cast<VkDeviceSize>(info->size),
        .usage = BUFFER_USE_FLAGS,
        .sharingMode = VK_SHARING_MODE_EXCLUSIVE,
        .queueFamilyIndexCount = 1,
        .pQueueFamilyIndices = &self->main_queue_family_index,
    };
    VkDeviceBufferMemoryRequirements buffer_requirement_info{
        .sType = VK_STRUCTURE_TYPE_DEVICE_BUFFER_MEMORY_REQUIREMENTS,
        .pNext = {},
        .pCreateInfo = &vk_buffer_create_info,
    };
    VkMemoryRequirements2 mem_requirements = {
        .sType = VK_STRUCTURE_TYPE_MEMORY_REQUIREMENTS_2,
        .pNext = {},
        .memoryRequirements = {},
    };
    vkGetDeviceBufferMemoryRequirements(self->vk_device, &buffer_requirement_info, &mem_requirements);
    // MemoryRequirements ret = std::bit_cast<MemoryRequirements>(mem_requirements.memoryRequirements);
    return mem_requirements.memoryRequirements;
}

auto daxa_dvc_image_memory_requirements(daxa_Device self, daxa_ImageInfo const * info) -> VkMemoryRequirements
{
    VkImageCreateInfo vk_image_create_info = initialize_image_create_info_from_image_info(*info, &self->main_queue_family_index);
    VkDeviceImageMemoryRequirements image_requirement_info{
        .sType = VK_STRUCTURE_TYPE_DEVICE_IMAGE_MEMORY_REQUIREMENTS,
        .pNext = {},
        .pCreateInfo = &vk_image_create_info,
        .planeAspect = static_cast<VkImageAspectFlagBits>(infer_aspect_from_format(info->format)),
    };
    VkMemoryRequirements2 mem_requirements{
        .sType = VK_STRUCTURE_TYPE_MEMORY_REQUIREMENTS_2,
        .pNext = {},
        .memoryRequirements = {},
    };
    vkGetDeviceImageMemoryRequirements(self->vk_device, &image_requirement_info, &mem_requirements);
    return mem_requirements.memoryRequirements;
}

auto daxa_dvc_get_tlas_build_sizes(
    daxa_Device self,
    daxa_TlasBuildInfo const * build_info,
    daxa_AccelerationStructureBuildSizesInfo * out)
    -> daxa_Result
{
    if ((self->info.flags & DeviceFlagBits::RAY_TRACING) == DeviceFlagBits::NONE)
    {
        return DAXA_RESULT_INVALID_WITHOUT_ENABLING_RAY_TRACING;
    }
    std::vector<VkAccelerationStructureBuildGeometryInfoKHR> vk_build_geometry_infos = {};
    std::vector<VkAccelerationStructureGeometryKHR> vk_geometry_infos = {};
    std::vector<u32> primitive_counts = {};
    std::vector<u32 const *> primitive_counts_ptrs = {};
    daxa_as_build_info_to_vk(
        self,
        build_info, // tlas array
        1,          // tlas array size
        nullptr,    // blas array
        0,          // blas array size
        vk_build_geometry_infos,
        vk_geometry_infos,
        primitive_counts,
        primitive_counts_ptrs);
    VkAccelerationStructureBuildSizesInfoKHR vk_acceleration_structure_build_sizes_info_khr = {
        .sType = VK_STRUCTURE_TYPE_ACCELERATION_STRUCTURE_BUILD_SIZES_INFO_KHR,
        .pNext = nullptr,
    };
    self->vkGetAccelerationStructureBuildSizesKHR(
        self->vk_device,
        VK_ACCELERATION_STRUCTURE_BUILD_TYPE_DEVICE_KHR,
        vk_build_geometry_infos.data(),
        primitive_counts.data(),
        &vk_acceleration_structure_build_sizes_info_khr);
    out->acceleration_structure_size = vk_acceleration_structure_build_sizes_info_khr.accelerationStructureSize;
    out->build_scratch_size = vk_acceleration_structure_build_sizes_info_khr.buildScratchSize;
    out->update_scratch_size = vk_acceleration_structure_build_sizes_info_khr.updateScratchSize;
    return DAXA_RESULT_SUCCESS;
}

auto daxa_dvc_get_blas_build_sizes(
    daxa_Device self,
    daxa_BlasBuildInfo const * build_info,
    daxa_AccelerationStructureBuildSizesInfo * out)
    -> daxa_Result
{
    if ((self->info.flags & DeviceFlagBits::RAY_TRACING) == DeviceFlagBits::NONE)
    {
        return DAXA_RESULT_INVALID_WITHOUT_ENABLING_RAY_TRACING;
    }
    std::vector<VkAccelerationStructureBuildGeometryInfoKHR> vk_build_geometry_infos = {};
    std::vector<VkAccelerationStructureGeometryKHR> vk_geometry_infos = {};
    std::vector<u32> primitive_counts = {};
    std::vector<u32 const *> primitive_counts_ptrs = {};
    daxa_as_build_info_to_vk(
        self,
        nullptr,    // tlas array
        0,          // tlas array size
        build_info, // blas array
        1,          // blas array size
        vk_build_geometry_infos,
        vk_geometry_infos,
        primitive_counts,
        primitive_counts_ptrs);
    VkAccelerationStructureBuildSizesInfoKHR vk_acceleration_structure_build_sizes_info_khr = {
        .sType = VK_STRUCTURE_TYPE_ACCELERATION_STRUCTURE_BUILD_SIZES_INFO_KHR,
        .pNext = nullptr,
    };
    self->vkGetAccelerationStructureBuildSizesKHR(
        self->vk_device,
        VK_ACCELERATION_STRUCTURE_BUILD_TYPE_DEVICE_KHR,
        vk_build_geometry_infos.data(),
        primitive_counts.data(),
        &vk_acceleration_structure_build_sizes_info_khr);
    out->acceleration_structure_size = vk_acceleration_structure_build_sizes_info_khr.accelerationStructureSize;
    out->build_scratch_size = vk_acceleration_structure_build_sizes_info_khr.buildScratchSize;
    out->update_scratch_size = vk_acceleration_structure_build_sizes_info_khr.updateScratchSize;
    return DAXA_RESULT_SUCCESS;
}

auto daxa_dvc_create_buffer(daxa_Device self, daxa_BufferInfo const * info, daxa_BufferId * out_id) -> daxa_Result
{
    return create_buffer_helper(self, info, out_id, nullptr, 0);
}

auto daxa_dvc_create_image(daxa_Device self, daxa_ImageInfo const * info, daxa_ImageId * out_id) -> daxa_Result
{
    return create_image_helper(self, info, out_id, nullptr, 0);
}

auto daxa_dvc_create_buffer_from_memory_block(daxa_Device self, daxa_MemoryBlockBufferInfo const * info, daxa_BufferId * out_id) -> daxa_Result
{
    return create_buffer_helper(self, &info->buffer_info, out_id, *info->memory_block, info->offset);
}

auto daxa_dvc_create_image_from_block(daxa_Device self, daxa_MemoryBlockImageInfo const * info, daxa_ImageId * out_id) -> daxa_Result
{
    return create_image_helper(self, &info->image_info, out_id, *info->memory_block, info->offset);
}

auto daxa_dvc_create_tlas(daxa_Device self, daxa_TlasInfo const * info, daxa_TlasId * out_id) -> daxa_Result
{
    return create_acceleration_structure_helper(
        self,
        self->gpu_sro_table.tlas_slots,
        VK_ACCELERATION_STRUCTURE_TYPE_TOP_LEVEL_KHR,
        *info,
        nullptr,
        nullptr,
        out_id);
}

auto daxa_dvc_create_blas(daxa_Device self, daxa_BlasInfo const * info, daxa_BlasId * out_id) -> daxa_Result
{
    return create_acceleration_structure_helper(
        self,
        self->gpu_sro_table.blas_slots,
        VK_ACCELERATION_STRUCTURE_TYPE_BOTTOM_LEVEL_KHR,
        *info,
        nullptr,
        nullptr,
        out_id);
}

auto daxa_dvc_create_tlas_from_buffer(daxa_Device self, daxa_BufferTlasInfo const * info, daxa_TlasId * out_id) -> daxa_Result
{
    return create_acceleration_structure_helper(
        self,
        self->gpu_sro_table.tlas_slots,
        VK_ACCELERATION_STRUCTURE_TYPE_TOP_LEVEL_KHR,
        info->tlas_info,
        &info->buffer_id,
        &info->offset,
        out_id);
}

auto daxa_dvc_create_blas_from_buffer(daxa_Device self, daxa_BufferBlasInfo const * info, daxa_BlasId * out_id) -> daxa_Result
{
    return create_acceleration_structure_helper(
        self,
        self->gpu_sro_table.blas_slots,
        VK_ACCELERATION_STRUCTURE_TYPE_BOTTOM_LEVEL_KHR,
        info->blas_info,
        &info->buffer_id,
        &info->offset,
        out_id);
}

auto daxa_dvc_create_image_view(daxa_Device self, daxa_ImageViewInfo const * info, daxa_ImageViewId * out_id) -> daxa_Result
{
    /// --- Begin Validation ---

    /// --- End Validation ---

    auto slot_opt = self->gpu_sro_table.image_slots.try_create_slot();
    if (!slot_opt.has_value())
    {
        return DAXA_RESULT_EXCEEDED_MAX_IMAGE_VIEWS;
    }
    auto [id, image_slot] = slot_opt.value();

    ImplImageSlot const & parent_image_slot = self->slot(info->image);
    image_slot = {};
    auto & ret = image_slot.view_slot;
    ret.info = *info;
    daxa_ImageMipArraySlice slice = self->validate_image_slice(ret.info.slice, ret.info.image);
    ret.info.slice = slice;
    VkImageViewCreateInfo const vk_image_view_create_info{
        .sType = VK_STRUCTURE_TYPE_IMAGE_VIEW_CREATE_INFO,
        .pNext = nullptr,
        .flags = {},
        .image = parent_image_slot.vk_image,
        .viewType = static_cast<VkImageViewType>(ret.info.type),
        .format = *r_cast<VkFormat const *>(&ret.info.format),
        .components = VkComponentMapping{
            .r = VK_COMPONENT_SWIZZLE_IDENTITY,
            .g = VK_COMPONENT_SWIZZLE_IDENTITY,
            .b = VK_COMPONENT_SWIZZLE_IDENTITY,
            .a = VK_COMPONENT_SWIZZLE_IDENTITY,
        },
        .subresourceRange = make_subresource_range(slice, parent_image_slot.aspect_flags),
    };
    auto result = vkCreateImageView(self->vk_device, &vk_image_view_create_info, nullptr, &ret.vk_image_view);
    if (result != VK_SUCCESS)
    {
        self->gpu_sro_table.image_slots.unsafe_destroy_zombie_slot(id);
        return DAXA_RESULT_FAILED_TO_CREATE_IMAGE_VIEW;
    }
    if ((self->instance->info.flags & InstanceFlagBits::DEBUG_UTILS) != InstanceFlagBits::NONE && info->name.size != 0)
    {
        auto c_str_arr = r_cast<SmallString const *>(&info->name)->c_str();
        VkDebugUtilsObjectNameInfoEXT const name_info{
            .sType = VK_STRUCTURE_TYPE_DEBUG_UTILS_OBJECT_NAME_INFO_EXT,
            .pNext = nullptr,
            .objectType = VK_OBJECT_TYPE_IMAGE_VIEW,
            .objectHandle = std::bit_cast<uint64_t>(ret.vk_image_view),
            .pObjectName = c_str_arr.data(),
        };
        self->vkSetDebugUtilsObjectNameEXT(self->vk_device, &name_info);
    }
    write_descriptor_set_image(
        self->vk_device,
        self->gpu_sro_table.vk_descriptor_set,
        ret.vk_image_view,
        std::bit_cast<ImageUsageFlags>(parent_image_slot.info.usage),
        id.index);
    *out_id = std::bit_cast<daxa_ImageViewId>(id);
    return DAXA_RESULT_SUCCESS;
}

auto daxa_dvc_create_sampler(daxa_Device self, daxa_SamplerInfo const * info, daxa_SamplerId * out_id) -> daxa_Result
{
    /// --- Begin Validation ---

    if (!(info->mipmap_filter != VkFilter::VK_FILTER_CUBIC_IMG))
    {
        return DAXA_RESULT_INVALID_SAMPLER_INFO;
    }

    /// --- End Validation ---
    auto slot_opt = self->gpu_sro_table.sampler_slots.try_create_slot();
    if (!slot_opt.has_value())
    {
        return DAXA_RESULT_EXCEEDED_MAX_SAMPLERS;
    }
    auto [id, ret] = slot_opt.value();

    ret.info = *info;

    VkSamplerReductionModeCreateInfo vk_sampler_reduction_mode_create_info{
        .sType = VK_STRUCTURE_TYPE_SAMPLER_REDUCTION_MODE_CREATE_INFO,
        .pNext = nullptr,
        .reductionMode = static_cast<VkSamplerReductionMode>(ret.info.reduction_mode),
    };

    VkSamplerCreateInfo const vk_sampler_create_info{
        .sType = VK_STRUCTURE_TYPE_SAMPLER_CREATE_INFO,
        .pNext = r_cast<void *>(&vk_sampler_reduction_mode_create_info),
        .flags = {},
        .magFilter = static_cast<VkFilter>(ret.info.magnification_filter),
        .minFilter = static_cast<VkFilter>(ret.info.minification_filter),
        .mipmapMode = static_cast<VkSamplerMipmapMode>(ret.info.mipmap_filter),
        .addressModeU = static_cast<VkSamplerAddressMode>(ret.info.address_mode_u),
        .addressModeV = static_cast<VkSamplerAddressMode>(ret.info.address_mode_v),
        .addressModeW = static_cast<VkSamplerAddressMode>(ret.info.address_mode_w),
        .mipLodBias = ret.info.mip_lod_bias,
        .anisotropyEnable = static_cast<VkBool32>(ret.info.enable_anisotropy),
        .maxAnisotropy = ret.info.max_anisotropy,
        .compareEnable = static_cast<VkBool32>(ret.info.enable_compare),
        .compareOp = static_cast<VkCompareOp>(ret.info.compare_op),
        .minLod = ret.info.min_lod,
        .maxLod = ret.info.max_lod,
        .borderColor = static_cast<VkBorderColor>(ret.info.border_color),
        .unnormalizedCoordinates = static_cast<VkBool32>(ret.info.enable_unnormalized_coordinates),
    };

    auto result = vkCreateSampler(self->vk_device, &vk_sampler_create_info, nullptr, &ret.vk_sampler);
    if (result != VK_SUCCESS)
    {
        self->gpu_sro_table.sampler_slots.unsafe_destroy_zombie_slot(id);
        return DAXA_RESULT_FAILED_TO_CREATE_SAMPLER;
    }

    if ((self->instance->info.flags & InstanceFlagBits::DEBUG_UTILS) != InstanceFlagBits::NONE && info->name.size != 0)
    {
        auto c_str_arr = r_cast<SmallString const *>(&info->name)->c_str();
        VkDebugUtilsObjectNameInfoEXT const sampler_name_info{
            .sType = VK_STRUCTURE_TYPE_DEBUG_UTILS_OBJECT_NAME_INFO_EXT,
            .pNext = nullptr,
            .objectType = VK_OBJECT_TYPE_SAMPLER,
            .objectHandle = std::bit_cast<uint64_t>(ret.vk_sampler),
            .pObjectName = c_str_arr.data(),
        };
        self->vkSetDebugUtilsObjectNameEXT(self->vk_device, &sampler_name_info);
    }

    write_descriptor_set_sampler(self->vk_device, self->gpu_sro_table.vk_descriptor_set, ret.vk_sampler, id.index);
    *out_id = std::bit_cast<daxa_SamplerId>(id);
    return DAXA_RESULT_SUCCESS;
}

#define _DAXA_DECL_COMMON_GP_RES_FUNCTIONS(name, Name, NAME, SLOT_NAME, VK_NAME)                                 \
    auto daxa_dvc_destroy_##name(daxa_Device self, daxa_##Name##Id id) -> daxa_Result                            \
    {                                                                                                            \
        _DAXA_TEST_PRINT("STRONG daxa_dvc_destroy_%s\n", #name);                                                 \
        auto success = self->gpu_sro_table.SLOT_NAME.try_zombify(std::bit_cast<GPUResourceId>(id));              \
        if (success)                                                                                             \
        {                                                                                                        \
            self->zombify_##name(std::bit_cast<Name##Id>(id));                                                   \
            return DAXA_RESULT_SUCCESS;                                                                          \
        }                                                                                                        \
        return DAXA_RESULT_INVALID_##NAME##_ID;                                                                  \
    }                                                                                                            \
    auto daxa_dvc_info_##name(daxa_Device self, daxa_##Name##Id id, daxa_##Name##Info * out_info) -> daxa_Result \
    {                                                                                                            \
        /*NOTE: THIS CAN RACE. BUT IT IS OK AS ITS A POD AND WE CHECK IF ITS VALID AFTER THE COPY!*/             \
        auto info_copy = self->slot(id).info;                                                                    \
        if (daxa_dvc_is_##name##_valid(self, id))                                                                \
        {                                                                                                        \
            *out_info = info_copy;                                                                               \
            return DAXA_RESULT_SUCCESS;                                                                          \
        }                                                                                                        \
        return DAXA_RESULT_INVALID_##NAME##_ID;                                                                  \
    }                                                                                                            \
    auto daxa_dvc_is_##name##_valid(daxa_Device self, daxa_##Name##Id id) -> daxa_Bool8                          \
    {                                                                                                            \
        return std::bit_cast<daxa_Bool8>(self->gpu_sro_table.SLOT_NAME.is_id_valid(                              \
            std::bit_cast<daxa::GPUResourceId>(id)));                                                            \
    }

_DAXA_DECL_COMMON_GP_RES_FUNCTIONS(buffer, Buffer, BUFFER, buffer_slots, VkBuffer)
_DAXA_DECL_COMMON_GP_RES_FUNCTIONS(image, Image, IMAGE, image_slots, VkImage)
_DAXA_DECL_COMMON_GP_RES_FUNCTIONS(image_view, ImageView, IMAGE_VIEW, image_slots, VkImageView)
_DAXA_DECL_COMMON_GP_RES_FUNCTIONS(sampler, Sampler, SAMPLER, sampler_slots, VkSampler)
_DAXA_DECL_COMMON_GP_RES_FUNCTIONS(tlas, Tlas, TLAS, tlas_slots, VkAccelerationStructureKHR)
_DAXA_DECL_COMMON_GP_RES_FUNCTIONS(blas, Blas, BLAS, blas_slots, VkAccelerationStructureKHR)

auto daxa_dvc_buffer_device_address(daxa_Device self, daxa_BufferId id, daxa_DeviceAddress * out_addr) -> daxa_Result
{
    if (!daxa_dvc_is_buffer_valid(self, id))
    {
        return DAXA_RESULT_INVALID_BUFFER_ID;
    }
    *out_addr = static_cast<daxa_DeviceAddress>(self->slot(std::bit_cast<BufferId>(id)).device_address);
    return DAXA_RESULT_SUCCESS;
}

auto daxa_dvc_buffer_host_address(daxa_Device self, daxa_BufferId id, void ** out_addr) -> daxa_Result
{
    if (!daxa_dvc_is_buffer_valid(self, id))
    {
        return DAXA_RESULT_INVALID_BUFFER_ID;
    }
    if (self->slot(std::bit_cast<BufferId>(id)).host_address == 0)
    {
        return DAXA_RESULT_BUFFER_NOT_HOST_VISIBLE;
    }
    *out_addr = self->slot(std::bit_cast<BufferId>(id)).host_address;
    return DAXA_RESULT_SUCCESS;
}

auto daxa_dvc_tlas_device_address(daxa_Device self, daxa_TlasId id, daxa_DeviceAddress * out_addr) -> daxa_Result
{
    if (!daxa_dvc_is_tlas_valid(self, id))
    {
        return DAXA_RESULT_INVALID_TLAS_ID;
    }
    *out_addr = static_cast<daxa_DeviceAddress>(self->slot(std::bit_cast<TlasId>(id)).device_address);
    return DAXA_RESULT_SUCCESS;
}

auto daxa_dvc_blas_device_address(daxa_Device self, daxa_BlasId id, daxa_DeviceAddress * out_addr) -> daxa_Result
{
    if (!daxa_dvc_is_blas_valid(self, id))
    {
        return DAXA_RESULT_INVALID_BLAS_ID;
    }
    *out_addr = static_cast<daxa_DeviceAddress>(self->slot(std::bit_cast<BlasId>(id)).device_address);
    return DAXA_RESULT_SUCCESS;
}

auto daxa_dvc_info(daxa_Device self) -> daxa_DeviceInfo const *
{
    return r_cast<daxa_DeviceInfo const *>(&self->info);
}

auto daxa_dvc_get_vk_device(daxa_Device self) -> VkDevice
{
    return self->vk_device;
}

auto daxa_dvc_wait_idle(daxa_Device self) -> daxa_Result
{
    auto vk_result = vkQueueWaitIdle(self->main_queue_vk_queue);
    if (vk_result != VK_SUCCESS)
    {
        return std::bit_cast<daxa_Result>(vk_result);
    }
    vk_result = vkDeviceWaitIdle(self->vk_device);
    return std::bit_cast<daxa_Result>(vk_result);
}

auto daxa_dvc_submit(daxa_Device self, daxa_CommandSubmitInfo const * info) -> daxa_Result
{
    _DAXA_TEST_PRINT("\n");
    std::shared_lock lifetime_lock{self->gpu_sro_table.lifetime_lock};

    for (daxa_ExecutableCommandList commands : std::span{info->command_lists, info->command_list_count})
    {
        for (BufferId id : commands->data.used_buffers)
        {
            if (!daxa_dvc_is_buffer_valid(self, id))
            {
                return DAXA_RESULT_COMMAND_REFERENCES_INVALID_BUFFER_ID;
            }
        }
        for (ImageId id : commands->data.used_images)
        {
            if (!daxa_dvc_is_image_valid(self, id))
            {
                return DAXA_RESULT_COMMAND_REFERENCES_INVALID_IMAGE_ID;
            }
        }
        for (ImageViewId id : commands->data.used_image_views)
        {
            if (!daxa_dvc_is_image_view_valid(self, id))
            {
                return DAXA_RESULT_COMMAND_REFERENCES_INVALID_IMAGE_VIEW_ID;
            }
        }
        for (SamplerId id : commands->data.used_samplers)
        {
            if (!daxa_dvc_is_sampler_valid(self, id))
            {
                return DAXA_RESULT_COMMAND_REFERENCES_INVALID_SAMPLER_ID;
            }
        }
    }

    u64 const current_main_queue_cpu_timeline_value = self->main_queue_cpu_timeline.fetch_add(1) + 1;

    for (auto const & commands : std::span{info->command_lists, info->command_list_count})
    {
        for (auto [id, index] : commands->data.deferred_destructions)
        {
            // TODO(lifetime): check these and report errors if these were destroyed too early.
            [[maybe_unused]] daxa_Result _ignore = {};
            switch (index)
            {
            case DEFERRED_DESTRUCTION_BUFFER_INDEX: _ignore = daxa_dvc_destroy_buffer(self, std::bit_cast<daxa_BufferId>(id)); break;
            case DEFERRED_DESTRUCTION_IMAGE_INDEX: _ignore = daxa_dvc_destroy_image(self, std::bit_cast<daxa_ImageId>(id)); break;
            case DEFERRED_DESTRUCTION_IMAGE_VIEW_INDEX: _ignore = daxa_dvc_destroy_image_view(self, std::bit_cast<daxa_ImageViewId>(id)); break;
            case DEFERRED_DESTRUCTION_SAMPLER_INDEX:
                _ignore = daxa_dvc_destroy_sampler(self, std::bit_cast<daxa_SamplerId>(id));
                break;
                // TODO(capi): DO NOT THROW FROM A C FUNCTION
                // default: DAXA_DBG_ASSERT_TRUE_M(false, "unreachable");
            }
        }
    }

    std::vector<VkCommandBuffer> submit_vk_command_buffers = {};
    for (auto const & commands : std::span{info->command_lists, info->command_list_count})
    {
        submit_vk_command_buffers.push_back(commands->data.vk_cmd_buffer);
    }

    std::vector<VkSemaphore> submit_semaphore_signals = {}; // All timeline semaphores come first, then binary semaphores follow.
    std::vector<u64> submit_semaphore_signal_values = {};   // Used for timeline semaphores. Ignored (push dummy value) for binary semaphores.

    // Add main queue timeline signaling as first timeline semaphore signaling:
    submit_semaphore_signals.push_back(self->vk_main_queue_gpu_timeline_semaphore);
    submit_semaphore_signal_values.push_back(current_main_queue_cpu_timeline_value);

    for (auto const & pair : std::span{info->signal_timeline_semaphores, info->signal_timeline_semaphore_count})
    {
        submit_semaphore_signals.push_back(pair.semaphore->vk_semaphore);
        submit_semaphore_signal_values.push_back(pair.value);
    }

    for (auto const & binary_semaphore : std::span{info->signal_binary_semaphores, info->signal_binary_semaphore_count})
    {
        submit_semaphore_signals.push_back(binary_semaphore->vk_semaphore);
        submit_semaphore_signal_values.push_back(0); // The vulkan spec requires to have dummy values for binary semaphores.
    }

    // used to synchronize with previous submits:
    std::vector<VkSemaphore> submit_semaphore_waits = {}; // All timeline semaphores come first, then binary semaphores follow.
    std::vector<VkPipelineStageFlags> submit_semaphore_wait_stage_masks = {};
    std::vector<u64> submit_semaphore_wait_values = {}; // Used for timeline semaphores. Ignored (push dummy value) for binary semaphores.

    for (auto const & pair : std::span{info->wait_timeline_semaphores, info->wait_timeline_semaphore_count})
    {
        submit_semaphore_waits.push_back(pair.semaphore->vk_semaphore);
        submit_semaphore_wait_stage_masks.push_back(VK_PIPELINE_STAGE_ALL_COMMANDS_BIT);
        submit_semaphore_wait_values.push_back(pair.value);
    }

    for (auto const & binary_semaphore : std::span{info->wait_binary_semaphores, info->wait_binary_semaphore_count})
    {
        submit_semaphore_waits.push_back(binary_semaphore->vk_semaphore);
        submit_semaphore_wait_stage_masks.push_back(VK_PIPELINE_STAGE_ALL_COMMANDS_BIT);
        submit_semaphore_wait_values.push_back(0);
    }

    VkTimelineSemaphoreSubmitInfo timeline_info{
        .sType = VK_STRUCTURE_TYPE_TIMELINE_SEMAPHORE_SUBMIT_INFO,
        .pNext = nullptr,
        .waitSemaphoreValueCount = static_cast<u32>(submit_semaphore_wait_values.size()),
        .pWaitSemaphoreValues = submit_semaphore_wait_values.data(),
        .signalSemaphoreValueCount = static_cast<u32>(submit_semaphore_signal_values.size()),
        .pSignalSemaphoreValues = submit_semaphore_signal_values.data(),
    };

    VkSubmitInfo const vk_submit_info{
        .sType = VK_STRUCTURE_TYPE_SUBMIT_INFO,
        .pNext = r_cast<void *>(&timeline_info),
        .waitSemaphoreCount = static_cast<u32>(submit_semaphore_waits.size()),
        .pWaitSemaphores = submit_semaphore_waits.data(),
        .pWaitDstStageMask = submit_semaphore_wait_stage_masks.data(),
        .commandBufferCount = static_cast<u32>(submit_vk_command_buffers.size()),
        .pCommandBuffers = submit_vk_command_buffers.data(),
        .signalSemaphoreCount = static_cast<u32>(submit_semaphore_signals.size()),
        .pSignalSemaphores = submit_semaphore_signals.data(),
    };
    auto result = vkQueueSubmit(self->main_queue_vk_queue, 1, &vk_submit_info, VK_NULL_HANDLE);
    if (result != VK_SUCCESS)
    {
        return std::bit_cast<daxa_Result>(result);
    }

    std::unique_lock const lock{self->main_queue_zombies_mtx};

    return DAXA_RESULT_SUCCESS;
}

auto daxa_dvc_present(daxa_Device self, daxa_PresentInfo const * info) -> daxa_Result
{
    // used to synchronize with previous submits:
    std::vector<VkSemaphore> submit_semaphore_waits = {};

    for (auto const & binary_semaphore : std::span{info->wait_binary_semaphores, info->wait_binary_semaphore_count})
    {
        submit_semaphore_waits.push_back(binary_semaphore->vk_semaphore);
    }

    VkPresentInfoKHR const present_info{
        .sType = VK_STRUCTURE_TYPE_PRESENT_INFO_KHR,
        .pNext = nullptr,
        .waitSemaphoreCount = static_cast<u32>(submit_semaphore_waits.size()),
        .pWaitSemaphores = submit_semaphore_waits.data(),
        .swapchainCount = static_cast<u32>(1),
        .pSwapchains = &info->swapchain->vk_swapchain,
        .pImageIndices = &info->swapchain->current_image_index,
        .pResults = {},
    };

    auto result = vkQueuePresentKHR(self->main_queue_vk_queue, &present_info);

    return std::bit_cast<daxa_Result>(result);
}

auto daxa_dvc_collect_garbage(daxa_Device self) -> daxa_Result
{
    std::unique_lock lifetime_lock{self->gpu_sro_table.lifetime_lock};
    std::unique_lock lock{self->main_queue_zombies_mtx};

    u64 gpu_timeline_value = std::numeric_limits<u64>::max();
    {
        auto result = vkGetSemaphoreCounterValue(
            self->vk_device,
            self->vk_main_queue_gpu_timeline_semaphore,
            &gpu_timeline_value);
        if (result != VK_SUCCESS)
        {
            return std::bit_cast<daxa_Result>(result);
        }
    }

    auto check_and_cleanup_gpu_resources = [&](auto & zombies, auto const & cleanup_fn)
    {
        while (!zombies.empty())
        {
            auto & [timeline_value, object] = zombies.back();

            if (timeline_value > gpu_timeline_value)
            {
                break;
            }

            cleanup_fn(object);
            zombies.pop_back();
        }
    };
    check_and_cleanup_gpu_resources(
        self->main_queue_buffer_zombies,
        [&](auto id)
        {
            self->cleanup_buffer(id);
        });
    check_and_cleanup_gpu_resources(
        self->main_queue_image_view_zombies,
        [&](auto id)
        {
            self->cleanup_image_view(id);
        });
    check_and_cleanup_gpu_resources(
        self->main_queue_image_zombies,
        [&](auto id)
        {
            self->cleanup_image(id);
        });
    check_and_cleanup_gpu_resources(
        self->main_queue_sampler_zombies,
        [&](auto id)
        {
            self->cleanup_sampler(id);
        });
    check_and_cleanup_gpu_resources(
        self->main_queue_tlas_zombies,
        [&](auto id)
        {
            self->cleanup_tlas(id);
        });
    check_and_cleanup_gpu_resources(
        self->main_queue_blas_zombies,
        [&](auto id)
        {
            self->cleanup_blas(id);
        });
    check_and_cleanup_gpu_resources(
        self->main_queue_pipeline_zombies,
        [&](auto & pipeline_zombie)
        {
            vkDestroyPipeline(self->vk_device, pipeline_zombie.vk_pipeline, nullptr);
        });
    check_and_cleanup_gpu_resources(
        self->main_queue_semaphore_zombies,
        [&](auto & semaphore_zombie)
        {
            vkDestroySemaphore(self->vk_device, semaphore_zombie.vk_semaphore, nullptr);
        });
    check_and_cleanup_gpu_resources(
        self->main_queue_split_barrier_zombies,
        [&](auto & split_barrier_zombie)
        {
            vkDestroyEvent(self->vk_device, split_barrier_zombie.vk_event, nullptr);
        });
    check_and_cleanup_gpu_resources(
        self->main_queue_timeline_query_pool_zombies,
        [&](auto & timeline_query_pool_zombie)
        {
            vkDestroyQueryPool(self->vk_device, timeline_query_pool_zombie.vk_timeline_query_pool, nullptr);
        });
    check_and_cleanup_gpu_resources(
        self->main_queue_memory_block_zombies,
        [&](auto & memory_block_zombie)
        {
            vmaFreeMemory(self->vma_allocator, memory_block_zombie.allocation);
        });
    {
        std::unique_lock const l_lock{self->main_queue_command_pool_buffer_recycle_mtx};
        while (!self->main_queue_command_list_zombies.empty())
        {
            auto & [timeline_value, object] = self->main_queue_command_list_zombies.back();

            if (timeline_value > gpu_timeline_value)
            {
                break;
            }

<<<<<<< HEAD
        VkPhysicalDeviceFeatures const REQUIRED_PHYSICAL_DEVICE_FEATURES{
            .robustBufferAccess = VK_FALSE,
            .fullDrawIndexUint32 = VK_FALSE,
            .imageCubeArray = VK_TRUE,
            .independentBlend = VK_TRUE,
            .geometryShader = VK_FALSE,
            .tessellationShader = VK_TRUE,
            .sampleRateShading = VK_FALSE,
            .dualSrcBlend = VK_FALSE,
            .logicOp = VK_FALSE,
            .multiDrawIndirect = VK_TRUE, // Very useful for gpu driven rendering
            .drawIndirectFirstInstance = VK_FALSE,
            .depthClamp = VK_TRUE, // NOTE(msakmary) need this for bikeshed if breaks ping me
            .depthBiasClamp = VK_FALSE,
            .fillModeNonSolid = VK_TRUE,
            .depthBounds = VK_FALSE,
            // .wideLines = VK_TRUE,
            .largePoints = VK_FALSE,
            .alphaToOne = VK_FALSE,
            .multiViewport = VK_FALSE,
            .samplerAnisotropy = VK_TRUE, // Allows for anisotropic filtering.
            .textureCompressionETC2 = VK_FALSE,
            .textureCompressionASTC_LDR = VK_FALSE,
            .textureCompressionBC = VK_FALSE,
            .occlusionQueryPrecise = VK_FALSE,
            .pipelineStatisticsQuery = VK_FALSE,
            .vertexPipelineStoresAndAtomics = VK_FALSE,
            .fragmentStoresAndAtomics = VK_TRUE,
            .shaderTessellationAndGeometryPointSize = VK_FALSE,
            .shaderImageGatherExtended = VK_FALSE,
            .shaderStorageImageExtendedFormats = VK_FALSE,
            // .shaderStorageImageMultisample = VK_TRUE,            // Useful for software vrs.
            .shaderStorageImageReadWithoutFormat = VK_TRUE,      // This allows daxa shaders to not specify image layout for image binding tables and read ops.
            .shaderStorageImageWriteWithoutFormat = VK_TRUE,     // This allows daxa shaders to not specify image layout for image binding tables and write ops.
            .shaderUniformBufferArrayDynamicIndexing = VK_FALSE, // This is superseded by descriptor indexing.
            .shaderSampledImageArrayDynamicIndexing = VK_FALSE,  // This is superseded by descriptor indexing.
            .shaderStorageBufferArrayDynamicIndexing = VK_FALSE, // This is superseded by descriptor indexing.
            .shaderStorageImageArrayDynamicIndexing = VK_FALSE,  // This is superseded by descriptor indexing.
            .shaderClipDistance = VK_FALSE,
            .shaderCullDistance = VK_FALSE,
            .shaderFloat64 = VK_FALSE,
            .shaderInt64 = VK_TRUE, // Used for buffer device address math.
            .shaderInt16 = VK_FALSE,
            .shaderResourceResidency = VK_FALSE,
            .shaderResourceMinLod = VK_FALSE,
            .sparseBinding = VK_FALSE,
            .sparseResidencyBuffer = VK_FALSE,
            .sparseResidencyImage2D = VK_FALSE,
            .sparseResidencyImage3D = VK_FALSE,
            .sparseResidency2Samples = VK_FALSE,
            .sparseResidency4Samples = VK_FALSE,
            .sparseResidency8Samples = VK_FALSE,
            .sparseResidency16Samples = VK_FALSE,
            .sparseResidencyAliased = VK_FALSE,
            .variableMultisampleRate = VK_FALSE,
            .inheritedQueries = VK_FALSE,
        };
=======
            vkFreeCommandBuffers(self->vk_device, object.vk_cmd_pool, static_cast<u32>(object.allocated_command_buffers.size()), object.allocated_command_buffers.data());
            auto vk_result = vkResetCommandPool(self->vk_device, object.vk_cmd_pool, {});
            if (vk_result != VK_SUCCESS)
            {
                return std::bit_cast<daxa_Result>(vk_result);
            }
>>>>>>> 55182fae

            self->buffer_pool_pool.put_back(object.vk_cmd_pool);
            self->main_queue_command_list_zombies.pop_back();
        }
    }
    return DAXA_RESULT_SUCCESS;
}

<<<<<<< HEAD
        VkPhysicalDeviceVulkanMemoryModelFeatures REQUIRED_PHYSICAL_DEVICE_FEATURES_VULKAN_MEMORY_MODEL{
            .sType = VK_STRUCTURE_TYPE_PHYSICAL_DEVICE_VULKAN_MEMORY_MODEL_FEATURES,
            .pNext = REQUIRED_DEVICE_FEATURE_P_CHAIN,
            // TODO: NOT SUPPORTED ON MACOS??
            // .vulkanMemoryModel = VK_TRUE,
            // .vulkanMemoryModelDeviceScope = VK_TRUE,
            // .vulkanMemoryModelAvailabilityVisibilityChains = VK_FALSE, // Low support.
        };
        REQUIRED_DEVICE_FEATURE_P_CHAIN = reinterpret_cast<void *>(&REQUIRED_PHYSICAL_DEVICE_FEATURES_VULKAN_MEMORY_MODEL);

        VkPhysicalDeviceBufferDeviceAddressFeatures REQUIRED_PHYSICAL_DEVICE_FEATURES_BUFFER_DEVICE_ADDRESS{
            .sType = VK_STRUCTURE_TYPE_PHYSICAL_DEVICE_BUFFER_DEVICE_ADDRESS_FEATURES,
            .pNext = REQUIRED_DEVICE_FEATURE_P_CHAIN,
            .bufferDeviceAddress = VK_TRUE,
#if !defined(__APPLE__)
            .bufferDeviceAddressCaptureReplay = static_cast<VkBool32>(this->info.enable_buffer_device_address_capture_replay),
#endif
            .bufferDeviceAddressMultiDevice = VK_FALSE,
        };
        REQUIRED_DEVICE_FEATURE_P_CHAIN = reinterpret_cast<void *>(&REQUIRED_PHYSICAL_DEVICE_FEATURES_BUFFER_DEVICE_ADDRESS);

#if defined(__APPLE__)
        VkPhysicalDevicePortabilitySubsetFeaturesKHR REQUIRED_PHYSICAL_DEVICE_PORTABILITY_SUBSET_FEATURES{
            .sType = VK_STRUCTURE_TYPE_PHYSICAL_DEVICE_PORTABILITY_SUBSET_FEATURES_KHR,
            .pNext = REQUIRED_DEVICE_FEATURE_P_CHAIN,
            .constantAlphaColorBlendFactors = {},
            .events = {},
            .imageViewFormatReinterpretation = {},
            .imageViewFormatSwizzle = {},
            // .imageView2DOn3DImage = VK_TRUE, // NOT SUPPORTED
            .multisampleArrayImage = {},
            .mutableComparisonSamplers = {},
            .pointPolygons = {},
            .samplerMipLodBias = {},
            .separateStencilMaskRef = {},
            .shaderSampleRateInterpolationFunctions = {},
            .tessellationIsolines = {},
            .tessellationPointMode = {},
            .triangleFans = {},
            .vertexAttributeAccessBeyondStride = {},
        };
        REQUIRED_DEVICE_FEATURE_P_CHAIN = reinterpret_cast<void *>(&REQUIRED_PHYSICAL_DEVICE_PORTABILITY_SUBSET_FEATURES);
#endif

        VkPhysicalDeviceDescriptorIndexingFeatures REQUIRED_PHYSICAL_DEVICE_FEATURES_DESCRIPTOR_INDEXING{
            .sType = VK_STRUCTURE_TYPE_PHYSICAL_DEVICE_DESCRIPTOR_INDEXING_FEATURES,
            .pNext = REQUIRED_DEVICE_FEATURE_P_CHAIN,
            .shaderInputAttachmentArrayDynamicIndexing = VK_FALSE,
            .shaderUniformTexelBufferArrayDynamicIndexing = VK_FALSE,
            .shaderStorageTexelBufferArrayDynamicIndexing = VK_FALSE,
            .shaderUniformBufferArrayNonUniformIndexing = VK_FALSE,
            .shaderSampledImageArrayNonUniformIndexing = VK_TRUE, // Needed for bindless sampled images.
            // .shaderStorageBufferArrayNonUniformIndexing = VK_TRUE, // Needed for bindless buffers.
            .shaderStorageImageArrayNonUniformIndexing = VK_TRUE, // Needed for bindless storage images.
            .shaderInputAttachmentArrayNonUniformIndexing = VK_FALSE,
            .shaderUniformTexelBufferArrayNonUniformIndexing = VK_FALSE,
            .shaderStorageTexelBufferArrayNonUniformIndexing = VK_FALSE,
            .descriptorBindingUniformBufferUpdateAfterBind = VK_FALSE,
            .descriptorBindingSampledImageUpdateAfterBind = VK_TRUE,  // Needed for bindless sampled images.
            .descriptorBindingStorageImageUpdateAfterBind = VK_TRUE,  // Needed for bindless storage images.
            .descriptorBindingStorageBufferUpdateAfterBind = VK_TRUE, // Needed for bindless buffers.
            .descriptorBindingUniformTexelBufferUpdateAfterBind = VK_FALSE,
            .descriptorBindingStorageTexelBufferUpdateAfterBind = VK_FALSE,
            .descriptorBindingUpdateUnusedWhilePending = VK_TRUE, // Needed for bindless table updates.
            .descriptorBindingPartiallyBound = VK_TRUE,           // Needed for sparse binding in bindless table.
            .descriptorBindingVariableDescriptorCount = VK_FALSE,
            .runtimeDescriptorArray = VK_TRUE, // Allows shaders to not have a hardcoded descriptor maximum per table.
        };
        REQUIRED_DEVICE_FEATURE_P_CHAIN = reinterpret_cast<void *>(&REQUIRED_PHYSICAL_DEVICE_FEATURES_DESCRIPTOR_INDEXING);
=======
auto daxa_dvc_properties(daxa_Device device) -> daxa_DeviceProperties const *
{
    return &device->physical_device_properties;
}
>>>>>>> 55182fae

auto daxa_dvc_inc_refcnt(daxa_Device self) -> u64
{
    _DAXA_TEST_PRINT("device inc refcnt from %u to %u\n", self->strong_count, self->strong_count + 1);
    return self->inc_refcnt();
}

<<<<<<< HEAD
        if (this->info.enable_shader_atomic_int64)
        {
            VkPhysicalDeviceShaderAtomicInt64Features REQUIRED_PHYSICAL_DEVICE_FEATURES_SHADER_ATOMIC_INT64{
                .sType = VK_STRUCTURE_TYPE_PHYSICAL_DEVICE_SHADER_ATOMIC_INT64_FEATURES,
                .pNext = REQUIRED_DEVICE_FEATURE_P_CHAIN,
                .shaderBufferInt64Atomics = VK_TRUE,
                .shaderSharedInt64Atomics = VK_TRUE,
            };
            REQUIRED_DEVICE_FEATURE_P_CHAIN = reinterpret_cast<void *>(&REQUIRED_PHYSICAL_DEVICE_FEATURES_SHADER_ATOMIC_INT64);
        }

        if (this->info.enable_shader_atomic_int64)
        {
            VkPhysicalDeviceShaderImageAtomicInt64FeaturesEXT REQUIRED_PHYSICAL_DEVICE_FEATURES_SHADER_IMAGE_ATOMIC_INT64{
                .sType = VK_STRUCTURE_TYPE_PHYSICAL_DEVICE_SHADER_IMAGE_ATOMIC_INT64_FEATURES_EXT,
                .pNext = REQUIRED_DEVICE_FEATURE_P_CHAIN,
                .shaderImageInt64Atomics = VK_TRUE,
                .sparseImageInt64Atomics = VK_FALSE, // I do not care about sparse images.
            };
            REQUIRED_DEVICE_FEATURE_P_CHAIN = reinterpret_cast<void *>(&REQUIRED_PHYSICAL_DEVICE_FEATURES_SHADER_IMAGE_ATOMIC_INT64);
        }
=======
auto daxa_dvc_dec_refcnt(daxa_Device self) -> u64
{
    _DAXA_TEST_PRINT("device dec refcnt from %u to %u\n", self->strong_count, self->strong_count - 1);
    return self->dec_refcnt(
        &daxa_ImplDevice::zero_ref_callback,
        self->instance);
}

// --- End API Functions ---
>>>>>>> 55182fae

// --- Begin Internal Functions ---

auto daxa_ImplDevice::create(daxa_Instance instance, daxa_DeviceInfo const & info, VkPhysicalDevice physical_device, daxa_Device out_device) -> daxa_Result
{
    using namespace daxa;
    VkResult result = {};

    // Set properties and feature variables:
    auto self = out_device;
    self->vk_physical_device = physical_device;
    self->instance = instance;
    self->info = *r_cast<DeviceInfo const *>(&info);
    self->physical_device_properties = construct_daxa_physical_device_properties(physical_device);

    if ((self->info.flags & daxa::DeviceFlagBits::RAY_TRACING) && !self->physical_device_properties.ray_tracing_pipeline_properties.has_value)
    {
        return DAXA_RESULT_DEVICE_DOES_NOT_SUPPORT_RAYTRACING;
    }
    if ((self->info.flags & daxa::DeviceFlagBits::MESH_SHADER) && !self->physical_device_properties.mesh_shader_properties.has_value)
    {
        return DAXA_RESULT_DEVICE_DOES_NOT_SUPPORT_MESH_SHADER;
    }

    // SELECT QUEUE

<<<<<<< HEAD
        extension_names.push_back(VK_KHR_SWAPCHAIN_EXTENSION_NAME);
        extension_names.push_back(VK_EXT_DESCRIPTOR_INDEXING_EXTENSION_NAME);
        extension_names.push_back(VK_KHR_PUSH_DESCRIPTOR_EXTENSION_NAME);
        extension_names.push_back(VK_KHR_DYNAMIC_RENDERING_EXTENSION_NAME);
=======
    u32 queue_family_props_count = 0;
    std::vector<VkQueueFamilyProperties> queue_props;
    vkGetPhysicalDeviceQueueFamilyProperties(self->vk_physical_device, &queue_family_props_count, nullptr);
    queue_props.resize(queue_family_props_count);
    vkGetPhysicalDeviceQueueFamilyProperties(self->vk_physical_device, &queue_family_props_count, queue_props.data());
    std::vector<VkBool32> supports_present;
    supports_present.resize(queue_family_props_count);
>>>>>>> 55182fae

    for (u32 i = 0; i < queue_family_props_count; i++)
    {
        if ((queue_props[i].queueFlags & VK_QUEUE_GRAPHICS_BIT) != 0 && (queue_props[i].queueFlags & VK_QUEUE_COMPUTE_BIT) != 0 && (queue_props[i].queueFlags & VK_QUEUE_TRANSFER_BIT) != 0)
        {
            self->main_queue_family_index = i;
            break;
        }
    }
    DAXA_DBG_ASSERT_TRUE_M(self->main_queue_family_index != std::numeric_limits<u32>::max(), "found no suitable queue family");

    std::array<f32, 1> queue_priorities = {0.0};
    VkDeviceQueueCreateInfo const queue_ci{
        .sType = VK_STRUCTURE_TYPE_DEVICE_QUEUE_CREATE_INFO,
        .pNext = nullptr,
        .flags = 0,
        .queueFamilyIndex = self->main_queue_family_index,
        .queueCount = static_cast<u32>(queue_priorities.size()),
        .pQueuePriorities = queue_priorities.data(),
    };

    PhysicalDeviceFeatureTable feature_table = {};
    feature_table.initialize(info);
    PhysicalDeviceExtensionList extension_list = {};
    extension_list.initialize(info);

<<<<<<< HEAD
        if (this->info.enable_shader_atomic_int64)
        {
            // might be a problem, intel does not support it at all.
            extension_names.push_back(VK_EXT_SHADER_IMAGE_ATOMIC_INT64_EXTENSION_NAME);
        }

#if defined(__APPLE__)
        // Needed for MoltenVK.
        extension_names.push_back("VK_KHR_portability_subset");
#endif
        VkPhysicalDeviceFeatures2 physical_device_features_2{
            .sType = VK_STRUCTURE_TYPE_PHYSICAL_DEVICE_FEATURES_2,
            .pNext = REQUIRED_DEVICE_FEATURE_P_CHAIN,
            .features = REQUIRED_PHYSICAL_DEVICE_FEATURES,
        };
        REQUIRED_DEVICE_FEATURE_P_CHAIN = reinterpret_cast<void *>(&physical_device_features_2);
=======
    VkPhysicalDeviceFeatures2 physical_device_features_2{
        .sType = VK_STRUCTURE_TYPE_PHYSICAL_DEVICE_FEATURES_2,
        .pNext = feature_table.chain,
        .features = feature_table.features,
    };

    VkDeviceCreateInfo const device_ci = {
        .sType = VK_STRUCTURE_TYPE_DEVICE_CREATE_INFO,
        .pNext = r_cast<void const *>(&physical_device_features_2),
        .flags = {},
        .queueCreateInfoCount = static_cast<u32>(1),
        .pQueueCreateInfos = &queue_ci,
        .enabledLayerCount = 0,
        .ppEnabledLayerNames = nullptr,
        .enabledExtensionCount = static_cast<u32>(extension_list.size),
        .ppEnabledExtensionNames = extension_list.data,
        .pEnabledFeatures = nullptr,
    };
    result = vkCreateDevice(self->vk_physical_device, &device_ci, nullptr, &self->vk_device);
    if (result != VK_SUCCESS)
    {
        return std::bit_cast<daxa_Result>(result);
    }
>>>>>>> 55182fae

    if ((self->instance->info.flags & InstanceFlagBits::DEBUG_UTILS) != InstanceFlagBits::NONE)
    {
        self->vkSetDebugUtilsObjectNameEXT = r_cast<PFN_vkSetDebugUtilsObjectNameEXT>(vkGetDeviceProcAddr(self->vk_device, "vkSetDebugUtilsObjectNameEXT"));
        self->vkCmdBeginDebugUtilsLabelEXT = r_cast<PFN_vkCmdBeginDebugUtilsLabelEXT>(vkGetDeviceProcAddr(self->vk_device, "vkCmdBeginDebugUtilsLabelEXT"));
        self->vkCmdEndDebugUtilsLabelEXT = r_cast<PFN_vkCmdEndDebugUtilsLabelEXT>(vkGetDeviceProcAddr(self->vk_device, "vkCmdEndDebugUtilsLabelEXT"));
    }
    self->vkCmdPushDescriptorSetKHR = r_cast<PFN_vkCmdPushDescriptorSetKHR>(vkGetDeviceProcAddr(self->vk_device, "vkCmdPushDescriptorSetKHR"));

<<<<<<< HEAD
        if (this->impl_ctx.as<ImplInstance>()->info.enable_debug_utils)
        {
            this->vkSetDebugUtilsObjectNameEXT = reinterpret_cast<PFN_vkSetDebugUtilsObjectNameEXT>(vkGetDeviceProcAddr(this->vk_device, "vkSetDebugUtilsObjectNameEXT"));
            this->vkCmdBeginDebugUtilsLabelEXT = reinterpret_cast<PFN_vkCmdBeginDebugUtilsLabelEXT>(vkGetDeviceProcAddr(this->vk_device, "vkCmdBeginDebugUtilsLabelEXT"));
            this->vkCmdEndDebugUtilsLabelEXT = reinterpret_cast<PFN_vkCmdEndDebugUtilsLabelEXT>(vkGetDeviceProcAddr(this->vk_device, "vkCmdEndDebugUtilsLabelEXT"));
        }
        this->vkCmdPushDescriptorSetKHR = reinterpret_cast<PFN_vkCmdPushDescriptorSetKHR>(vkGetDeviceProcAddr(this->vk_device, "vkCmdPushDescriptorSetKHR"));
        this->vkCmdBeginRenderingKHR = reinterpret_cast<PFN_vkCmdBeginRenderingKHR>(vkGetDeviceProcAddr(this->vk_device, "vkCmdBeginRenderingKHR"));
        this->vkCmdEndRenderingKHR = reinterpret_cast<PFN_vkCmdEndRenderingKHR>(vkGetDeviceProcAddr(this->vk_device, "vkCmdEndRenderingKHR"));
=======
    if ((self->info.flags & DeviceFlagBits::MESH_SHADER) != DeviceFlagBits::NONE)
    {
        self->vkCmdDrawMeshTasksEXT = r_cast<PFN_vkCmdDrawMeshTasksEXT>(vkGetDeviceProcAddr(self->vk_device, "vkCmdDrawMeshTasksEXT"));
        self->vkCmdDrawMeshTasksIndirectEXT = r_cast<PFN_vkCmdDrawMeshTasksIndirectEXT>(vkGetDeviceProcAddr(self->vk_device, "vkCmdDrawMeshTasksIndirectEXT"));
        self->vkCmdDrawMeshTasksIndirectCountEXT = r_cast<PFN_vkCmdDrawMeshTasksIndirectCountEXT>(vkGetDeviceProcAddr(self->vk_device, "vkCmdDrawMeshTasksIndirectCountEXT"));
    }
>>>>>>> 55182fae

    if ((self->info.flags & DeviceFlagBits::RAY_TRACING) != DeviceFlagBits::NONE)
    {
        self->vkGetAccelerationStructureBuildSizesKHR = r_cast<PFN_vkGetAccelerationStructureBuildSizesKHR>(vkGetDeviceProcAddr(self->vk_device, "vkGetAccelerationStructureBuildSizesKHR"));
        self->vkCreateAccelerationStructureKHR = r_cast<PFN_vkCreateAccelerationStructureKHR>(vkGetDeviceProcAddr(self->vk_device, "vkCreateAccelerationStructureKHR"));
        self->vkDestroyAccelerationStructureKHR = r_cast<PFN_vkDestroyAccelerationStructureKHR>(vkGetDeviceProcAddr(self->vk_device, "vkDestroyAccelerationStructureKHR"));
        self->vkCmdWriteAccelerationStructuresPropertiesKHR = r_cast<PFN_vkCmdWriteAccelerationStructuresPropertiesKHR>(vkGetDeviceProcAddr(self->vk_device, "vkCmdWriteAccelerationStructuresPropertiesKHR"));
        self->vkCmdBuildAccelerationStructuresKHR = r_cast<PFN_vkCmdBuildAccelerationStructuresKHR>(vkGetDeviceProcAddr(self->vk_device, "vkCmdBuildAccelerationStructuresKHR"));
        self->vkGetAccelerationStructureDeviceAddressKHR = r_cast<PFN_vkGetAccelerationStructureDeviceAddressKHR>(vkGetDeviceProcAddr(self->vk_device, "vkGetAccelerationStructureDeviceAddressKHR"));
    }

    vkGetDeviceQueue(self->vk_device, self->main_queue_family_index, 0, &self->main_queue_vk_queue);

    VkCommandPool init_cmd_pool = {};
    VkCommandBuffer init_cmd_buffer = {};
    VkCommandPoolCreateInfo const vk_command_pool_create_info{
        .sType = VK_STRUCTURE_TYPE_COMMAND_POOL_CREATE_INFO,
        .pNext = nullptr,
        .flags = VK_COMMAND_POOL_CREATE_RESET_COMMAND_BUFFER_BIT,
        .queueFamilyIndex = self->main_queue_family_index,
    };

    result = vkCreateCommandPool(self->vk_device, &vk_command_pool_create_info, nullptr, &init_cmd_pool);
    if (result != VK_SUCCESS)
    {
        vkDestroyDevice(self->vk_device, nullptr);
        return std::bit_cast<daxa_Result>(result);
    }

    VkCommandBufferAllocateInfo const vk_command_buffer_allocate_info{
        .sType = VK_STRUCTURE_TYPE_COMMAND_BUFFER_ALLOCATE_INFO,
        .pNext = nullptr,
        .commandPool = init_cmd_pool,
        .level = VK_COMMAND_BUFFER_LEVEL_PRIMARY,
        .commandBufferCount = 1,
    };

    result = vkAllocateCommandBuffers(self->vk_device, &vk_command_buffer_allocate_info, &init_cmd_buffer);
    if (result != VK_SUCCESS)
    {
        vkDestroyCommandPool(self->vk_device, init_cmd_pool, nullptr);
        vkDestroyDevice(self->vk_device, nullptr);
        return std::bit_cast<daxa_Result>(result);
    }

    VkCommandBufferBeginInfo const vk_command_buffer_begin_info{
        .sType = VK_STRUCTURE_TYPE_COMMAND_BUFFER_BEGIN_INFO,
        .pNext = nullptr,
        .flags = VK_COMMAND_BUFFER_USAGE_ONE_TIME_SUBMIT_BIT,
        .pInheritanceInfo = {},
    };
    result = vkBeginCommandBuffer(init_cmd_buffer, &vk_command_buffer_begin_info);
    if (result != VK_SUCCESS)
    {
        vkDestroyCommandPool(self->vk_device, init_cmd_pool, nullptr);
        vkDestroyDevice(self->vk_device, nullptr);
        return std::bit_cast<daxa_Result>(result);
    }

    VkSemaphoreTypeCreateInfo timeline_ci{
        .sType = VK_STRUCTURE_TYPE_SEMAPHORE_TYPE_CREATE_INFO,
        .pNext = nullptr,
        .semaphoreType = VK_SEMAPHORE_TYPE_TIMELINE,
        .initialValue = 0,
    };

    VkSemaphoreCreateInfo const vk_semaphore_create_info{
        .sType = VK_STRUCTURE_TYPE_SEMAPHORE_CREATE_INFO,
        .pNext = r_cast<void *>(&timeline_ci),
        .flags = {},
    };

    result = vkCreateSemaphore(self->vk_device, &vk_semaphore_create_info, nullptr, &self->vk_main_queue_gpu_timeline_semaphore);
    if (result != VK_SUCCESS)
    {
        vkDestroyCommandPool(self->vk_device, init_cmd_pool, nullptr);
        vkDestroyDevice(self->vk_device, nullptr);
        return std::bit_cast<daxa_Result>(result);
    }

    if (self->info.max_allowed_buffers > self->physical_device_properties.limits.max_descriptor_set_storage_buffers)
    {
        return DAXA_RESULT_DEVICE_DOES_NOT_SUPPORT_BUFFER_COUNT;
    }
    auto const max_device_supported_images_in_set = std::min(self->physical_device_properties.limits.max_descriptor_set_sampled_images, self->physical_device_properties.limits.max_descriptor_set_storage_images);
    if (self->info.max_allowed_buffers > max_device_supported_images_in_set)
    {
        return DAXA_RESULT_DEVICE_DOES_NOT_SUPPORT_IMAGE_COUNT;
    }
    if (self->info.max_allowed_samplers > self->physical_device_properties.limits.max_descriptor_set_samplers)
    {
        return DAXA_RESULT_DEVICE_DOES_NOT_SUPPORT_SAMPLER_COUNT;
    }

    VmaVulkanFunctions const vma_vulkan_functions
    {
        .vkGetInstanceProcAddr = vkGetInstanceProcAddr,
        .vkGetDeviceProcAddr = vkGetDeviceProcAddr,
        .vkGetPhysicalDeviceProperties = {},
        .vkGetPhysicalDeviceMemoryProperties = {},
        .vkAllocateMemory = {},
        .vkFreeMemory = {},
        .vkMapMemory = {},
        .vkUnmapMemory = {},
        .vkFlushMappedMemoryRanges = {},
        .vkInvalidateMappedMemoryRanges = {},
        .vkBindBufferMemory = {},
        .vkBindImageMemory = {},
        .vkGetBufferMemoryRequirements = {},
        .vkGetImageMemoryRequirements = {},
        .vkCreateBuffer = {},
        .vkDestroyBuffer = {},
        .vkCreateImage = {},
        .vkDestroyImage = {},
        .vkCmdCopyBuffer = {},
#if VMA_DEDICATED_ALLOCATION || VMA_VULKAN_VERSION >= 1001000
        .vkGetBufferMemoryRequirements2KHR = {},
        .vkGetImageMemoryRequirements2KHR = {},
#endif
#if VMA_BIND_MEMORY2 || VMA_VULKAN_VERSION >= 1001000
        .vkBindBufferMemory2KHR = {},
        .vkBindImageMemory2KHR = {},
#endif
#if VMA_MEMORY_BUDGET || VMA_VULKAN_VERSION >= 1001000
        .vkGetPhysicalDeviceMemoryProperties2KHR = {},
#endif
#if VMA_VULKAN_VERSION >= 1003000
        .vkGetDeviceBufferMemoryRequirements = {},
        .vkGetDeviceImageMemoryRequirements = {},
#endif
    };

    VmaAllocatorCreateInfo const vma_allocator_create_info{
        .flags = VMA_ALLOCATOR_CREATE_BUFFER_DEVICE_ADDRESS_BIT,
        .physicalDevice = self->vk_physical_device,
        .device = self->vk_device,
        .preferredLargeHeapBlockSize = 0, // Sets it to lib internal default (256MiB).
        .pAllocationCallbacks = nullptr,
        .pDeviceMemoryCallbacks = nullptr,
        .pHeapSizeLimit = nullptr,
        .pVulkanFunctions = &vma_vulkan_functions,
        .instance = self->instance->vk_instance,
        .vulkanApiVersion = VK_API_VERSION_1_3,
        .pTypeExternalMemoryHandleTypes = {},
    };

    result = vmaCreateAllocator(&vma_allocator_create_info, &self->vma_allocator);
    if (result != VK_SUCCESS)
    {
        vkDestroySemaphore(self->vk_device, self->vk_main_queue_gpu_timeline_semaphore, nullptr);
        vkDestroyCommandPool(self->vk_device, init_cmd_pool, nullptr);
        vkDestroyDevice(self->vk_device, nullptr);
        return std::bit_cast<daxa_Result>(result);
    }

    {
        auto buffer_data = std::array<u8, 4>{0xff, 0x00, 0xff, 0xff};

        VkBufferCreateInfo const vk_buffer_create_info{
            .sType = VK_STRUCTURE_TYPE_BUFFER_CREATE_INFO,
            .pNext = nullptr,
            .flags = {},
            .size = sizeof(u8) * 4,
            .usage = BUFFER_USE_FLAGS,
            .sharingMode = VK_SHARING_MODE_EXCLUSIVE,
            .queueFamilyIndexCount = 1,
            .pQueueFamilyIndices = &self->main_queue_family_index,
        };

        VmaAllocationInfo vma_allocation_info = {};

        auto vma_allocation_flags = static_cast<VmaAllocationCreateFlags>(
            VMA_ALLOCATION_CREATE_DEDICATED_MEMORY_BIT |
            VMA_ALLOCATION_CREATE_MAPPED_BIT |
            VMA_ALLOCATION_CREATE_HOST_ACCESS_RANDOM_BIT);

        VmaAllocationCreateInfo const vma_allocation_create_info{
            .flags = vma_allocation_flags,
            .usage = VMA_MEMORY_USAGE_AUTO_PREFER_DEVICE,
            .requiredFlags = {},
            .preferredFlags = {},
            .memoryTypeBits = std::numeric_limits<u32>::max(),
            .pool = nullptr,
            .pUserData = nullptr,
            .priority = 0.5f,
        };

        result = vmaCreateBuffer(self->vma_allocator, &vk_buffer_create_info, &vma_allocation_create_info, &self->vk_null_buffer, &self->vk_null_buffer_vma_allocation, &vma_allocation_info);
        if (result != VK_SUCCESS)
        {
            vmaDestroyAllocator(self->vma_allocator);
            vkDestroySemaphore(self->vk_device, self->vk_main_queue_gpu_timeline_semaphore, nullptr);
            vkDestroyCommandPool(self->vk_device, init_cmd_pool, nullptr);
            vkDestroyDevice(self->vk_device, nullptr);
            return DAXA_RESULT_FAILED_TO_CREATE_NULL_BUFFER;
        }

        *static_cast<decltype(buffer_data) *>(vma_allocation_info.pMappedData) = buffer_data;
    }

    {
        auto image_info = ImageInfo{
            .dimensions = 2,
            .format = Format::R8G8B8A8_UNORM,
            .size = {1, 1, 1},
            .mip_level_count = 1,
            .array_layer_count = 1,
            .sample_count = 1,
            .usage = ImageUsageFlagBits::SHADER_SAMPLED | ImageUsageFlagBits::SHADER_STORAGE | ImageUsageFlagBits::TRANSFER_DST,
            .allocate_info = MemoryFlagBits::DEDICATED_MEMORY,
        };
        VkImageCreateInfo const vk_image_create_info = initialize_image_create_info_from_image_info(
            *r_cast<daxa_ImageInfo const *>(&image_info), &self->main_queue_family_index);

        VmaAllocationCreateInfo const vma_allocation_create_info{
            .flags = VMA_ALLOCATION_CREATE_DEDICATED_MEMORY_BIT,
            .usage = VMA_MEMORY_USAGE_AUTO_PREFER_DEVICE,
            .requiredFlags = {},
            .preferredFlags = {},
            .memoryTypeBits = std::numeric_limits<u32>::max(),
            .pool = nullptr,
            .pUserData = nullptr,
            .priority = 0.5f,
        };

        result = vmaCreateImage(self->vma_allocator, &vk_image_create_info, &vma_allocation_create_info, &self->vk_null_image, &self->vk_null_image_vma_allocation, nullptr);
        if (result != VK_SUCCESS)
        {
            vmaDestroyBuffer(self->vma_allocator, self->vk_null_buffer, self->vk_null_buffer_vma_allocation);
            vmaDestroyAllocator(self->vma_allocator);
            vkDestroySemaphore(self->vk_device, self->vk_main_queue_gpu_timeline_semaphore, nullptr);
            vkDestroyCommandPool(self->vk_device, init_cmd_pool, nullptr);
            vkDestroyDevice(self->vk_device, nullptr);
            return DAXA_RESULT_FAILED_TO_CREATE_NULL_IMAGE;
        }

        VkImageViewCreateInfo const vk_image_view_create_info{
            .sType = VK_STRUCTURE_TYPE_IMAGE_VIEW_CREATE_INFO,
            .pNext = nullptr,
            .flags = {},
            .image = self->vk_null_image,
            .viewType = VK_IMAGE_VIEW_TYPE_2D,
            .format = *r_cast<VkFormat const *>(&image_info.format),
            .components = VkComponentMapping{
                .r = VK_COMPONENT_SWIZZLE_IDENTITY,
                .g = VK_COMPONENT_SWIZZLE_IDENTITY,
                .b = VK_COMPONENT_SWIZZLE_IDENTITY,
                .a = VK_COMPONENT_SWIZZLE_IDENTITY,
            },
            .subresourceRange = {
                .aspectMask = VK_IMAGE_ASPECT_COLOR_BIT,
                .baseMipLevel = 0,
                .levelCount = image_info.mip_level_count,
                .baseArrayLayer = 0,
                .layerCount = image_info.array_layer_count,
            },
        };

        result = vkCreateImageView(self->vk_device, &vk_image_view_create_info, nullptr, &self->vk_null_image_view);
        if (result != VK_SUCCESS)
        {
            vmaDestroyImage(self->vma_allocator, self->vk_null_image, self->vk_null_image_vma_allocation);
            vmaDestroyBuffer(self->vma_allocator, self->vk_null_buffer, self->vk_null_buffer_vma_allocation);
            vmaDestroyAllocator(self->vma_allocator);
            vkDestroySemaphore(self->vk_device, self->vk_main_queue_gpu_timeline_semaphore, nullptr);
            vkDestroyCommandPool(self->vk_device, init_cmd_pool, nullptr);
            vkDestroyDevice(self->vk_device, nullptr);
            return DAXA_RESULT_FAILED_TO_CREATE_NULL_IMAGE_VIEW;
        }

        VkImageMemoryBarrier vk_image_mem_barrier = {
            .sType = VK_STRUCTURE_TYPE_IMAGE_MEMORY_BARRIER,
            .pNext = {},
            .srcAccessMask = VK_ACCESS_HOST_WRITE_BIT,
            .dstAccessMask = VK_ACCESS_TRANSFER_WRITE_BIT,
            .oldLayout = {},
            .newLayout = VK_IMAGE_LAYOUT_TRANSFER_DST_OPTIMAL,
            .srcQueueFamilyIndex = VK_QUEUE_FAMILY_IGNORED,
            .dstQueueFamilyIndex = VK_QUEUE_FAMILY_IGNORED,
            .image = self->vk_null_image,
            .subresourceRange = {
                .aspectMask = VK_IMAGE_ASPECT_COLOR_BIT,
                .baseMipLevel = 0,
                .levelCount = 1,
                .baseArrayLayer = 0,
                .layerCount = 1,
            },
        };
        vkCmdPipelineBarrier(init_cmd_buffer, VK_PIPELINE_STAGE_HOST_BIT | VK_PIPELINE_STAGE_TRANSFER_BIT, VK_PIPELINE_STAGE_TRANSFER_BIT, {}, {}, {}, {}, {}, 1, &vk_image_mem_barrier);
        VkBufferImageCopy const vk_buffer_image_copy{
            .bufferOffset = 0u,
            .bufferRowLength = 0u,
            .bufferImageHeight = 0u,
            .imageSubresource = {
                .aspectMask = VK_IMAGE_ASPECT_COLOR_BIT,
                .mipLevel = 0,
                .baseArrayLayer = 0,
                .layerCount = 1,
            },
            .imageOffset = VkOffset3D{0, 0, 0},
            .imageExtent = VkExtent3D{1, 1, 1},
        };
        vkCmdCopyBufferToImage(init_cmd_buffer, self->vk_null_buffer, self->vk_null_image, VK_IMAGE_LAYOUT_TRANSFER_DST_OPTIMAL, 1, &vk_buffer_image_copy);
        vk_image_mem_barrier.srcAccessMask = VK_ACCESS_TRANSFER_WRITE_BIT,
        vk_image_mem_barrier.dstAccessMask = VK_ACCESS_MEMORY_READ_BIT | VK_ACCESS_MEMORY_WRITE_BIT,
        vk_image_mem_barrier.oldLayout = VK_IMAGE_LAYOUT_TRANSFER_DST_OPTIMAL,
        vk_image_mem_barrier.newLayout = VK_IMAGE_LAYOUT_GENERAL,
        vk_image_mem_barrier.srcQueueFamilyIndex = VK_QUEUE_FAMILY_IGNORED,
        vk_image_mem_barrier.dstQueueFamilyIndex = VK_QUEUE_FAMILY_IGNORED,
        vkCmdPipelineBarrier(init_cmd_buffer, VK_PIPELINE_STAGE_TRANSFER_BIT, VK_PIPELINE_STAGE_TRANSFER_BIT, {}, {}, {}, {}, {}, 1, &vk_image_mem_barrier);
    }

    {
        VkSamplerCreateInfo const vk_sampler_create_info{
            .sType = VK_STRUCTURE_TYPE_SAMPLER_CREATE_INFO,
            .pNext = nullptr,
            .flags = {},
            .magFilter = VkFilter::VK_FILTER_LINEAR,
            .minFilter = VkFilter::VK_FILTER_LINEAR,
            .mipmapMode = VkSamplerMipmapMode::VK_SAMPLER_MIPMAP_MODE_LINEAR,
            .addressModeU = VkSamplerAddressMode::VK_SAMPLER_ADDRESS_MODE_CLAMP_TO_EDGE,
            .addressModeV = VkSamplerAddressMode::VK_SAMPLER_ADDRESS_MODE_CLAMP_TO_EDGE,
            .addressModeW = VkSamplerAddressMode::VK_SAMPLER_ADDRESS_MODE_CLAMP_TO_EDGE,
            .mipLodBias = 0.0f,
            .anisotropyEnable = VK_FALSE,
            .maxAnisotropy = 0,
            .compareEnable = VK_FALSE,
            .compareOp = VkCompareOp::VK_COMPARE_OP_ALWAYS,
            .minLod = 0,
            .maxLod = 0,
            .borderColor = VK_BORDER_COLOR_FLOAT_OPAQUE_BLACK,
            .unnormalizedCoordinates = VK_FALSE,
        };
        result = vkCreateSampler(self->vk_device, &vk_sampler_create_info, nullptr, &self->vk_null_sampler);
        if (result != VK_SUCCESS)
        {
            vkDestroyImageView(self->vk_device, self->vk_null_image_view, nullptr);
            vmaDestroyImage(self->vma_allocator, self->vk_null_image, self->vk_null_image_vma_allocation);
            vmaDestroyBuffer(self->vma_allocator, self->vk_null_buffer, self->vk_null_buffer_vma_allocation);
            vmaDestroyAllocator(self->vma_allocator);
            vkDestroySemaphore(self->vk_device, self->vk_main_queue_gpu_timeline_semaphore, nullptr);
            vkDestroyCommandPool(self->vk_device, init_cmd_pool, nullptr);
            vkDestroyDevice(self->vk_device, nullptr);
            return DAXA_RESULT_FAILED_TO_CREATE_NULL_SAMPLER;
        }
    }

    {
        VkBufferUsageFlags const usage_flags =
            VK_BUFFER_USAGE_TRANSFER_SRC_BIT |
            VK_BUFFER_USAGE_TRANSFER_DST_BIT |
            VK_BUFFER_USAGE_STORAGE_BUFFER_BIT;

        VkBufferCreateInfo const vk_buffer_create_info{
            .sType = VK_STRUCTURE_TYPE_BUFFER_CREATE_INFO,
            .pNext = nullptr,
            .flags = {},
            .size = self->info.max_allowed_buffers * sizeof(u64),
            .usage = usage_flags,
            .sharingMode = VK_SHARING_MODE_EXCLUSIVE,
            .queueFamilyIndexCount = 1,
            .pQueueFamilyIndices = &self->main_queue_family_index,
        };

        VmaAllocationCreateInfo const vma_allocation_create_info{
            .flags = static_cast<VmaAllocationCreateFlags>(VMA_ALLOCATION_CREATE_HOST_ACCESS_SEQUENTIAL_WRITE_BIT | VMA_ALLOCATION_CREATE_DEDICATED_MEMORY_BIT),
            .usage = VMA_MEMORY_USAGE_AUTO_PREFER_DEVICE,
            .requiredFlags = {},
            .preferredFlags = {},
            .memoryTypeBits = std::numeric_limits<u32>::max(),
            .pool = nullptr,
            .pUserData = nullptr,
            .priority = 0.5f,
        };

        result = vmaCreateBuffer(self->vma_allocator, &vk_buffer_create_info, &vma_allocation_create_info, &self->buffer_device_address_buffer, &self->buffer_device_address_buffer_allocation, nullptr);
        vmaMapMemory(self->vma_allocator, self->buffer_device_address_buffer_allocation, r_cast<void **>(&self->buffer_device_address_buffer_host_ptr));
        if (result != VK_SUCCESS)
        {
            vkDestroySampler(self->vk_device, self->vk_null_sampler, nullptr);
            vkDestroyImageView(self->vk_device, self->vk_null_image_view, nullptr);
            vmaDestroyImage(self->vma_allocator, self->vk_null_image, self->vk_null_image_vma_allocation);
            vmaDestroyBuffer(self->vma_allocator, self->vk_null_buffer, self->vk_null_buffer_vma_allocation);
            vmaDestroyAllocator(self->vma_allocator);
            vkDestroySemaphore(self->vk_device, self->vk_main_queue_gpu_timeline_semaphore, nullptr);
            vkDestroyCommandPool(self->vk_device, init_cmd_pool, nullptr);
            vkDestroyDevice(self->vk_device, nullptr);
            return DAXA_RESULT_FAILED_TO_CREATE_BDA_BUFFER;
        }
    }

    if ((self->instance->info.flags & InstanceFlagBits::DEBUG_UTILS) != InstanceFlagBits::NONE && !self->info.name.view().empty())
    {
        auto const device_name = self->info.name.c_str();
        VkDebugUtilsObjectNameInfoEXT const device_name_info{
            .sType = VK_STRUCTURE_TYPE_DEBUG_UTILS_OBJECT_NAME_INFO_EXT,
            .pNext = nullptr,
            .objectType = VK_OBJECT_TYPE_DEVICE,
            .objectHandle = std::bit_cast<uint64_t>(self->vk_device),
            .pObjectName = device_name.data(),
        };
        self->vkSetDebugUtilsObjectNameEXT(self->vk_device, &device_name_info);

        auto const queue_name = self->info.name.c_str();
        VkDebugUtilsObjectNameInfoEXT const device_main_queue_name_info{
            .sType = VK_STRUCTURE_TYPE_DEBUG_UTILS_OBJECT_NAME_INFO_EXT,
            .pNext = nullptr,
            .objectType = VK_OBJECT_TYPE_QUEUE,
            .objectHandle = std::bit_cast<uint64_t>(self->main_queue_vk_queue),
            .pObjectName = queue_name.data(),
        };
        self->vkSetDebugUtilsObjectNameEXT(self->vk_device, &device_main_queue_name_info);

        auto const semaphore_name = self->info.name.c_str();
        VkDebugUtilsObjectNameInfoEXT const device_main_queue_timeline_semaphore_name_info{
            .sType = VK_STRUCTURE_TYPE_DEBUG_UTILS_OBJECT_NAME_INFO_EXT,
            .pNext = nullptr,
            .objectType = VK_OBJECT_TYPE_SEMAPHORE,
            .objectHandle = std::bit_cast<uint64_t>(self->vk_main_queue_gpu_timeline_semaphore),
            .pObjectName = semaphore_name.data(),
        };
        self->vkSetDebugUtilsObjectNameEXT(self->vk_device, &device_main_queue_timeline_semaphore_name_info);

        auto const buffer_name = self->info.name.c_str();
        VkDebugUtilsObjectNameInfoEXT const device_main_queue_timeline_buffer_device_address_buffer_name_info{
            .sType = VK_STRUCTURE_TYPE_DEBUG_UTILS_OBJECT_NAME_INFO_EXT,
            .pNext = nullptr,
            .objectType = VK_OBJECT_TYPE_BUFFER,
            .objectHandle = std::bit_cast<uint64_t>(self->buffer_device_address_buffer),
            .pObjectName = buffer_name.data(),
        };
        self->vkSetDebugUtilsObjectNameEXT(self->vk_device, &device_main_queue_timeline_buffer_device_address_buffer_name_info);
    }

    self->gpu_sro_table.initialize(
        self->info.max_allowed_buffers,
        self->info.max_allowed_images,
        self->info.max_allowed_samplers,
        (self->info.flags & daxa::DeviceFlagBits::RAY_TRACING) ? self->info.max_allowed_acceleration_structures : (~0u),
        self->vk_device,
        self->buffer_device_address_buffer,
        self->vkSetDebugUtilsObjectNameEXT);

    auto end_err_cleanup = [&]()
    {
        vmaDestroyBuffer(self->vma_allocator, self->buffer_device_address_buffer, self->buffer_device_address_buffer_allocation);
        vkDestroySampler(self->vk_device, self->vk_null_sampler, nullptr);
        vkDestroyImageView(self->vk_device, self->vk_null_image_view, nullptr);
        vmaDestroyImage(self->vma_allocator, self->vk_null_image, self->vk_null_image_vma_allocation);
        vmaDestroyBuffer(self->vma_allocator, self->vk_null_buffer, self->vk_null_buffer_vma_allocation);
        vmaDestroyAllocator(self->vma_allocator);
        vkDestroySemaphore(self->vk_device, self->vk_main_queue_gpu_timeline_semaphore, nullptr);
        vkDestroyCommandPool(self->vk_device, init_cmd_pool, nullptr);
        vkDestroyDevice(self->vk_device, nullptr);
    };

    result = vkEndCommandBuffer(init_cmd_buffer);
    if (result != VK_SUCCESS)
    {
        end_err_cleanup();
        return DAXA_RESULT_FAILED_TO_SUBMIT_DEVICE_INIT_COMMANDS;
    }
    // Submit initial commands to set up the daxa device.
    constexpr VkPipelineStageFlags wait_stage_mask = VK_PIPELINE_STAGE_ALL_COMMANDS_BIT;
    VkSubmitInfo init_submit{
        .sType = VK_STRUCTURE_TYPE_SUBMIT_INFO,
        .pNext = {},
        .waitSemaphoreCount = {},
        .pWaitSemaphores = {},
        .pWaitDstStageMask = &wait_stage_mask,
        .commandBufferCount = 1,
        .pCommandBuffers = &init_cmd_buffer,
        .signalSemaphoreCount = {},
        .pSignalSemaphores = {},
    };
    result = vkQueueSubmit(self->main_queue_vk_queue, 1, &init_submit, {});
    if (result != VK_SUCCESS)
    {
        end_err_cleanup();
        return DAXA_RESULT_FAILED_TO_SUBMIT_DEVICE_INIT_COMMANDS;
    }
    // Wait for commands in from the init cmd list to complete.
    result = vkDeviceWaitIdle(self->vk_device);
    if (result != VK_SUCCESS)
    {
        end_err_cleanup();
        return DAXA_RESULT_FAILED_TO_SUBMIT_DEVICE_INIT_COMMANDS;
    }
    vkDestroyCommandPool(self->vk_device, init_cmd_pool, {});

    return DAXA_RESULT_SUCCESS;
}

auto daxa_ImplDevice::validate_image_slice(daxa_ImageMipArraySlice const & slice, daxa_ImageId id) -> daxa_ImageMipArraySlice
{
    if (slice.level_count == std::numeric_limits<u32>::max() || slice.level_count == 0)
    {
        auto & image_info = this->slot(id).info;
        return daxa_ImageMipArraySlice{
            .base_mip_level = 0,
            .level_count = image_info.mip_level_count,
            .base_array_layer = 0,
            .layer_count = image_info.array_layer_count,
        };
    }
    else
    {
        return slice;
    }
}

auto daxa_ImplDevice::validate_image_slice(daxa_ImageMipArraySlice const & slice, daxa_ImageViewId id) -> daxa_ImageMipArraySlice
{
    if (slice.level_count == std::numeric_limits<u32>::max() || slice.level_count == 0)
    {
        return this->slot(id).info.slice;
    }
    else
    {
        return slice;
    }
}

auto daxa_ImplDevice::new_swapchain_image(VkImage swapchain_image, VkFormat format, u32 index, ImageUsageFlags usage, ImageInfo const & image_info) -> std::pair<daxa_Result, ImageId>
{
    auto slot_opt = this->gpu_sro_table.image_slots.try_create_slot();
    DAXA_DBG_ASSERT_TRUE_M(slot_opt.has_value(), "CRITICAL INTERNAL ERROR, EXCEEDED MAX IMAGES IN SWAPCHAIN CREATION");
    auto [id, ret] = slot_opt.value();

    ret.vk_image = swapchain_image;
    ret.view_slot.info = std::bit_cast<daxa_ImageViewInfo>(ImageViewInfo{
        .type = static_cast<ImageViewType>(image_info.dimensions - 1),
        .format = image_info.format,
        .image = {id},
        .slice = ImageMipArraySlice{
            .base_mip_level = 0,
            .level_count = image_info.mip_level_count,
            .base_array_layer = 0,
            .layer_count = image_info.array_layer_count,
        },
        .name = image_info.name,
    });
    ret.aspect_flags = infer_aspect_from_format(image_info.format);

    VkImageViewCreateInfo const view_ci{
        .sType = VK_STRUCTURE_TYPE_IMAGE_VIEW_CREATE_INFO,
        .pNext = nullptr,
        .flags = 0,
        .image = swapchain_image,
        .viewType = VK_IMAGE_VIEW_TYPE_2D,
        .format = format,
        .components = {
            .r = VK_COMPONENT_SWIZZLE_IDENTITY,
            .g = VK_COMPONENT_SWIZZLE_IDENTITY,
            .b = VK_COMPONENT_SWIZZLE_IDENTITY,
            .a = VK_COMPONENT_SWIZZLE_IDENTITY,
        },
        .subresourceRange = {
            .aspectMask = VK_IMAGE_ASPECT_COLOR_BIT,
            .baseMipLevel = 0,
            .levelCount = 1,
            .baseArrayLayer = 0,
            .layerCount = 1,
        },
    };
    ret.swapchain_image_index = static_cast<i32>(index);

    ret.info = *r_cast<daxa_ImageInfo const *>(&image_info);
    auto result = vkCreateImageView(vk_device, &view_ci, nullptr, &ret.view_slot.vk_image_view);
    if (result != VK_SUCCESS)
    {
        return {std::bit_cast<daxa_Result>(result), ImageId{}};
    }

    if ((this->instance->info.flags & InstanceFlagBits::DEBUG_UTILS) != InstanceFlagBits::NONE && !image_info.name.empty())
    {
        auto c_str_arr = image_info.name.c_str();
        VkDebugUtilsObjectNameInfoEXT const swapchain_image_name_info{
            .sType = VK_STRUCTURE_TYPE_DEBUG_UTILS_OBJECT_NAME_INFO_EXT,
            .pNext = nullptr,
            .objectType = VK_OBJECT_TYPE_IMAGE,
            .objectHandle = std::bit_cast<uint64_t>(ret.vk_image),
            .pObjectName = c_str_arr.data(),
        };
        this->vkSetDebugUtilsObjectNameEXT(this->vk_device, &swapchain_image_name_info);

        VkDebugUtilsObjectNameInfoEXT const swapchain_image_view_name_info{
            .sType = VK_STRUCTURE_TYPE_DEBUG_UTILS_OBJECT_NAME_INFO_EXT,
            .pNext = nullptr,
            .objectType = VK_OBJECT_TYPE_IMAGE_VIEW,
            .objectHandle = std::bit_cast<uint64_t>(ret.view_slot.vk_image_view),
            .pObjectName = c_str_arr.data(),
        };
        this->vkSetDebugUtilsObjectNameEXT(this->vk_device, &swapchain_image_view_name_info);
    }

    write_descriptor_set_image(this->vk_device, this->gpu_sro_table.vk_descriptor_set, ret.view_slot.vk_image_view, usage, id.index);

    return {DAXA_RESULT_SUCCESS, ImageId{id}};
}

void daxa_ImplDevice::cleanup_buffer(BufferId id)
{
    auto gid = std::bit_cast<GPUResourceId>(id);
    ImplBufferSlot const & buffer_slot = this->gpu_sro_table.buffer_slots.unsafe_get(gid);
    this->buffer_device_address_buffer_host_ptr[gid.index] = 0;
    write_descriptor_set_buffer(this->vk_device, this->gpu_sro_table.vk_descriptor_set, this->vk_null_buffer, 0, VK_WHOLE_SIZE, gid.index);
    if (buffer_slot.opt_memory_block != nullptr)
    {
        vkDestroyBuffer(this->vk_device, buffer_slot.vk_buffer, {});
    }
    else
    {
        vmaDestroyBuffer(this->vma_allocator, buffer_slot.vk_buffer, buffer_slot.vma_allocation);
    }
    gpu_sro_table.buffer_slots.unsafe_destroy_zombie_slot(std::bit_cast<GPUResourceId>(id));
}

void daxa_ImplDevice::cleanup_image(ImageId id)
{
    _DAXA_TEST_PRINT("cleanup image\n");
    auto gid = std::bit_cast<GPUResourceId>(id);
    ImplImageSlot const & image_slot = gpu_sro_table.image_slots.unsafe_get(gid);
    write_descriptor_set_image(
        this->vk_device,
        this->gpu_sro_table.vk_descriptor_set,
        this->vk_null_image_view,
        std::bit_cast<ImageUsageFlags>(image_slot.info.usage),
        gid.index);
    vkDestroyImageView(vk_device, image_slot.view_slot.vk_image_view, nullptr);
    if (image_slot.swapchain_image_index == NOT_OWNED_BY_SWAPCHAIN)
    {
        if (image_slot.opt_memory_block != nullptr)
        {
            vkDestroyImage(this->vk_device, image_slot.vk_image, {});
        }
        else
        {
            vmaDestroyImage(this->vma_allocator, image_slot.vk_image, image_slot.vma_allocation);
        }
    }
    gpu_sro_table.image_slots.unsafe_destroy_zombie_slot(std::bit_cast<GPUResourceId>(id));
}

void daxa_ImplDevice::cleanup_image_view(ImageViewId id)
{
    DAXA_DBG_ASSERT_TRUE_M(gpu_sro_table.image_slots.unsafe_get(std::bit_cast<GPUResourceId>(id)).vk_image == VK_NULL_HANDLE, "can not destroy default image view of image");
    ImplImageViewSlot const & image_slot = gpu_sro_table.image_slots.unsafe_get(std::bit_cast<GPUResourceId>(id)).view_slot;
    write_descriptor_set_image(this->vk_device, this->gpu_sro_table.vk_descriptor_set, this->vk_null_image_view, ImageUsageFlagBits::SHADER_STORAGE | ImageUsageFlagBits::SHADER_SAMPLED, std::bit_cast<daxa::ImageViewId>(id).index);
    vkDestroyImageView(vk_device, image_slot.vk_image_view, nullptr);
    gpu_sro_table.image_slots.unsafe_destroy_zombie_slot(std::bit_cast<GPUResourceId>(id));
}

void daxa_ImplDevice::cleanup_sampler(SamplerId id)
{
    ImplSamplerSlot const & sampler_slot = this->gpu_sro_table.sampler_slots.unsafe_get(std::bit_cast<GPUResourceId>(id));
    write_descriptor_set_sampler(this->vk_device, this->gpu_sro_table.vk_descriptor_set, this->vk_null_sampler, std::bit_cast<GPUResourceId>(id).index);
    vkDestroySampler(this->vk_device, sampler_slot.vk_sampler, nullptr);
    gpu_sro_table.sampler_slots.unsafe_destroy_zombie_slot(std::bit_cast<GPUResourceId>(id));
}

void daxa_ImplDevice::cleanup_tlas(TlasId id)
{
    ImplTlasSlot const & tlas_slot = this->gpu_sro_table.tlas_slots.unsafe_get(std::bit_cast<GPUResourceId>(id));
    // TODO(Raytracing): Add null acceleration structure:
    // write_descriptor_set_acceleration_structure(this->vk_device, this->gpu_sro_table.vk_descriptor_set, this->vk_null_acceleration_structure, std::bit_cast<GPUResourceId>(id).index);
    this->vkDestroyAccelerationStructureKHR(this->vk_device, tlas_slot.vk_acceleration_structure, nullptr);
    gpu_sro_table.tlas_slots.unsafe_destroy_zombie_slot(std::bit_cast<GPUResourceId>(id));
}

void daxa_ImplDevice::cleanup_blas(BlasId id)
{
    ImplBlasSlot const & blas_slot = this->gpu_sro_table.blas_slots.unsafe_get(std::bit_cast<GPUResourceId>(id));
    this->vkDestroyAccelerationStructureKHR(this->vk_device, blas_slot.vk_acceleration_structure, nullptr);
    gpu_sro_table.blas_slots.unsafe_destroy_zombie_slot(std::bit_cast<GPUResourceId>(id));
}

auto daxa_ImplDevice::slot(daxa_BufferId id) const -> ImplBufferSlot const &
{
    return gpu_sro_table.buffer_slots.unsafe_get(std::bit_cast<daxa::GPUResourceId>(id));
}

auto daxa_ImplDevice::slot(daxa_ImageId id) const -> ImplImageSlot const &
{
    return gpu_sro_table.image_slots.unsafe_get(std::bit_cast<daxa::GPUResourceId>(id));
}

auto daxa_ImplDevice::slot(daxa_ImageViewId id) const -> ImplImageViewSlot const &
{
    return gpu_sro_table.image_slots.unsafe_get(std::bit_cast<daxa::GPUResourceId>(id)).view_slot;
}

auto daxa_ImplDevice::slot(daxa_SamplerId id) const -> ImplSamplerSlot const &
{
    return gpu_sro_table.sampler_slots.unsafe_get(std::bit_cast<daxa::GPUResourceId>(id));
}

auto daxa_ImplDevice::slot(daxa_TlasId id) const -> ImplTlasSlot const &
{
    return gpu_sro_table.tlas_slots.unsafe_get(std::bit_cast<daxa::GPUResourceId>(id));
}

auto daxa_ImplDevice::slot(daxa_BlasId id) const -> ImplBlasSlot const &
{
    return gpu_sro_table.blas_slots.unsafe_get(std::bit_cast<daxa::GPUResourceId>(id));
}

void daxa_ImplDevice::zero_ref_callback(ImplHandle const * handle)
{
    _DAXA_TEST_PRINT("daxa_ImplDevice::zero_ref_callback\n");
    auto self = rc_cast<daxa_Device>(handle);
    auto result = daxa_dvc_wait_idle(self);
    DAXA_DBG_ASSERT_TRUE_M(result == DAXA_RESULT_SUCCESS, "failed to wait idle");
    result = daxa_dvc_collect_garbage(self);
    DAXA_DBG_ASSERT_TRUE_M(result == DAXA_RESULT_SUCCESS, "failed to wait idle");
    self->buffer_pool_pool.cleanup(self);
    vmaUnmapMemory(self->vma_allocator, self->buffer_device_address_buffer_allocation);
    vmaDestroyBuffer(self->vma_allocator, self->buffer_device_address_buffer, self->buffer_device_address_buffer_allocation);
    self->gpu_sro_table.cleanup(self->vk_device);
    vmaDestroyImage(self->vma_allocator, self->vk_null_image, self->vk_null_image_vma_allocation);
    vmaDestroyBuffer(self->vma_allocator, self->vk_null_buffer, self->vk_null_buffer_vma_allocation);
    vmaDestroyAllocator(self->vma_allocator);
    vkDestroySampler(self->vk_device, self->vk_null_sampler, nullptr);
    vkDestroyImageView(self->vk_device, self->vk_null_image_view, nullptr);
    vkDestroySemaphore(self->vk_device, self->vk_main_queue_gpu_timeline_semaphore, nullptr);
    vkDestroyDevice(self->vk_device, nullptr);
    self->instance->dec_weak_refcnt(
        daxa_ImplInstance::zero_ref_callback,
        self->instance);
    delete self;
}

void daxa_ImplDevice::zombify_buffer(BufferId id)
{
    _DAXA_TEST_PRINT("daxa_ImplDevice::zombify_buffer\n");
    {
        auto & slot = gpu_sro_table.buffer_slots.unsafe_get(std::bit_cast<GPUResourceId>(id));
        if (slot.opt_memory_block != nullptr)
        {
            slot.opt_memory_block->dec_weak_refcnt(
                daxa_ImplMemoryBlock::zero_ref_callback,
                this->instance);
        }
        u64 const main_queue_cpu_timeline_value = this->main_queue_cpu_timeline.load(std::memory_order::relaxed);
        {
            std::unique_lock const lock{this->main_queue_zombies_mtx};
            this->main_queue_buffer_zombies.push_front({
                main_queue_cpu_timeline_value,
                std::bit_cast<BufferId>(id),
            });
        }
    }
}

void daxa_ImplDevice::zombify_image(ImageId id)
{
    _DAXA_TEST_PRINT("daxa_ImplDevice::zombify_image (%i,%i)\n", id.index, id.version);
    auto & slot = gpu_sro_table.image_slots.unsafe_get(std::bit_cast<GPUResourceId>(id));
    if (slot.opt_memory_block != nullptr)
    {
        slot.opt_memory_block->dec_weak_refcnt(
            daxa_ImplMemoryBlock::zero_ref_callback,
            this->instance);
    }
    u64 const main_queue_cpu_timeline_value = this->main_queue_cpu_timeline.load(std::memory_order::relaxed);
    {
        std::unique_lock const lock{this->main_queue_zombies_mtx};
        this->main_queue_image_zombies.push_front({
            main_queue_cpu_timeline_value,
            std::bit_cast<ImageId>(id),
        });
    }
}

void daxa_ImplDevice::zombify_image_view(ImageViewId id)
{
    _DAXA_TEST_PRINT("daxa_ImplDevice::zombify_image_view\n");
    u64 const main_queue_cpu_timeline_value = this->main_queue_cpu_timeline.load(std::memory_order::relaxed);
    std::unique_lock const lock{this->main_queue_zombies_mtx};
    this->main_queue_image_view_zombies.push_front({
        main_queue_cpu_timeline_value,
        std::bit_cast<ImageViewId>(id),
    });
}

void daxa_ImplDevice::zombify_sampler(SamplerId id)
{
    _DAXA_TEST_PRINT("daxa_ImplDevice::zombify_sampler\n");
    u64 const main_queue_cpu_timeline_value = this->main_queue_cpu_timeline.load(std::memory_order::relaxed);
    std::unique_lock const lock{this->main_queue_zombies_mtx};
    this->main_queue_sampler_zombies.push_front({
        main_queue_cpu_timeline_value,
        std::bit_cast<SamplerId>(id),
    });
}

void daxa_ImplDevice::zombify_tlas(TlasId id)
{
    _DAXA_TEST_PRINT("daxa_ImplDevice::zombify_tlas\n");
    auto & slot = gpu_sro_table.tlas_slots.unsafe_get(std::bit_cast<GPUResourceId>(id));
    if (slot.owns_buffer)
    {
        this->zombify_buffer(slot.buffer_id);
    }
    u64 const main_queue_cpu_timeline_value = this->main_queue_cpu_timeline.load(std::memory_order::relaxed);
    std::unique_lock const lock{this->main_queue_zombies_mtx};
    this->main_queue_tlas_zombies.push_front({
        main_queue_cpu_timeline_value,
        std::bit_cast<TlasId>(id),
    });
}

void daxa_ImplDevice::zombify_blas(BlasId id)
{
    _DAXA_TEST_PRINT("daxa_ImplDevice::zombify_blas\n");
    auto & slot = gpu_sro_table.blas_slots.unsafe_get(std::bit_cast<GPUResourceId>(id));
    if (slot.owns_buffer)
    {
        this->zombify_buffer(slot.buffer_id);
    }
    u64 const main_queue_cpu_timeline_value = this->main_queue_cpu_timeline.load(std::memory_order::relaxed);
    std::unique_lock const lock{this->main_queue_zombies_mtx};
    this->main_queue_blas_zombies.push_front({
        main_queue_cpu_timeline_value,
        std::bit_cast<BlasId>(id),
    });
}

// --- End Internal Functions ---<|MERGE_RESOLUTION|>--- conflicted
+++ resolved
@@ -414,7 +414,7 @@
     if (vk_result != VK_SUCCESS)
     {
         table.unsafe_destroy_zombie_slot(id);
-        [[maybe_unused]] auto const _ignore =  daxa_dvc_destroy_buffer(self, ret.buffer_id);
+        [[maybe_unused]] auto const _ignore = daxa_dvc_destroy_buffer(self, ret.buffer_id);
         return std::bit_cast<daxa_Result>(vk_result);
     }
 
@@ -425,8 +425,7 @@
     };
     ret.device_address = self->vkGetAccelerationStructureDeviceAddressKHR(
         self->vk_device,
-        &vk_acceleration_structure_device_address_info_khr
-    );
+        &vk_acceleration_structure_device_address_info_khr);
 
     if ((self->instance->info.flags & InstanceFlagBits::DEBUG_UTILS) != InstanceFlagBits::NONE && ret.info.name.size != 0)
     {
@@ -844,7 +843,7 @@
     {
         return DAXA_RESULT_INVALID_BUFFER_ID;
     }
-    *out_addr = static_cast<daxa_DeviceAddress>(self->slot(std::bit_cast<BufferId>(id)).device_address);
+    *out_addr = std::bit_cast<daxa_DeviceAddress>(self->slot(std::bit_cast<BufferId>(id)).device_address);
     return DAXA_RESULT_SUCCESS;
 }
 
@@ -868,7 +867,7 @@
     {
         return DAXA_RESULT_INVALID_TLAS_ID;
     }
-    *out_addr = static_cast<daxa_DeviceAddress>(self->slot(std::bit_cast<TlasId>(id)).device_address);
+    *out_addr = std::bit_cast<daxa_DeviceAddress>(self->slot(std::bit_cast<TlasId>(id)).device_address);
     return DAXA_RESULT_SUCCESS;
 }
 
@@ -878,7 +877,7 @@
     {
         return DAXA_RESULT_INVALID_BLAS_ID;
     }
-    *out_addr = static_cast<daxa_DeviceAddress>(self->slot(std::bit_cast<BlasId>(id)).device_address);
+    *out_addr = std::bit_cast<daxa_DeviceAddress>(self->slot(std::bit_cast<BlasId>(id)).device_address);
     return DAXA_RESULT_SUCCESS;
 }
 
@@ -1172,72 +1171,12 @@
                 break;
             }
 
-<<<<<<< HEAD
-        VkPhysicalDeviceFeatures const REQUIRED_PHYSICAL_DEVICE_FEATURES{
-            .robustBufferAccess = VK_FALSE,
-            .fullDrawIndexUint32 = VK_FALSE,
-            .imageCubeArray = VK_TRUE,
-            .independentBlend = VK_TRUE,
-            .geometryShader = VK_FALSE,
-            .tessellationShader = VK_TRUE,
-            .sampleRateShading = VK_FALSE,
-            .dualSrcBlend = VK_FALSE,
-            .logicOp = VK_FALSE,
-            .multiDrawIndirect = VK_TRUE, // Very useful for gpu driven rendering
-            .drawIndirectFirstInstance = VK_FALSE,
-            .depthClamp = VK_TRUE, // NOTE(msakmary) need this for bikeshed if breaks ping me
-            .depthBiasClamp = VK_FALSE,
-            .fillModeNonSolid = VK_TRUE,
-            .depthBounds = VK_FALSE,
-            // .wideLines = VK_TRUE,
-            .largePoints = VK_FALSE,
-            .alphaToOne = VK_FALSE,
-            .multiViewport = VK_FALSE,
-            .samplerAnisotropy = VK_TRUE, // Allows for anisotropic filtering.
-            .textureCompressionETC2 = VK_FALSE,
-            .textureCompressionASTC_LDR = VK_FALSE,
-            .textureCompressionBC = VK_FALSE,
-            .occlusionQueryPrecise = VK_FALSE,
-            .pipelineStatisticsQuery = VK_FALSE,
-            .vertexPipelineStoresAndAtomics = VK_FALSE,
-            .fragmentStoresAndAtomics = VK_TRUE,
-            .shaderTessellationAndGeometryPointSize = VK_FALSE,
-            .shaderImageGatherExtended = VK_FALSE,
-            .shaderStorageImageExtendedFormats = VK_FALSE,
-            // .shaderStorageImageMultisample = VK_TRUE,            // Useful for software vrs.
-            .shaderStorageImageReadWithoutFormat = VK_TRUE,      // This allows daxa shaders to not specify image layout for image binding tables and read ops.
-            .shaderStorageImageWriteWithoutFormat = VK_TRUE,     // This allows daxa shaders to not specify image layout for image binding tables and write ops.
-            .shaderUniformBufferArrayDynamicIndexing = VK_FALSE, // This is superseded by descriptor indexing.
-            .shaderSampledImageArrayDynamicIndexing = VK_FALSE,  // This is superseded by descriptor indexing.
-            .shaderStorageBufferArrayDynamicIndexing = VK_FALSE, // This is superseded by descriptor indexing.
-            .shaderStorageImageArrayDynamicIndexing = VK_FALSE,  // This is superseded by descriptor indexing.
-            .shaderClipDistance = VK_FALSE,
-            .shaderCullDistance = VK_FALSE,
-            .shaderFloat64 = VK_FALSE,
-            .shaderInt64 = VK_TRUE, // Used for buffer device address math.
-            .shaderInt16 = VK_FALSE,
-            .shaderResourceResidency = VK_FALSE,
-            .shaderResourceMinLod = VK_FALSE,
-            .sparseBinding = VK_FALSE,
-            .sparseResidencyBuffer = VK_FALSE,
-            .sparseResidencyImage2D = VK_FALSE,
-            .sparseResidencyImage3D = VK_FALSE,
-            .sparseResidency2Samples = VK_FALSE,
-            .sparseResidency4Samples = VK_FALSE,
-            .sparseResidency8Samples = VK_FALSE,
-            .sparseResidency16Samples = VK_FALSE,
-            .sparseResidencyAliased = VK_FALSE,
-            .variableMultisampleRate = VK_FALSE,
-            .inheritedQueries = VK_FALSE,
-        };
-=======
             vkFreeCommandBuffers(self->vk_device, object.vk_cmd_pool, static_cast<u32>(object.allocated_command_buffers.size()), object.allocated_command_buffers.data());
             auto vk_result = vkResetCommandPool(self->vk_device, object.vk_cmd_pool, {});
             if (vk_result != VK_SUCCESS)
             {
                 return std::bit_cast<daxa_Result>(vk_result);
             }
->>>>>>> 55182fae
 
             self->buffer_pool_pool.put_back(object.vk_cmd_pool);
             self->main_queue_command_list_zombies.pop_back();
@@ -1246,82 +1185,10 @@
     return DAXA_RESULT_SUCCESS;
 }
 
-<<<<<<< HEAD
-        VkPhysicalDeviceVulkanMemoryModelFeatures REQUIRED_PHYSICAL_DEVICE_FEATURES_VULKAN_MEMORY_MODEL{
-            .sType = VK_STRUCTURE_TYPE_PHYSICAL_DEVICE_VULKAN_MEMORY_MODEL_FEATURES,
-            .pNext = REQUIRED_DEVICE_FEATURE_P_CHAIN,
-            // TODO: NOT SUPPORTED ON MACOS??
-            // .vulkanMemoryModel = VK_TRUE,
-            // .vulkanMemoryModelDeviceScope = VK_TRUE,
-            // .vulkanMemoryModelAvailabilityVisibilityChains = VK_FALSE, // Low support.
-        };
-        REQUIRED_DEVICE_FEATURE_P_CHAIN = reinterpret_cast<void *>(&REQUIRED_PHYSICAL_DEVICE_FEATURES_VULKAN_MEMORY_MODEL);
-
-        VkPhysicalDeviceBufferDeviceAddressFeatures REQUIRED_PHYSICAL_DEVICE_FEATURES_BUFFER_DEVICE_ADDRESS{
-            .sType = VK_STRUCTURE_TYPE_PHYSICAL_DEVICE_BUFFER_DEVICE_ADDRESS_FEATURES,
-            .pNext = REQUIRED_DEVICE_FEATURE_P_CHAIN,
-            .bufferDeviceAddress = VK_TRUE,
-#if !defined(__APPLE__)
-            .bufferDeviceAddressCaptureReplay = static_cast<VkBool32>(this->info.enable_buffer_device_address_capture_replay),
-#endif
-            .bufferDeviceAddressMultiDevice = VK_FALSE,
-        };
-        REQUIRED_DEVICE_FEATURE_P_CHAIN = reinterpret_cast<void *>(&REQUIRED_PHYSICAL_DEVICE_FEATURES_BUFFER_DEVICE_ADDRESS);
-
-#if defined(__APPLE__)
-        VkPhysicalDevicePortabilitySubsetFeaturesKHR REQUIRED_PHYSICAL_DEVICE_PORTABILITY_SUBSET_FEATURES{
-            .sType = VK_STRUCTURE_TYPE_PHYSICAL_DEVICE_PORTABILITY_SUBSET_FEATURES_KHR,
-            .pNext = REQUIRED_DEVICE_FEATURE_P_CHAIN,
-            .constantAlphaColorBlendFactors = {},
-            .events = {},
-            .imageViewFormatReinterpretation = {},
-            .imageViewFormatSwizzle = {},
-            // .imageView2DOn3DImage = VK_TRUE, // NOT SUPPORTED
-            .multisampleArrayImage = {},
-            .mutableComparisonSamplers = {},
-            .pointPolygons = {},
-            .samplerMipLodBias = {},
-            .separateStencilMaskRef = {},
-            .shaderSampleRateInterpolationFunctions = {},
-            .tessellationIsolines = {},
-            .tessellationPointMode = {},
-            .triangleFans = {},
-            .vertexAttributeAccessBeyondStride = {},
-        };
-        REQUIRED_DEVICE_FEATURE_P_CHAIN = reinterpret_cast<void *>(&REQUIRED_PHYSICAL_DEVICE_PORTABILITY_SUBSET_FEATURES);
-#endif
-
-        VkPhysicalDeviceDescriptorIndexingFeatures REQUIRED_PHYSICAL_DEVICE_FEATURES_DESCRIPTOR_INDEXING{
-            .sType = VK_STRUCTURE_TYPE_PHYSICAL_DEVICE_DESCRIPTOR_INDEXING_FEATURES,
-            .pNext = REQUIRED_DEVICE_FEATURE_P_CHAIN,
-            .shaderInputAttachmentArrayDynamicIndexing = VK_FALSE,
-            .shaderUniformTexelBufferArrayDynamicIndexing = VK_FALSE,
-            .shaderStorageTexelBufferArrayDynamicIndexing = VK_FALSE,
-            .shaderUniformBufferArrayNonUniformIndexing = VK_FALSE,
-            .shaderSampledImageArrayNonUniformIndexing = VK_TRUE, // Needed for bindless sampled images.
-            // .shaderStorageBufferArrayNonUniformIndexing = VK_TRUE, // Needed for bindless buffers.
-            .shaderStorageImageArrayNonUniformIndexing = VK_TRUE, // Needed for bindless storage images.
-            .shaderInputAttachmentArrayNonUniformIndexing = VK_FALSE,
-            .shaderUniformTexelBufferArrayNonUniformIndexing = VK_FALSE,
-            .shaderStorageTexelBufferArrayNonUniformIndexing = VK_FALSE,
-            .descriptorBindingUniformBufferUpdateAfterBind = VK_FALSE,
-            .descriptorBindingSampledImageUpdateAfterBind = VK_TRUE,  // Needed for bindless sampled images.
-            .descriptorBindingStorageImageUpdateAfterBind = VK_TRUE,  // Needed for bindless storage images.
-            .descriptorBindingStorageBufferUpdateAfterBind = VK_TRUE, // Needed for bindless buffers.
-            .descriptorBindingUniformTexelBufferUpdateAfterBind = VK_FALSE,
-            .descriptorBindingStorageTexelBufferUpdateAfterBind = VK_FALSE,
-            .descriptorBindingUpdateUnusedWhilePending = VK_TRUE, // Needed for bindless table updates.
-            .descriptorBindingPartiallyBound = VK_TRUE,           // Needed for sparse binding in bindless table.
-            .descriptorBindingVariableDescriptorCount = VK_FALSE,
-            .runtimeDescriptorArray = VK_TRUE, // Allows shaders to not have a hardcoded descriptor maximum per table.
-        };
-        REQUIRED_DEVICE_FEATURE_P_CHAIN = reinterpret_cast<void *>(&REQUIRED_PHYSICAL_DEVICE_FEATURES_DESCRIPTOR_INDEXING);
-=======
 auto daxa_dvc_properties(daxa_Device device) -> daxa_DeviceProperties const *
 {
     return &device->physical_device_properties;
 }
->>>>>>> 55182fae
 
 auto daxa_dvc_inc_refcnt(daxa_Device self) -> u64
 {
@@ -1329,29 +1196,6 @@
     return self->inc_refcnt();
 }
 
-<<<<<<< HEAD
-        if (this->info.enable_shader_atomic_int64)
-        {
-            VkPhysicalDeviceShaderAtomicInt64Features REQUIRED_PHYSICAL_DEVICE_FEATURES_SHADER_ATOMIC_INT64{
-                .sType = VK_STRUCTURE_TYPE_PHYSICAL_DEVICE_SHADER_ATOMIC_INT64_FEATURES,
-                .pNext = REQUIRED_DEVICE_FEATURE_P_CHAIN,
-                .shaderBufferInt64Atomics = VK_TRUE,
-                .shaderSharedInt64Atomics = VK_TRUE,
-            };
-            REQUIRED_DEVICE_FEATURE_P_CHAIN = reinterpret_cast<void *>(&REQUIRED_PHYSICAL_DEVICE_FEATURES_SHADER_ATOMIC_INT64);
-        }
-
-        if (this->info.enable_shader_atomic_int64)
-        {
-            VkPhysicalDeviceShaderImageAtomicInt64FeaturesEXT REQUIRED_PHYSICAL_DEVICE_FEATURES_SHADER_IMAGE_ATOMIC_INT64{
-                .sType = VK_STRUCTURE_TYPE_PHYSICAL_DEVICE_SHADER_IMAGE_ATOMIC_INT64_FEATURES_EXT,
-                .pNext = REQUIRED_DEVICE_FEATURE_P_CHAIN,
-                .shaderImageInt64Atomics = VK_TRUE,
-                .sparseImageInt64Atomics = VK_FALSE, // I do not care about sparse images.
-            };
-            REQUIRED_DEVICE_FEATURE_P_CHAIN = reinterpret_cast<void *>(&REQUIRED_PHYSICAL_DEVICE_FEATURES_SHADER_IMAGE_ATOMIC_INT64);
-        }
-=======
 auto daxa_dvc_dec_refcnt(daxa_Device self) -> u64
 {
     _DAXA_TEST_PRINT("device dec refcnt from %u to %u\n", self->strong_count, self->strong_count - 1);
@@ -1361,7 +1205,6 @@
 }
 
 // --- End API Functions ---
->>>>>>> 55182fae
 
 // --- Begin Internal Functions ---
 
@@ -1388,12 +1231,6 @@
 
     // SELECT QUEUE
 
-<<<<<<< HEAD
-        extension_names.push_back(VK_KHR_SWAPCHAIN_EXTENSION_NAME);
-        extension_names.push_back(VK_EXT_DESCRIPTOR_INDEXING_EXTENSION_NAME);
-        extension_names.push_back(VK_KHR_PUSH_DESCRIPTOR_EXTENSION_NAME);
-        extension_names.push_back(VK_KHR_DYNAMIC_RENDERING_EXTENSION_NAME);
-=======
     u32 queue_family_props_count = 0;
     std::vector<VkQueueFamilyProperties> queue_props;
     vkGetPhysicalDeviceQueueFamilyProperties(self->vk_physical_device, &queue_family_props_count, nullptr);
@@ -1401,7 +1238,6 @@
     vkGetPhysicalDeviceQueueFamilyProperties(self->vk_physical_device, &queue_family_props_count, queue_props.data());
     std::vector<VkBool32> supports_present;
     supports_present.resize(queue_family_props_count);
->>>>>>> 55182fae
 
     for (u32 i = 0; i < queue_family_props_count; i++)
     {
@@ -1428,24 +1264,6 @@
     PhysicalDeviceExtensionList extension_list = {};
     extension_list.initialize(info);
 
-<<<<<<< HEAD
-        if (this->info.enable_shader_atomic_int64)
-        {
-            // might be a problem, intel does not support it at all.
-            extension_names.push_back(VK_EXT_SHADER_IMAGE_ATOMIC_INT64_EXTENSION_NAME);
-        }
-
-#if defined(__APPLE__)
-        // Needed for MoltenVK.
-        extension_names.push_back("VK_KHR_portability_subset");
-#endif
-        VkPhysicalDeviceFeatures2 physical_device_features_2{
-            .sType = VK_STRUCTURE_TYPE_PHYSICAL_DEVICE_FEATURES_2,
-            .pNext = REQUIRED_DEVICE_FEATURE_P_CHAIN,
-            .features = REQUIRED_PHYSICAL_DEVICE_FEATURES,
-        };
-        REQUIRED_DEVICE_FEATURE_P_CHAIN = reinterpret_cast<void *>(&physical_device_features_2);
-=======
     VkPhysicalDeviceFeatures2 physical_device_features_2{
         .sType = VK_STRUCTURE_TYPE_PHYSICAL_DEVICE_FEATURES_2,
         .pNext = feature_table.chain,
@@ -1469,7 +1287,6 @@
     {
         return std::bit_cast<daxa_Result>(result);
     }
->>>>>>> 55182fae
 
     if ((self->instance->info.flags & InstanceFlagBits::DEBUG_UTILS) != InstanceFlagBits::NONE)
     {
@@ -1478,25 +1295,17 @@
         self->vkCmdEndDebugUtilsLabelEXT = r_cast<PFN_vkCmdEndDebugUtilsLabelEXT>(vkGetDeviceProcAddr(self->vk_device, "vkCmdEndDebugUtilsLabelEXT"));
     }
     self->vkCmdPushDescriptorSetKHR = r_cast<PFN_vkCmdPushDescriptorSetKHR>(vkGetDeviceProcAddr(self->vk_device, "vkCmdPushDescriptorSetKHR"));
-
-<<<<<<< HEAD
-        if (this->impl_ctx.as<ImplInstance>()->info.enable_debug_utils)
-        {
-            this->vkSetDebugUtilsObjectNameEXT = reinterpret_cast<PFN_vkSetDebugUtilsObjectNameEXT>(vkGetDeviceProcAddr(this->vk_device, "vkSetDebugUtilsObjectNameEXT"));
-            this->vkCmdBeginDebugUtilsLabelEXT = reinterpret_cast<PFN_vkCmdBeginDebugUtilsLabelEXT>(vkGetDeviceProcAddr(this->vk_device, "vkCmdBeginDebugUtilsLabelEXT"));
-            this->vkCmdEndDebugUtilsLabelEXT = reinterpret_cast<PFN_vkCmdEndDebugUtilsLabelEXT>(vkGetDeviceProcAddr(this->vk_device, "vkCmdEndDebugUtilsLabelEXT"));
-        }
-        this->vkCmdPushDescriptorSetKHR = reinterpret_cast<PFN_vkCmdPushDescriptorSetKHR>(vkGetDeviceProcAddr(this->vk_device, "vkCmdPushDescriptorSetKHR"));
-        this->vkCmdBeginRenderingKHR = reinterpret_cast<PFN_vkCmdBeginRenderingKHR>(vkGetDeviceProcAddr(this->vk_device, "vkCmdBeginRenderingKHR"));
-        this->vkCmdEndRenderingKHR = reinterpret_cast<PFN_vkCmdEndRenderingKHR>(vkGetDeviceProcAddr(this->vk_device, "vkCmdEndRenderingKHR"));
-=======
+#if defined(__APPLE__)
+    self->vkCmdBeginRenderingKHR = r_cast<PFN_vkCmdBeginRenderingKHR>(vkGetDeviceProcAddr(self->vk_device, "vkCmdBeginRenderingKHR"));
+    self->vkCmdEndRenderingKHR = r_cast<PFN_vkCmdEndRenderingKHR>(vkGetDeviceProcAddr(self->vk_device, "vkCmdEndRenderingKHR"));
+#endif
+
     if ((self->info.flags & DeviceFlagBits::MESH_SHADER) != DeviceFlagBits::NONE)
     {
         self->vkCmdDrawMeshTasksEXT = r_cast<PFN_vkCmdDrawMeshTasksEXT>(vkGetDeviceProcAddr(self->vk_device, "vkCmdDrawMeshTasksEXT"));
         self->vkCmdDrawMeshTasksIndirectEXT = r_cast<PFN_vkCmdDrawMeshTasksIndirectEXT>(vkGetDeviceProcAddr(self->vk_device, "vkCmdDrawMeshTasksIndirectEXT"));
         self->vkCmdDrawMeshTasksIndirectCountEXT = r_cast<PFN_vkCmdDrawMeshTasksIndirectCountEXT>(vkGetDeviceProcAddr(self->vk_device, "vkCmdDrawMeshTasksIndirectCountEXT"));
     }
->>>>>>> 55182fae
 
     if ((self->info.flags & DeviceFlagBits::RAY_TRACING) != DeviceFlagBits::NONE)
     {
