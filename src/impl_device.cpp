--- conflicted
+++ resolved
@@ -1255,7 +1255,6 @@
             .name = image_info.name,
         };
 
-<<<<<<< HEAD
         DAXA_DBG_ASSERT_TRUE_M(std::popcount(image_info.sample_count) == 1 && image_info.sample_count <= 64, "image samples must be power of two and between 1 and 64(inclusive)");
         DAXA_DBG_ASSERT_TRUE_M(
             image_info.size.x > 0 &&
@@ -1264,9 +1263,7 @@
             "image (x,y,z) dimensions must be greater then 0");
         DAXA_DBG_ASSERT_TRUE_M(image_info.array_layer_count > 0, "image array layer count must be greater then 0");
         DAXA_DBG_ASSERT_TRUE_M(image_info.mip_level_count > 0, "image mip level count must be greater then 0");
-=======
         VkImageCreateInfo const vk_image_create_info = initialize_image_create_info_from_image_info(image_info, &this->main_queue_family_index);
->>>>>>> 0f2da356
 
         if (AutoAllocInfo const * auto_info = std::get_if<AutoAllocInfo>(&image_info.allocate_info))
         {
