#include "impl_core.hpp"
#include "impl_swapchain.hpp"
#include "impl_device.hpp"

#include <utility>
#include <bit>

// --- Begin API Functions ---

<<<<<<< HEAD
#if defined(__APPLE__)
#include <GLFW/glfw3.h>
#endif

namespace daxa
=======
auto daxa_default_format_selector(VkFormat format) -> i32
>>>>>>> 55182fae
{
    switch (format)
    {
    case VK_FORMAT_R8G8B8A8_SRGB: return 90;
    case VK_FORMAT_R8G8B8A8_UNORM: return 80;
    case VK_FORMAT_B8G8R8A8_SRGB: return 70;
    case VK_FORMAT_B8G8R8A8_UNORM: return 60;
    default: return 0;
    }
}

auto daxa_dvc_create_swapchain(daxa_Device device, daxa_SwapchainInfo const * info, daxa_Swapchain * out_swapchain) -> daxa_Result
{
    device->inc_weak_refcnt();
    auto ret = daxa_ImplSwapchain{};
    ret.device = device;
    ret.info = *reinterpret_cast<SwapchainInfo const *>(info);
    auto result = ret.recreate_surface();
    if (result != DAXA_RESULT_SUCCESS)
    {
        ret.full_cleanup();
        return result;
    }

    // Save supported present modes.
    u32 present_mode_count = {};
    auto vk_result = vkGetPhysicalDeviceSurfacePresentModesKHR(
        ret.device->vk_physical_device,
        ret.vk_surface,
        &present_mode_count,
        nullptr);
    if (vk_result != VK_SUCCESS)
    {
        ret.full_cleanup();
        return std::bit_cast<daxa_Result>(vk_result);
    }
    ret.supported_present_modes.resize(present_mode_count);
    vk_result = vkGetPhysicalDeviceSurfacePresentModesKHR(
        device->vk_physical_device,
        ret.vk_surface,
        &present_mode_count,
        r_cast<VkPresentModeKHR *>(ret.supported_present_modes.data()));
    if (vk_result != VK_SUCCESS)
    {
        ret.full_cleanup();
        return std::bit_cast<daxa_Result>(vk_result);
    }

    // Format Selection:
    u32 format_count = 0;
    vk_result = vkGetPhysicalDeviceSurfaceFormatsKHR(ret.device->vk_physical_device, ret.vk_surface, &format_count, nullptr);
    if (vk_result != VK_SUCCESS)
    {
        ret.full_cleanup();
        return std::bit_cast<daxa_Result>(vk_result);
    }
    std::vector<VkSurfaceFormatKHR> surface_formats;
    surface_formats.resize(format_count);
    vk_result = vkGetPhysicalDeviceSurfaceFormatsKHR(ret.device->vk_physical_device, ret.vk_surface, &format_count, surface_formats.data());
    if (vk_result != VK_SUCCESS)
    {
        ret.full_cleanup();
        return std::bit_cast<daxa_Result>(vk_result);
    }
    if (format_count == 0)
    {
        ret.full_cleanup();
        return DAXA_RESULT_NO_SUITABLE_FORMAT_FOUND;
    }
    auto format_comparator = [&](auto const & a, auto const & b) -> bool
    {
        return ret.info.surface_format_selector(std::bit_cast<Format>(a.format)) <
               ret.info.surface_format_selector(std::bit_cast<Format>(b.format));
    };
    auto best_format = std::max_element(surface_formats.begin(), surface_formats.end(), format_comparator);
    if (best_format == surface_formats.end())
    {
        ret.full_cleanup();
        return DAXA_RESULT_NO_SUITABLE_FORMAT_FOUND;
    }
    ret.vk_surface_format = *best_format;

    result = ret.recreate();
    if (result != DAXA_RESULT_SUCCESS)
    {
        ret.full_cleanup();
        return result;
    }
    // We have an acquire semaphore for each frame in flight.
    for (u32 i = 0; i < ret.info.max_allowed_frames_in_flight; i++)
    {
        BinarySemaphore sema = {};
        daxa_BinarySemaphoreInfo sema_info = {};
        result = daxa_dvc_create_binary_semaphore(device, &sema_info, reinterpret_cast<daxa_BinarySemaphore *>(&sema));
        if (result != DAXA_RESULT_SUCCESS)
        {
            ret.full_cleanup();
            return result;
        }
        ret.acquire_semaphores.push_back(std::move(sema));
    }
    // We have a present semaphore for each swapchain image.
    for (u32 i = 0; i < ret.images.size(); i++)
    {
        BinarySemaphore sema = {};
        daxa_BinarySemaphoreInfo sema_info = {};
        result = daxa_dvc_create_binary_semaphore(device, &sema_info, reinterpret_cast<daxa_BinarySemaphore *>(&sema));
        if (result != DAXA_RESULT_SUCCESS)
        {
            ret.full_cleanup();
            return result;
        }
<<<<<<< HEAD
#endif
#elif defined(__APPLE__)
        auto vk_instance = impl_device.as<ImplDevice>()->impl_ctx.as<ImplInstance>()->vk_instance;
        glfwCreateWindowSurface(vk_instance, reinterpret_cast<GLFWwindow*>(info.native_window), nullptr, &this->vk_surface);
        // VkMacOSSurfaceCreateInfoMVK const surface_ci{
        //     .sType = VK_STRUCTURE_TYPE_MACOS_SURFACE_CREATE_INFO_MVK,
        //     .pNext = nullptr,
        //     .flags = 0,
        //     .pView = info.native_window,
        // };
        // {
        //     auto func = reinterpret_cast<PFN_vkCreateMacOSSurfaceMVK>(vkGetInstanceProcAddr(impl_device.as<ImplDevice>()->impl_ctx.as<ImplContext>()->vk_instance, "vkCreateMacOSSurfaceMVK"));
        //     func(impl_device.as<ImplDevice>()->impl_ctx.as<ImplContext>()->vk_instance, &surface_ci, nullptr, &this->vk_surface);
        // }
#endif
=======
        ret.present_semaphores.push_back(std::move(sema));
>>>>>>> 55182fae
    }

    auto timeline_sema_name = SmallString(std::string{ret.info.name.view()} + " ts");
    auto timeline_sema_info = daxa_TimelineSemaphoreInfo{
        .initial_value = 0,
        .name = std::bit_cast<daxa_SmallString>(timeline_sema_name),
    };
    result = daxa_dvc_create_timeline_semaphore(device, &timeline_sema_info, r_cast<daxa_TimelineSemaphore *>(&ret.gpu_frame_timeline));
    if (result != DAXA_RESULT_SUCCESS)
    {
        ret.full_cleanup();
        return result;
    }

    ret.strong_count = 1;
    *out_swapchain = new daxa_ImplSwapchain{};
    **out_swapchain = std::move(ret);
    return DAXA_RESULT_SUCCESS;
}

auto daxa_swp_get_surface_extent(daxa_Swapchain self) -> VkExtent2D
{
    return self->surface_extent;
}

auto daxa_swp_get_format(daxa_Swapchain self) -> VkFormat
{
    return self->vk_surface_format.format;
}

auto daxa_swp_resize(daxa_Swapchain self) -> daxa_Result
{
    auto result = self->recreate();
    if (result != DAXA_RESULT_SUCCESS)
    {
        [[maybe_unused]] auto ignored = vkDeviceWaitIdle(self->device->vk_device);
        self->full_cleanup();
    }
    return result;
}

auto daxa_swp_set_present_mode(daxa_Swapchain self, VkPresentModeKHR present_mode) -> daxa_Result
{
    self->info.present_mode = std::bit_cast<PresentMode>(present_mode);
    auto result = self->recreate();
    if (result != DAXA_RESULT_SUCCESS)
    {
        [[maybe_unused]] auto ignored = vkDeviceWaitIdle(self->device->vk_device);
        self->full_cleanup();
    }
    return result;
}

auto daxa_swp_acquire_next_image(daxa_Swapchain self, daxa_ImageId * out_image_id) -> daxa_Result
{
    [[maybe_unused]] auto _ignored = self->gpu_frame_timeline.wait_for_value(
        static_cast<u64>(
            std::max<i64>(
                0,
                static_cast<i64>(self->cpu_frame_timeline) - static_cast<i64>(self->info.max_allowed_frames_in_flight))));
    self->acquire_semaphore_index = (self->cpu_frame_timeline + 1) % self->info.max_allowed_frames_in_flight;
    BinarySemaphore & acquire_semaphore = self->acquire_semaphores[self->acquire_semaphore_index];
    auto result = vkAcquireNextImageKHR(
        self->device->vk_device,
        self->vk_swapchain, UINT64_MAX,
        (**r_cast<daxa_BinarySemaphore *>(&acquire_semaphore)).vk_semaphore,
        nullptr,
        &self->current_image_index);

    // We only bump the cpu timeline, when the acquire succeeds.
    self->cpu_frame_timeline += 1;
    *out_image_id = static_cast<daxa_ImageId>(self->images[self->current_image_index]);
    return std::bit_cast<daxa_Result>(result);
}

auto daxa_swp_current_acquire_semaphore(daxa_Swapchain self) -> daxa_BinarySemaphore *
{
    return r_cast<daxa_BinarySemaphore *>(&self->acquire_semaphores[self->acquire_semaphore_index]);
}

auto daxa_swp_current_present_semaphore(daxa_Swapchain self) -> daxa_BinarySemaphore *
{
    return r_cast<daxa_BinarySemaphore *>(&self->present_semaphores[self->current_image_index]);
}

auto daxa_swp_gpu_timeline_semaphore(daxa_Swapchain self) -> daxa_TimelineSemaphore *
{
    return r_cast<daxa_TimelineSemaphore *>(&self->gpu_frame_timeline);
}

auto daxa_swp_current_cpu_timeline_value(daxa_Swapchain self) -> u64
{
    return self->cpu_frame_timeline;
}

auto daxa_swp_info(daxa_Swapchain self) -> daxa_SwapchainInfo const *
{
    return reinterpret_cast<daxa_SwapchainInfo const *>(&self->info);
}

auto daxa_swp_get_vk_swapchain(daxa_Swapchain self) -> VkSwapchainKHR
{
    return self->vk_swapchain;
}

auto daxa_swp_get_vk_surface(daxa_Swapchain self) -> VkSurfaceKHR
{
    return self->vk_surface;
}

auto daxa_swp_inc_refcnt(daxa_Swapchain self) -> u64
{
    return self->inc_refcnt();
}

auto daxa_swp_dec_refcnt(daxa_Swapchain self) -> u64
{
    return self->dec_refcnt(
        &daxa_ImplSwapchain::zero_ref_callback,
        self->device->instance);
}

// --- End API Functions ---

// --- Begin Internals ---

auto daxa_ImplSwapchain::recreate() -> daxa_Result
{
    // Check present mode:
    auto iter = std::find(this->supported_present_modes.begin(), this->supported_present_modes.end(), this->info.present_mode);
    if (iter == this->supported_present_modes.end())
    {
        return DAXA_RESULT_DEVICE_SURFACE_UNSUPPORTED_PRESENT_MODE;
    }

    VkSurfaceCapabilitiesKHR surface_capabilities;
    auto vk_result = vkGetPhysicalDeviceSurfaceCapabilitiesKHR(
        this->device->vk_physical_device,
        this->vk_surface,
        &surface_capabilities);
    if (vk_result != VK_SUCCESS)
    {
        return std::bit_cast<daxa_Result>(vk_result);
    }

    surface_extent.width = surface_capabilities.currentExtent.width;
    surface_extent.height = surface_capabilities.currentExtent.height;

#if __linux__
    // TODO(grundlett): I (grundlett) am too lazy to find out why the other present modes
    // fail on Linux. This can be inspected by Linux people and they can
    // submit a PR if they find a fix.
    info.present_mode = PresentMode::IMMEDIATE;
#endif

    auto * old_swapchain = this->vk_swapchain;

    // NOTE: this is a hack that allows us to ignore issues caused
    // by things that are just underspecified in the Vulkan spec.
    auto result = daxa_dvc_wait_idle(this->device);
    if (result != DAXA_RESULT_SUCCESS)
    {
        return result;
    }

    this->partial_cleanup();

    ImageUsageFlags const usage = std::bit_cast<ImageUsageFlags>(info.image_usage) | ImageUsageFlagBits::COLOR_ATTACHMENT;

    VkSwapchainCreateInfoKHR const swapchain_create_info{
        .sType = VK_STRUCTURE_TYPE_SWAPCHAIN_CREATE_INFO_KHR,
        .pNext = nullptr,
        .flags = 0,
        .surface = this->vk_surface,
        .minImageCount = 3,
        .imageFormat = this->vk_surface_format.format,
        .imageColorSpace = this->vk_surface_format.colorSpace,
        .imageExtent = surface_extent,
        .imageArrayLayers = 1,
        .imageUsage = usage.data,
        .imageSharingMode = VkSharingMode::VK_SHARING_MODE_EXCLUSIVE,
        .queueFamilyIndexCount = 1,
        .pQueueFamilyIndices = &this->device->main_queue_family_index,
        .preTransform = static_cast<VkSurfaceTransformFlagBitsKHR>(info.present_operation),
        .compositeAlpha = VK_COMPOSITE_ALPHA_OPAQUE_BIT_KHR,
        .presentMode = static_cast<VkPresentModeKHR>(info.present_mode),
        .clipped = VK_TRUE,
        .oldSwapchain = old_swapchain,
    };

    vk_result = vkCreateSwapchainKHR(
        this->device->vk_device,
        &swapchain_create_info,
        nullptr,
        &this->vk_swapchain);
    if (vk_result != VK_SUCCESS)
    {
        return std::bit_cast<daxa_Result>(vk_result);
    }

    if (old_swapchain != VK_NULL_HANDLE)
    {
        vkDestroySwapchainKHR(this->device->vk_device, old_swapchain, nullptr);
    }

    u32 image_count = 0;
    std::vector<VkImage> swapchain_images = {};
    vk_result = vkGetSwapchainImagesKHR(this->device->vk_device, vk_swapchain, &image_count, nullptr);
    if (vk_result != VK_SUCCESS)
    {
        return std::bit_cast<daxa_Result>(vk_result);
    }
    swapchain_images.resize(image_count);
    vk_result = vkGetSwapchainImagesKHR(this->device->vk_device, vk_swapchain, &image_count, swapchain_images.data());
    if (vk_result != VK_SUCCESS)
    {
        return std::bit_cast<daxa_Result>(vk_result);
    }
    this->images.resize(image_count);
    for (u32 i = 0; i < images.size(); i++)
    {
        ImageInfo const image_info = {
            .format = static_cast<Format>(this->vk_surface_format.format),
            .size = {this->surface_extent.width, this->surface_extent.height, 1},
            .usage = usage,
            .name = this->info_name.c_str(),
        };
        auto result_pair = this->device->new_swapchain_image(
            swapchain_images[i], vk_surface_format.format, i, usage, image_info);
        if (result_pair.first != DAXA_RESULT_SUCCESS)
        {
            return result_pair.first;
        }
        this->images[i] = result_pair.second;
    }

    if ((this->device->instance->info.flags & InstanceFlagBits::DEBUG_UTILS) != InstanceFlagBits::NONE && this->info_name.size() != 0)
    {
        VkDebugUtilsObjectNameInfoEXT const swapchain_name_info{
            .sType = VK_STRUCTURE_TYPE_DEBUG_UTILS_OBJECT_NAME_INFO_EXT,
            .pNext = nullptr,
            .objectType = VK_OBJECT_TYPE_SWAPCHAIN_KHR,
            .objectHandle = std::bit_cast<u64>(this->vk_swapchain),
            .pObjectName = this->info_name.c_str(),
        };
        this->device->vkSetDebugUtilsObjectNameEXT(this->device->vk_device, &swapchain_name_info);
    }
    return DAXA_RESULT_SUCCESS;
}

void daxa_ImplSwapchain::partial_cleanup()
{
    for (auto & image : this->images)
    {
        // TODO:    Add special function that only swapchains can call do destroy these images.
        //          Make it fully illegal to destroy swapchain images from user side!
        [[maybe_unused]] auto _ignore = daxa_dvc_destroy_image(this->device, static_cast<daxa_ImageId>(image));
    }
    this->images.clear();
}

void daxa_ImplSwapchain::full_cleanup()
{
    this->partial_cleanup();
    if (this->vk_swapchain != VK_NULL_HANDLE)
    {
        // Due to wsi limitations we need to wait idle before destroying the swapchain.
        vkDeviceWaitIdle(this->device->vk_device);
        vkDestroySwapchainKHR(this->device->vk_device, this->vk_swapchain, nullptr);
    }
    if (this->vk_surface != VK_NULL_HANDLE)
    {
        vkDestroySurfaceKHR(this->device->instance->vk_instance, this->vk_surface, nullptr);
    }
    if (this->device != nullptr)
    {
        this->device->dec_weak_refcnt(
            daxa_ImplDevice::zero_ref_callback,
            this->device->instance);
    }
    // Clear all other fields.
    // Other owned objects are handled by RAII.
    *this = {};
}

auto daxa_ImplSwapchain::recreate_surface() -> daxa_Result
{
    if (this->vk_surface != nullptr)
    {
        vkDestroySurfaceKHR(this->device->instance->vk_instance, this->vk_surface, nullptr);
    }
    return create_surface(
        this->device->instance,
        std::bit_cast<daxa_NativeWindowHandle>(this->info.native_window),
        std::bit_cast<daxa_NativeWindowPlatform>(this->info.native_window_platform),
        &this->vk_surface);
}

void daxa_ImplSwapchain::zero_ref_callback(ImplHandle const * handle)
{
    _DAXA_TEST_PRINT("      daxa_ImplSwapchain::zero_ref_callback\n");
    auto self = rc_cast<daxa_Swapchain>(handle);
    if (self->device != nullptr)
    {
        self->full_cleanup();
    }
    delete self;
}

// --- End Internals ---<|MERGE_RESOLUTION|>--- conflicted
+++ resolved
@@ -7,15 +7,7 @@
 
 // --- Begin API Functions ---
 
-<<<<<<< HEAD
-#if defined(__APPLE__)
-#include <GLFW/glfw3.h>
-#endif
-
-namespace daxa
-=======
 auto daxa_default_format_selector(VkFormat format) -> i32
->>>>>>> 55182fae
 {
     switch (format)
     {
@@ -128,25 +120,7 @@
             ret.full_cleanup();
             return result;
         }
-<<<<<<< HEAD
-#endif
-#elif defined(__APPLE__)
-        auto vk_instance = impl_device.as<ImplDevice>()->impl_ctx.as<ImplInstance>()->vk_instance;
-        glfwCreateWindowSurface(vk_instance, reinterpret_cast<GLFWwindow*>(info.native_window), nullptr, &this->vk_surface);
-        // VkMacOSSurfaceCreateInfoMVK const surface_ci{
-        //     .sType = VK_STRUCTURE_TYPE_MACOS_SURFACE_CREATE_INFO_MVK,
-        //     .pNext = nullptr,
-        //     .flags = 0,
-        //     .pView = info.native_window,
-        // };
-        // {
-        //     auto func = reinterpret_cast<PFN_vkCreateMacOSSurfaceMVK>(vkGetInstanceProcAddr(impl_device.as<ImplDevice>()->impl_ctx.as<ImplContext>()->vk_instance, "vkCreateMacOSSurfaceMVK"));
-        //     func(impl_device.as<ImplDevice>()->impl_ctx.as<ImplContext>()->vk_instance, &surface_ci, nullptr, &this->vk_surface);
-        // }
-#endif
-=======
         ret.present_semaphores.push_back(std::move(sema));
->>>>>>> 55182fae
     }
 
     auto timeline_sema_name = SmallString(std::string{ret.info.name.view()} + " ts");
