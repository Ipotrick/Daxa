#if DAXA_BUILT_WITH_UTILS_TASK_GRAPH

#include "../impl_core.hpp"

#include <algorithm>
#include <iostream>
#include <set>

#include <utility>

#include "impl_task_graph.hpp"
#include "impl_task_graph_debug.hpp"

#if ENABLE_TASK_GRAPH_MK2

#include "impl_task_graph_mk2.cpp"

#else

namespace daxa
{
    auto error_message_unassigned_buffer_view(std::string_view task_name, std::string_view attachment_name) -> std::string
    {
        return std::format("Detected empty TaskBufferView in attachment \"{}\" view assignment in task \"{}\"!", attachment_name, task_name);
    }

    auto error_message_unassigned_image_view(std::string_view task_name, std::string_view attachment_name) -> std::string
    {
        return std::format("Detected empty TaskImageView in attachment \"{}\" view assignment in task \"{}\"!", attachment_name, task_name);
    }

    auto error_message_unassigned_tlas_view(std::string_view task_name, std::string_view attachment_name) -> std::string
    {
        return std::format("Detected empty TaskTlasView in attachment \"{}\" view assignment in task \"{}\"!", attachment_name, task_name);
    }

    auto error_message_unassigned_blas_view(std::string_view task_name, std::string_view attachment_name) -> std::string
    {
        return std::format("Detected empty TaskBlasView in attachment \"{}\" view assignment in task \"{}\"!", attachment_name, task_name);
    }

    auto flat_queue_index(daxa::Queue queue) -> u32
    {
        u32 offsets[3] = {
            0,
            1,
            1 + DAXA_MAX_COMPUTE_QUEUE_COUNT,
        };
        return offsets[static_cast<u32>(queue.family)] + queue.index;
    }

    auto flat_index_to_queue(u32 flat_index) -> daxa::Queue
    {
        daxa::Queue queues[] = {
            daxa::QUEUE_MAIN,
            daxa::QUEUE_COMPUTE_0,
            daxa::QUEUE_COMPUTE_1,
            daxa::QUEUE_COMPUTE_2,
            daxa::QUEUE_COMPUTE_3,
            daxa::QUEUE_TRANSFER_0,
            daxa::QUEUE_TRANSFER_1,
        };
        return queues[flat_index];
    }

    auto to_string(TaskStage stage) -> std::string_view
    {
        switch (stage)
        {
        case TaskStage::NONE: return "NONE";
        case TaskStage::VERTEX_SHADER: return "VERTEX_SHADER";
        case TaskStage::TESSELLATION_CONTROL_SHADER: return "TESSELLATION_CONTROL_SHADER";
        case TaskStage::TESSELLATION_EVALUATION_SHADER: return "TESSELLATION_EVALUATION_SHADER";
        case TaskStage::GEOMETRY_SHADER: return "GEOMETRY_SHADER";
        case TaskStage::FRAGMENT_SHADER: return "FRAGMENT_SHADER";
        case TaskStage::TASK_SHADER: return "TASK_SHADER";
        case TaskStage::MESH_SHADER: return "MESH_SHADER";
        case TaskStage::PRE_RASTERIZATION_SHADERS: return "PRE_RASTERIZATION_SHADERS";
        case TaskStage::RASTER_SHADER: return "RASTER_SHADER";
        case TaskStage::COMPUTE_SHADER: return "COMPUTE_SHADER";
        case TaskStage::RAY_TRACING_SHADER: return "RAY_TRACING_SHADER";
        case TaskStage::SHADER: return "SHADER";
        case TaskStage::COLOR_ATTACHMENT: return "COLOR_ATTACHMENT";
        case TaskStage::DEPTH_STENCIL_ATTACHMENT: return "DEPTH_STENCIL_ATTACHMENT";
        case TaskStage::RESOLVE: return "RESOLVE";
        case TaskStage::PRESENT: return "PRESENT";
        case TaskStage::INDIRECT_COMMAND: return "INDIRECT_COMMAND";
        case TaskStage::INDEX_INPUT: return "INDEX_INPUT";
        case TaskStage::TRANSFER: return "TRANSFER";
        case TaskStage::HOST: return "HOST";
        case TaskStage::AS_BUILD: return "AS_BUILD";
        case TaskStage::ANY_COMMAND: return "ANY_COMMAND";
        }
        return "UNKNOWN";
    }

    auto to_string(TaskType task_type) -> std::string_view
    {
        switch (task_type)
        {
        case TaskType::GENERAL: return "GENERAL";
        case TaskType::RASTER: return "RASTER";
        case TaskType::COMPUTE: return "COMPUTE";
        case TaskType::RAY_TRACING: return "RAY_TRACING";
        case TaskType::TRANSFER: return "TRANSFER";
        default: return "UNKNOWN";
        }
    }

    auto task_type_allowed_stages(TaskType task_type, TaskStage stage) -> bool
    {
        switch (task_type)
        {
        case TaskType::GENERAL:
            return true;
        case TaskType::RASTER:
            return stage == TaskStage::VERTEX_SHADER ||
                   stage == TaskStage::TESSELLATION_CONTROL_SHADER ||
                   stage == TaskStage::TESSELLATION_EVALUATION_SHADER ||
                   stage == TaskStage::GEOMETRY_SHADER ||
                   stage == TaskStage::FRAGMENT_SHADER ||
                   stage == TaskStage::TASK_SHADER ||
                   stage == TaskStage::MESH_SHADER ||
                   stage == TaskStage::PRE_RASTERIZATION_SHADERS ||
                   stage == TaskStage::RASTER_SHADER ||
                   stage == TaskStage::COLOR_ATTACHMENT ||
                   stage == TaskStage::DEPTH_STENCIL_ATTACHMENT ||
                   stage == TaskStage::RESOLVE ||
                   stage == TaskStage::PRESENT ||
                   stage == TaskStage::INDIRECT_COMMAND ||
                   stage == TaskStage::INDEX_INPUT;
        case TaskType::COMPUTE:
            return stage == TaskStage::COMPUTE_SHADER ||
                   stage == TaskStage::INDIRECT_COMMAND;
        case TaskType::RAY_TRACING:
            return stage == TaskStage::RAY_TRACING_SHADER ||
                   stage == TaskStage::INDIRECT_COMMAND ||
                   stage == TaskStage::AS_BUILD;
        case TaskType::TRANSFER:
            return stage == TaskStage::TRANSFER ||
                   stage == TaskStage::HOST ||
                   stage == TaskStage::AS_BUILD;
        default:
            return false;
        }
    }

    auto task_type_default_stage(TaskType task_type) -> TaskStage
    {
        switch (task_type)
        {
        case TaskType::GENERAL: return TaskStage::ANY_COMMAND;
        case TaskType::RASTER: return TaskStage::RASTER_SHADER;
        case TaskType::COMPUTE: return TaskStage::COMPUTE_SHADER;
        case TaskType::RAY_TRACING: return TaskStage::RAY_TRACING_SHADER;
        case TaskType::TRANSFER: return TaskStage::TRANSFER;
        default: return TaskStage::NONE;
        }
    }

    auto TaskInterface::get(TaskBufferAttachmentIndex index) const -> TaskBufferAttachmentInfo const &
    {
        return attachment_infos[index.value].value.buffer;
    }

    auto TaskInterface::get(TaskBufferView view) const -> TaskBufferAttachmentInfo const &
    {
        auto iter = std::find_if(attachment_infos.begin(), attachment_infos.end(), [&](auto const & other)
                                 { 
            if (other.type == TaskAttachmentType::BUFFER)
            {
                return other.value.buffer.view == view || other.value.buffer.translated_view == view;
            }
            return false; });
        DAXA_DBG_ASSERT_TRUE_M(iter != attachment_infos.end(), "Detected invalid task buffer view as index for attachment!");

        return iter->value.buffer;
    }

    auto TaskInterface::get(TaskBlasAttachmentIndex index) const -> TaskBlasAttachmentInfo const &
    {
        return attachment_infos[index.value].value.blas;
    }

    auto TaskInterface::get(TaskBlasView view) const -> TaskBlasAttachmentInfo const &
    {
        auto iter = std::find_if(attachment_infos.begin(), attachment_infos.end(), [&](auto const & other)
                                 { 
            if (other.type == TaskAttachmentType::BLAS)
            {
                return other.value.blas.view == view || other.value.blas.translated_view == view;
            }
            return false; });
        DAXA_DBG_ASSERT_TRUE_M(iter != attachment_infos.end(), "Detected invalid task blas view as index for attachment!");

        return iter->value.blas;
    }

    auto TaskInterface::get(TaskTlasAttachmentIndex index) const -> TaskTlasAttachmentInfo const &
    {
        return attachment_infos[index.value].value.tlas;
    }

    auto TaskInterface::get(TaskTlasView view) const -> TaskTlasAttachmentInfo const &
    {
        auto iter = std::find_if(attachment_infos.begin(), attachment_infos.end(), [&](auto const & other)
                                 { 
            if (other.type == TaskAttachmentType::TLAS)
            {
                return other.value.tlas.view == view || other.value.tlas.translated_view == view;
            }
            return false; });
        DAXA_DBG_ASSERT_TRUE_M(iter != attachment_infos.end(), "Detected invalid task tlas view as index for attachment!");

        return iter->value.tlas;
    }

    auto TaskInterface::get(TaskImageAttachmentIndex index) const -> TaskImageAttachmentInfo const &
    {
        return attachment_infos[index.value].value.image;
    }

    auto TaskInterface::get(TaskImageView view) const -> TaskImageAttachmentInfo const &
    {
        auto iter = std::find_if(attachment_infos.begin(), attachment_infos.end(), [&](auto const & other)
                                 { 
            if (other.type == TaskAttachmentType::IMAGE)
            {
                return other.value.image.view == view || other.value.image.translated_view == view;
            }
            return false; });
        DAXA_DBG_ASSERT_TRUE_M(iter != attachment_infos.end(), "Detected invalid task image view as index for attachment!");
        return iter->value.image;
    }

    auto TaskInterface::get(usize index) const -> TaskAttachmentInfo const &
    {
        return attachment_infos[index];
    }

    auto to_string(TaskGPUResourceView const & id) -> std::string
    {
        return std::format("tg idx: {}, index: {}", id.task_graph_index, id.index);
    }

    auto to_access_type(TaskAccessType taccess) -> AccessTypeFlags
    {
        AccessTypeFlags ret;
        switch (taccess)
        {
<<<<<<< HEAD
        case TaskAccessType::NONE: ret = AccessTypeFlagBits::NONE; break;
        case TaskAccessType::READ: ret = AccessTypeFlagBits::READ; break;
        case TaskAccessType::SAMPLED: ret = AccessTypeFlagBits::READ; break;
        case TaskAccessType::WRITE: ret = AccessTypeFlagBits::WRITE; break;
        case TaskAccessType::READ_WRITE: ret = AccessTypeFlagBits::READ_WRITE; break;
        case TaskAccessType::WRITE_CONCURRENT: ret = AccessTypeFlagBits::WRITE; break;
        case TaskAccessType::READ_WRITE_CONCURRENT: ret = AccessTypeFlagBits::READ_WRITE; break;
        default: DAXA_DBG_ASSERT_TRUE_M(false, "INVALID ACCESS TYPE"); break;
=======
            case TaskAccessType::NONE: ret = AccessTypeFlagBits::NONE; break;
            case TaskAccessType::READ: ret = AccessTypeFlagBits::READ; break;
            case TaskAccessType::SAMPLED: ret = AccessTypeFlagBits::READ; break;
            case TaskAccessType::WRITE: ret = AccessTypeFlagBits::WRITE; break;
            case TaskAccessType::READ_WRITE: ret = AccessTypeFlagBits::READ_WRITE; break;
            case TaskAccessType::WRITE_CONCURRENT: ret = AccessTypeFlagBits::WRITE; break;
            case TaskAccessType::READ_WRITE_CONCURRENT: ret = AccessTypeFlagBits::READ_WRITE; break;
            default: ret = {}; break;
>>>>>>> 9624c464
        }
        return ret;
    }

    auto to_pipeline_stage_flags(TaskStage stage) -> PipelineStageFlags
    {
        PipelineStageFlags ret = {};
        switch (stage)
        {
        case TaskStage::NONE: ret = (daxa::PipelineStageFlagBits::NONE); break;
        case TaskStage::VERTEX_SHADER: ret = (daxa::PipelineStageFlagBits::VERTEX_SHADER); break;
        case TaskStage::TESSELLATION_CONTROL_SHADER: ret = (daxa::PipelineStageFlagBits::TESSELLATION_CONTROL_SHADER); break;
        case TaskStage::TESSELLATION_EVALUATION_SHADER: ret = (daxa::PipelineStageFlagBits::TESSELLATION_EVALUATION_SHADER); break;
        case TaskStage::GEOMETRY_SHADER: ret = (daxa::PipelineStageFlagBits::GEOMETRY_SHADER); break;
        case TaskStage::FRAGMENT_SHADER: ret = (daxa::PipelineStageFlagBits::FRAGMENT_SHADER); break;
        case TaskStage::COMPUTE_SHADER: ret = (daxa::PipelineStageFlagBits::COMPUTE_SHADER); break;
        case TaskStage::RAY_TRACING_SHADER: ret = (daxa::PipelineStageFlagBits::RAY_TRACING_SHADER); break;
        case TaskStage::TASK_SHADER: ret = (daxa::PipelineStageFlagBits::TASK_SHADER); break;
        case TaskStage::MESH_SHADER: ret = (daxa::PipelineStageFlagBits::MESH_SHADER); break;
        case TaskStage::PRE_RASTERIZATION_SHADERS: ret = (daxa::PipelineStageFlagBits::PRE_RASTERIZATION_SHADERS); break;
        case TaskStage::RASTER_SHADER: ret = (daxa::PipelineStageFlagBits::ALL_GRAPHICS); break;
        case TaskStage::SHADER: ret = (daxa::PipelineStageFlagBits::ALL_GRAPHICS | daxa::PipelineStageFlagBits::RAY_TRACING_SHADER | daxa::PipelineStageFlagBits::COMPUTE_SHADER); break;
        case TaskStage::COLOR_ATTACHMENT: ret = (daxa::PipelineStageFlagBits::COLOR_ATTACHMENT_OUTPUT); break;
        case TaskStage::DEPTH_STENCIL_ATTACHMENT: ret = (daxa::PipelineStageFlagBits::LATE_FRAGMENT_TESTS) | (daxa::PipelineStageFlagBits::EARLY_FRAGMENT_TESTS) | (daxa::PipelineStageFlagBits::COLOR_ATTACHMENT_OUTPUT); break;
        case TaskStage::RESOLVE: ret = (daxa::PipelineStageFlagBits::RESOLVE); break;
        case TaskStage::PRESENT: ret = (daxa::PipelineStageFlagBits::ALL_COMMANDS); break;
        case TaskStage::INDIRECT_COMMAND: ret = (daxa::PipelineStageFlagBits::DRAW_INDIRECT); break;
        case TaskStage::INDEX_INPUT: ret = (daxa::PipelineStageFlagBits::INDEX_INPUT); break;
        case TaskStage::TRANSFER: ret = (daxa::PipelineStageFlagBits::TRANSFER); break;
        case TaskStage::HOST: ret = (daxa::PipelineStageFlagBits::HOST); break;
        case TaskStage::AS_BUILD: ret = (daxa::PipelineStageFlagBits::ACCELERATION_STRUCTURE_BUILD); break;
        case TaskStage::ANY_COMMAND: ret = (daxa::PipelineStageFlagBits::ALL_COMMANDS); break;
        }
        return ret;
    }

    auto is_task_stage_shader_access(TaskStage stage) -> bool
    {
        bool used_in_shader = false;
        switch (stage)
        {
        case TaskStage::NONE: used_in_shader = false; break;
        case TaskStage::VERTEX_SHADER: used_in_shader = true; break;
        case TaskStage::TESSELLATION_CONTROL_SHADER: used_in_shader = true; break;
        case TaskStage::TESSELLATION_EVALUATION_SHADER: used_in_shader = true; break;
        case TaskStage::GEOMETRY_SHADER: used_in_shader = true; break;
        case TaskStage::FRAGMENT_SHADER: used_in_shader = true; break;
        case TaskStage::COMPUTE_SHADER: used_in_shader = true; break;
        case TaskStage::RAY_TRACING_SHADER: used_in_shader = true; break;
        case TaskStage::TASK_SHADER: used_in_shader = true; break;
        case TaskStage::MESH_SHADER: used_in_shader = true; break;
        case TaskStage::PRE_RASTERIZATION_SHADERS: used_in_shader = true; break;
        case TaskStage::RASTER_SHADER: used_in_shader = true; break;
        case TaskStage::SHADER: used_in_shader = true; break;
        case TaskStage::COLOR_ATTACHMENT: used_in_shader = false; break;
        case TaskStage::DEPTH_STENCIL_ATTACHMENT: used_in_shader = false; break;
        case TaskStage::RESOLVE: used_in_shader = false; break;
        case TaskStage::PRESENT: used_in_shader = false; break;
        case TaskStage::INDIRECT_COMMAND: used_in_shader = false; break;
        case TaskStage::INDEX_INPUT: used_in_shader = false; break;
        case TaskStage::TRANSFER: used_in_shader = false; break;
        case TaskStage::HOST: used_in_shader = false; break;
        case TaskStage::AS_BUILD: used_in_shader = false; break;
        case TaskStage::ANY_COMMAND: used_in_shader = true; break;
        }
        return used_in_shader;
    }

    auto access_to_usage(TaskAccess const & taccess) -> ImageUsageFlags
    {
        bool const used_as_read = (static_cast<u32>(taccess.type) & static_cast<u32>(TaskAccessType::READ)) != 0;
        bool const used_as_write = (static_cast<u32>(taccess.type) & static_cast<u32>(TaskAccessType::WRITE)) != 0;
        bool const used_as_sampled = (static_cast<u32>(taccess.type) & static_cast<u32>(TaskAccessType::SAMPLED)) != 0;
        bool const used_in_shader = is_task_stage_shader_access(taccess.stage);
        bool const used_as_sampled_image = used_in_shader && used_as_sampled;
        bool const used_as_storage_image = used_in_shader && (used_as_read || used_as_write);
        bool const used_as_color_attachment = taccess.stage == TaskStage::COLOR_ATTACHMENT || taccess.stage == TaskStage::RESOLVE;
        bool const used_as_ds_attachment = taccess.stage == TaskStage::DEPTH_STENCIL_ATTACHMENT;
        bool const used_as_transfer = taccess.stage == TaskStage::TRANSFER;

        ImageUsageFlags usages = {};
        if (used_as_sampled_image)
        {
            usages = usages | ImageUsageFlagBits::SHADER_SAMPLED;
        }
        if (used_as_storage_image)
        {
            usages = usages | ImageUsageFlagBits::SHADER_STORAGE;
        }
        if (used_as_color_attachment)
        {
            usages = usages | ImageUsageFlagBits::COLOR_ATTACHMENT;
        }
        if (used_as_ds_attachment)
        {
            usages = usages | ImageUsageFlagBits::DEPTH_STENCIL_ATTACHMENT;
        }
        if (used_as_transfer && used_as_read)
        {
            usages = usages | ImageUsageFlagBits::TRANSFER_SRC;
        }
        if (used_as_transfer && used_as_write)
        {
            usages = usages | ImageUsageFlagBits::TRANSFER_DST;
        }
        if (taccess.stage == TaskStage::ANY_COMMAND)
        {
            usages =
                ImageUsageFlagBits::TRANSFER_SRC |
                ImageUsageFlagBits::TRANSFER_DST |
                ImageUsageFlagBits::SHADER_SAMPLED |
                ImageUsageFlagBits::SHADER_STORAGE |
                ImageUsageFlagBits::COLOR_ATTACHMENT |
                ImageUsageFlagBits::DEPTH_STENCIL_ATTACHMENT;
        }
        return usages;
    }

    auto static constexpr view_type_to_create_flags(ImageViewType const & view_type) -> ImageCreateFlags
    {
        // NOTE: Do we need to handle other flags, such as compatible array?
        if (view_type == ImageViewType::CUBE)
        {
            return ImageCreateFlagBits::COMPATIBLE_CUBE;
        }
        else
        {
            return ImageCreateFlagBits::NONE;
        }
    }

    auto task_image_access_to_layout_access(TaskAccess const & taccess) -> std::tuple<ImageLayout, Access, TaskAccessConcurrency>
    {
        auto const [access, concurrency] = task_access_to_access(taccess);
        // Kept for future reference:
        [[maybe_unused]] bool const used_in_shader = is_task_stage_shader_access(taccess.stage);
        [[maybe_unused]] bool const used_as_attachment = taccess.stage == TaskStage::COLOR_ATTACHMENT ||
                                        taccess.stage == TaskStage::DEPTH_STENCIL_ATTACHMENT ||
                                        taccess.stage == TaskStage::RESOLVE;

        ImageLayout layout = ImageLayout::GENERAL;
        
        if (taccess.stage == TaskStage::PRESENT)
        {
            layout = ImageLayout::PRESENT_SRC;
        }
        return {layout, access, concurrency};
    }

    auto task_access_to_access(TaskAccess const & taccess) -> std::pair<Access, TaskAccessConcurrency>
    {
        TaskAccessConcurrency const concurrent = (static_cast<u8>(taccess.type) & static_cast<u8>(TaskAccessType::CONCURRENT_BIT)) != 0 ? TaskAccessConcurrency::CONCURRENT : TaskAccessConcurrency::EXCLUSIVE;
        Access const access = Access{to_pipeline_stage_flags(taccess.stage), to_access_type(taccess.type)};
        return {access, concurrent};
    }

    auto TaskGPUResourceView::is_empty() const -> bool
    {
        return index == 0 && task_graph_index == 0;
    }

    auto TaskGPUResourceView::is_external() const -> bool
    {
        return task_graph_index == std::numeric_limits<u32>::max() && !is_null();
    }

    auto TaskGPUResourceView::is_null() const -> bool
    {
        return task_graph_index == std::numeric_limits<u32>::max() &&
               index == std::numeric_limits<u32>::max();
    }

    auto to_string(TaskAccess const & taccess) -> std::string_view
    {
        std::string_view ret = {};
#define _DAXA_GENERATE_STRING_CASE_TACCESS_TYPE(STAGE)                                                          \
    switch (taccess.type)                                                                                       \
    {                                                                                                           \
    case TaskAccessType::NONE: ret = std::string_view{#STAGE "_NONE"}; break;                                   \
    case TaskAccessType::READ: ret = std::string_view{#STAGE "_READ"}; break;                                   \
    case TaskAccessType::WRITE: ret = std::string_view{#STAGE "_WRITE"}; break;                                 \
    case TaskAccessType::SAMPLED: ret = std::string_view{#STAGE "_SAMPLED"}; break;                             \
    case TaskAccessType::READ_WRITE: ret = std::string_view{#STAGE "_READ_WRITE"}; break;                       \
    case TaskAccessType::WRITE_CONCURRENT: ret = std::string_view{#STAGE "_WRITE_CONCURRENT"}; break;           \
    case TaskAccessType::READ_WRITE_CONCURRENT: ret = std::string_view{#STAGE "_READ_WRITE_CONCURRENT"}; break; \
<<<<<<< HEAD
    default: DAXA_DBG_ASSERT_TRUE_M(false, "INVALID ACCESS TYPE"); break;                                       \
=======
    default: ret = std::string_view{#STAGE "_UNKNOWN"}; break;                                                  \
>>>>>>> 9624c464
    }

        switch (taccess.stage)
        {
        case TaskStage::NONE:
            _DAXA_GENERATE_STRING_CASE_TACCESS_TYPE(NONE)
            break;
        case TaskStage::VERTEX_SHADER:
            _DAXA_GENERATE_STRING_CASE_TACCESS_TYPE(VERTEX_SHADER)
            break;
        case TaskStage::TESSELLATION_CONTROL_SHADER:
            _DAXA_GENERATE_STRING_CASE_TACCESS_TYPE(TESSELLATION_CONTROL_SHADER)
            break;
        case TaskStage::TESSELLATION_EVALUATION_SHADER:
            _DAXA_GENERATE_STRING_CASE_TACCESS_TYPE(TESSELLATION_EVALUATION_SHADER)
            break;
        case TaskStage::GEOMETRY_SHADER:
            _DAXA_GENERATE_STRING_CASE_TACCESS_TYPE(GEOMETRY_SHADER)
            break;
        case TaskStage::FRAGMENT_SHADER:
            _DAXA_GENERATE_STRING_CASE_TACCESS_TYPE(FRAGMENT_SHADER)
            break;
        case TaskStage::COMPUTE_SHADER:
            _DAXA_GENERATE_STRING_CASE_TACCESS_TYPE(COMPUTE_SHADER)
            break;
        case TaskStage::RAY_TRACING_SHADER:
            _DAXA_GENERATE_STRING_CASE_TACCESS_TYPE(RAY_TRACING_SHADER)
            break;
        case TaskStage::TASK_SHADER:
            _DAXA_GENERATE_STRING_CASE_TACCESS_TYPE(TASK_SHADER)
            break;
        case TaskStage::MESH_SHADER:
            _DAXA_GENERATE_STRING_CASE_TACCESS_TYPE(MESH_SHADER)
            break;
        case TaskStage::PRE_RASTERIZATION_SHADERS:
            _DAXA_GENERATE_STRING_CASE_TACCESS_TYPE(PRE_RASTERIZATION_SHADERS)
            break;
        case TaskStage::RASTER_SHADER:
            _DAXA_GENERATE_STRING_CASE_TACCESS_TYPE(RASTER_SHADER)
            break;
        case TaskStage::SHADER:
            _DAXA_GENERATE_STRING_CASE_TACCESS_TYPE(SHADER)
            break;
        case TaskStage::COLOR_ATTACHMENT:
            _DAXA_GENERATE_STRING_CASE_TACCESS_TYPE(COLOR_ATTACHMENT)
            break;
        case TaskStage::DEPTH_STENCIL_ATTACHMENT:
            _DAXA_GENERATE_STRING_CASE_TACCESS_TYPE(DEPTH_STENCIL_ATTACHMENT)
            break;
        case TaskStage::RESOLVE:
            _DAXA_GENERATE_STRING_CASE_TACCESS_TYPE(RESOLVE)
            break;
        case TaskStage::PRESENT:
            _DAXA_GENERATE_STRING_CASE_TACCESS_TYPE(PRESENT)
            break;
        case TaskStage::INDIRECT_COMMAND:
            _DAXA_GENERATE_STRING_CASE_TACCESS_TYPE(INDIRECT_COMMAND)
            break;
        case TaskStage::INDEX_INPUT:
            _DAXA_GENERATE_STRING_CASE_TACCESS_TYPE(INDEX_INPUT)
            break;
        case TaskStage::TRANSFER:
            _DAXA_GENERATE_STRING_CASE_TACCESS_TYPE(TRANSFER)
            break;
        case TaskStage::HOST:
            _DAXA_GENERATE_STRING_CASE_TACCESS_TYPE(HOST)
            break;
        case TaskStage::AS_BUILD:
            _DAXA_GENERATE_STRING_CASE_TACCESS_TYPE(AS_BUILD)
            break;
        case TaskStage::ANY_COMMAND:
            _DAXA_GENERATE_STRING_CASE_TACCESS_TYPE(ANY_COMMAND)
            break;
        }
        return ret;
    }

    ImplPersistentTaskBufferBlasTlas::ImplPersistentTaskBufferBlasTlas(TaskBufferInfo a_info)
        : actual_ids{std::vector<BufferId>{a_info.initial_buffers.buffers.begin(), a_info.initial_buffers.buffers.end()}},
          latest_access{a_info.initial_buffers.latest_access},
          info{std::move(a_info)},
          unique_index{ImplPersistentTaskBufferBlasTlas::exec_unique_next_index++}
    {
    }

    ImplPersistentTaskBufferBlasTlas::ImplPersistentTaskBufferBlasTlas(Device & device, BufferInfo const & a_info)
        : actual_ids{std::vector<BufferId>{device.create_buffer(a_info)}},
          latest_access{},
          info{TaskBufferInfo{.name = a_info.name.c_str().data()}},
          owned_buffer_device{device},
          owned_buffer_info{a_info},
          unique_index{ImplPersistentTaskBufferBlasTlas::exec_unique_next_index++}
    {
    }

    ImplPersistentTaskBufferBlasTlas::ImplPersistentTaskBufferBlasTlas(TaskBlasInfo a_info)
        : actual_ids{std::vector<BlasId>{a_info.initial_blas.blas.begin(), a_info.initial_blas.blas.end()}},
          latest_access{a_info.initial_blas.latest_access},
          info{std::move(a_info)},
          unique_index{ImplPersistentTaskBufferBlasTlas::exec_unique_next_index++}
    {
    }

    ImplPersistentTaskBufferBlasTlas::ImplPersistentTaskBufferBlasTlas(TaskTlasInfo a_info)
        : actual_ids{std::vector<TlasId>{a_info.initial_tlas.tlas.begin(), a_info.initial_tlas.tlas.end()}},
          latest_access{a_info.initial_tlas.latest_access},
          info{std::move(a_info)},
          unique_index{ImplPersistentTaskBufferBlasTlas::exec_unique_next_index++}
    {
    }
    ImplPersistentTaskBufferBlasTlas::~ImplPersistentTaskBufferBlasTlas() = default;

    void ImplPersistentTaskBufferBlasTlas::zero_ref_callback(ImplHandle const * handle)
    {
        auto * self = rc_cast<ImplPersistentTaskBufferBlasTlas *>(handle);
        delete self;
    }

    // --- TaskBuffer ---

    TaskBuffer::TaskBuffer(TaskBufferInfo const & info)
    {
        this->object = new ImplPersistentTaskBufferBlasTlas(info);
    }

    TaskBuffer::TaskBuffer(daxa::Device & device, BufferInfo const & info)
    {
        this->object = new ImplPersistentTaskBufferBlasTlas(device, info);
    }

    auto TaskBuffer::view() const -> TaskBufferView
    {
        auto & impl = *r_cast<ImplPersistentTaskBufferBlasTlas *>(this->object);
        return TaskBufferView{{.task_graph_index = std::numeric_limits<u32>::max(), .index = impl.unique_index}};
    }

    TaskBuffer::operator TaskBufferView() const
    {
        return view();
    }

    auto TaskBuffer::info() const -> TaskBufferInfo const &
    {
        auto & impl = *r_cast<ImplPersistentTaskBufferBlasTlas *>(this->object);
        return std::get<TaskBufferInfo>(impl.info);
    }

    auto TaskBuffer::get_state() const -> TrackedBuffers
    {
        auto const & impl = *r_cast<ImplPersistentTaskBufferBlasTlas const *>(this->object);
        return TrackedBuffers{
            .buffers = {std::get<std::vector<BufferId>>(impl.actual_ids).data(), std::get<std::vector<BufferId>>(impl.actual_ids).size()},
            .latest_access = impl.latest_access,
        };
    }

    auto TaskBuffer::is_owning() const -> bool
    {
        auto const & impl = *r_cast<ImplPersistentTaskBufferBlasTlas const *>(this->object);
        return impl.owned_buffer_device.has_value();
    }

    void TaskBuffer::set_buffers(TrackedBuffers const & buffers)
    {
        auto & impl = *r_cast<ImplPersistentTaskBufferBlasTlas *>(this->object);
        auto & actual_buffers = std::get<std::vector<BufferId>>(impl.actual_ids);
        actual_buffers.clear();
        actual_buffers.insert(actual_buffers.end(), buffers.buffers.begin(), buffers.buffers.end());
        impl.latest_access = buffers.latest_access;
    }

    void TaskBuffer::swap_buffers(TaskBuffer & other)
    {
        auto & impl = *r_cast<ImplPersistentTaskBufferBlasTlas *>(this->object);
        auto & actual_buffers = std::get<std::vector<BufferId>>(impl.actual_ids);
        auto & impl_other = *r_cast<ImplPersistentTaskBufferBlasTlas *>(other.object);
        auto & other_actual_buffers = std::get<std::vector<BufferId>>(impl_other.actual_ids);
        std::swap(actual_buffers, other_actual_buffers);
        std::swap(impl.latest_access, impl_other.latest_access);
    }

    auto TaskBuffer::inc_refcnt(ImplHandle const * object) -> u64
    {
        return object->inc_refcnt();
    }

    auto TaskBuffer::dec_refcnt(ImplHandle const * object) -> u64
    {
        return object->dec_refcnt(
            ImplPersistentTaskBufferBlasTlas::zero_ref_callback,
            nullptr);
    }

    // --- TaskBuffer End ---

    // --- TaskBlas ---

    TaskBlas::TaskBlas(TaskBlasInfo const & info)
    {
        this->object = new ImplPersistentTaskBufferBlasTlas(info);
    }

    auto TaskBlas::view() const -> TaskBlasView
    {
        auto & impl = *r_cast<ImplPersistentTaskBufferBlasTlas *>(this->object);
        return TaskBlasView{{.task_graph_index = std::numeric_limits<u32>::max(), .index = impl.unique_index}};
    }

    TaskBlas::operator TaskBlasView() const
    {
        return view();
    }

    auto TaskBlas::info() const -> TaskBlasInfo const &
    {
        auto & impl = *r_cast<ImplPersistentTaskBufferBlasTlas *>(this->object);
        return std::get<TaskBlasInfo>(impl.info);
    }

    auto TaskBlas::get_state() const -> TrackedBlas
    {
        auto const & impl = *r_cast<ImplPersistentTaskBufferBlasTlas const *>(this->object);
        return TrackedBlas{
            .blas = {std::get<std::vector<BlasId>>(impl.actual_ids).data(), std::get<std::vector<BlasId>>(impl.actual_ids).size()},
            .latest_access = impl.latest_access,
        };
    }

    void TaskBlas::set_blas(TrackedBlas const & other_tracked)
    {
        auto & impl = *r_cast<ImplPersistentTaskBufferBlasTlas *>(this->object);
        auto & actual_ids = std::get<std::vector<BlasId>>(impl.actual_ids);
        actual_ids.clear();
        actual_ids.insert(actual_ids.end(), other_tracked.blas.begin(), other_tracked.blas.end());
        impl.latest_access = other_tracked.latest_access;
    }

    void TaskBlas::swap_blas(TaskBlas & other)
    {
        auto & impl = *r_cast<ImplPersistentTaskBufferBlasTlas *>(this->object);
        auto & actual_buffers = std::get<std::vector<BlasId>>(impl.actual_ids);
        auto & impl_other = *r_cast<ImplPersistentTaskBufferBlasTlas *>(other.object);
        auto & other_actual_buffers = std::get<std::vector<BlasId>>(impl_other.actual_ids);
        std::swap(actual_buffers, other_actual_buffers);
        std::swap(impl.latest_access, impl_other.latest_access);
    }

    auto TaskBlas::inc_refcnt(ImplHandle const * object) -> u64
    {
        return object->inc_refcnt();
    }

    auto TaskBlas::dec_refcnt(ImplHandle const * object) -> u64
    {
        return object->dec_refcnt(
            ImplPersistentTaskBufferBlasTlas::zero_ref_callback,
            nullptr);
    }

    // --- TaskBlas End ---

    // --- TaskTlas ---

    TaskTlas::TaskTlas(TaskTlasInfo const & info)
    {
        this->object = new ImplPersistentTaskBufferBlasTlas(info);
    }

    auto TaskTlas::view() const -> TaskTlasView
    {
        auto & impl = *r_cast<ImplPersistentTaskBufferBlasTlas *>(this->object);
        return TaskTlasView{{.task_graph_index = std::numeric_limits<u32>::max(), .index = impl.unique_index}};
    }

    TaskTlas::operator TaskTlasView() const
    {
        return view();
    }

    auto TaskTlas::info() const -> TaskTlasInfo const &
    {
        auto & impl = *r_cast<ImplPersistentTaskBufferBlasTlas *>(this->object);
        return std::get<TaskTlasInfo>(impl.info);
    }

    auto TaskTlas::get_state() const -> TrackedTlas
    {
        auto const & impl = *r_cast<ImplPersistentTaskBufferBlasTlas const *>(this->object);
        return TrackedTlas{
            .tlas = {std::get<std::vector<TlasId>>(impl.actual_ids).data(), std::get<std::vector<TlasId>>(impl.actual_ids).size()},
            .latest_access = impl.latest_access,
        };
    }

    void TaskTlas::set_tlas(TrackedTlas const & other_tracked)
    {
        auto & impl = *r_cast<ImplPersistentTaskBufferBlasTlas *>(this->object);
        auto & actual_ids = std::get<std::vector<TlasId>>(impl.actual_ids);
        actual_ids.clear();
        actual_ids.insert(actual_ids.end(), other_tracked.tlas.begin(), other_tracked.tlas.end());
        impl.latest_access = other_tracked.latest_access;
    }

    void TaskTlas::swap_tlas(TaskTlas & other)
    {
        auto & impl = *r_cast<ImplPersistentTaskBufferBlasTlas *>(this->object);
        auto & actual_buffers = std::get<std::vector<TlasId>>(impl.actual_ids);
        auto & impl_other = *r_cast<ImplPersistentTaskBufferBlasTlas *>(other.object);
        auto & other_actual_ids = std::get<std::vector<TlasId>>(impl_other.actual_ids);
        std::swap(actual_buffers, other_actual_ids);
        std::swap(impl.latest_access, impl_other.latest_access);
    }

    auto TaskTlas::inc_refcnt(ImplHandle const * object) -> u64
    {
        return object->inc_refcnt();
    }

    auto TaskTlas::dec_refcnt(ImplHandle const * object) -> u64
    {
        return object->dec_refcnt(
            ImplPersistentTaskBufferBlasTlas::zero_ref_callback,
            nullptr);
    }

    // --- TaskTlas End ---

    TaskImage::TaskImage(TaskImageInfo const & a_info)
    {
        this->object = new ImplPersistentTaskImage(a_info);
    }

    ImplPersistentTaskImage::ImplPersistentTaskImage(TaskImageInfo const & a_info)
        : info{a_info},
          actual_images{a_info.initial_images.images.begin(), a_info.initial_images.images.end()},
          latest_slice_states{a_info.initial_images.latest_slice_states.begin(), a_info.initial_images.latest_slice_states.end()},
          unique_index{ImplPersistentTaskImage::exec_unique_next_index++}
    {
    }

    ImplPersistentTaskImage::~ImplPersistentTaskImage() = default;

    void ImplPersistentTaskImage::zero_ref_callback(ImplHandle const * handle)
    {
        auto const * self = r_cast<ImplPersistentTaskImage const *>(handle);
        delete self;
    }

    TaskImage::operator TaskImageView() const
    {
        return view();
    }

    auto TaskImage::view() const -> TaskImageView
    {
        auto & impl = *r_cast<ImplPersistentTaskImage *>(this->object);
        return TaskImageView{.task_graph_index = std::numeric_limits<u32>::max(), .index = impl.unique_index};
    }

    auto TaskImage::info() const -> TaskImageInfo const &
    {
        auto & impl = *r_cast<ImplPersistentTaskImage *>(this->object);
        return impl.info;
    }

    auto TaskImage::get_state() const -> TrackedImages
    {
        auto const & impl = *r_cast<ImplPersistentTaskImage const *>(this->object);
        return TrackedImages{
            .images = {impl.actual_images.data(), impl.actual_images.size()},
            .latest_slice_states = {impl.latest_slice_states.data(), impl.latest_slice_states.size()},
        };
    }

    void TaskImage::set_images(TrackedImages const & images)
    {
        auto & impl = *r_cast<ImplPersistentTaskImage *>(this->object);
        DAXA_DBG_ASSERT_TRUE_M(!impl.info.swapchain_image || (images.images.size() == 1), "swapchain task image can only have at most one runtime image");
        impl.actual_images.clear();
        impl.actual_images.insert(impl.actual_images.end(), images.images.begin(), images.images.end());
        impl.latest_slice_states.clear();
        impl.latest_slice_states.insert(impl.latest_slice_states.end(), images.latest_slice_states.begin(), images.latest_slice_states.end());
        impl.waited_on_acquire = {};
    }

    void TaskImage::swap_images(TaskImage & other)
    {
        auto & impl = *r_cast<ImplPersistentTaskImage *>(this->object);
        auto & impl_other = *r_cast<ImplPersistentTaskImage *>(other.object);
        DAXA_DBG_ASSERT_TRUE_M(!impl.info.swapchain_image || (impl_other.actual_images.size() <= 1), "swapchain task image can only have at most one runtime image");
        std::swap(impl.actual_images, impl_other.actual_images);
        std::swap(impl.latest_slice_states, impl_other.latest_slice_states);
        std::swap(impl.waited_on_acquire, impl_other.waited_on_acquire);
    }

    auto TaskImage::inc_refcnt(ImplHandle const * object) -> u64
    {
        return object->inc_refcnt();
    }

    auto TaskImage::dec_refcnt(ImplHandle const * object) -> u64
    {
        return object->dec_refcnt(
            ImplPersistentTaskImage::zero_ref_callback,
            nullptr);
    }

    enum PipeStage : u64
    {
        S_NONE = 0x00000000ull,
        S_TOP_OF_PIPE = 0x00000001ull,
        S_DRAW_INDIRECT = 0x00000002ull,
        S_VERTEX_SHADER = 0x00000008ull,
        S_TESSELLATION_CONTROL_SHADER = 0x00000010ull,
        S_TESSELLATION_EVALUATION_SHADER = 0x00000020ull,
        S_GEOMETRY_SHADER = 0x00000040ull,
        S_FRAGMENT_SHADER = 0x00000080ull,
        S_EARLY_FRAGMENT_TESTS = 0x00000100ull,
        S_LATE_FRAGMENT_TESTS = 0x00000200ull,
        S_COLOR_ATTACHMENT_OUTPUT = 0x00000400ull,
        S_COMPUTE_SHADER = 0x00000800ull,
        S_TRANSFER = 0x00001000ull,
        S_BOTTOM_OF_PIPE = 0x00002000ull,
        S_HOST = 0x00004000ull,
        S_ALL_GRAPHICS = 0x00008000ull,
        S_ALL_COMMANDS = 0x00010000ull,
        S_COPY = 0x100000000ull,
        S_RESOLVE = 0x200000000ull,
        S_BLIT = 0x400000000ull,
        S_CLEAR = 0x800000000ull,
        S_INDEX_INPUT = 0x1000000000ull,
        S_PRE_RASTERIZATION_SHADERS = 0x4000000000ull,
        S_TASK_SHADER = 0x00080000ull,
        S_MESH_SHADER = 0x00100000ull,
        S_ACCELERATION_STRUCTURE_BUILD = 0x02000000ull,
        S_RAY_TRACING_SHADER = 0x00200000ull,
    };

    enum PipeType : u64
    {
        T_NONE = 0x00000000,
        T_READ = 0x00008000,
        T_WRITE = 0x00010000,
    };

    TaskGraph::TaskGraph(TaskGraphInfo const & info)
    {
        this->object = new ImplTaskGraph(info);
        auto & impl = *r_cast<ImplTaskGraph *>(this->object);
        impl.permutations.resize(usize{1} << info.permutation_condition_count);
        for (auto & permutation : impl.permutations)
        {
            permutation.barriers = {&impl.task_memory};
            permutation.buffer_infos = {&impl.task_memory};
            permutation.image_infos = {&impl.task_memory};
            permutation.initial_barriers = {&impl.task_memory};
            auto queue_submit_scopes = std::array{
                QueueSubmitScope{.last_minute_barrier_indices = {&impl.task_memory}, .task_batches = {&impl.task_memory}, .used_swapchain_task_images = {&impl.task_memory}},
                QueueSubmitScope{.last_minute_barrier_indices = {&impl.task_memory}, .task_batches = {&impl.task_memory}, .used_swapchain_task_images = {&impl.task_memory}},
                QueueSubmitScope{.last_minute_barrier_indices = {&impl.task_memory}, .task_batches = {&impl.task_memory}, .used_swapchain_task_images = {&impl.task_memory}},
                QueueSubmitScope{.last_minute_barrier_indices = {&impl.task_memory}, .task_batches = {&impl.task_memory}, .used_swapchain_task_images = {&impl.task_memory}},
                QueueSubmitScope{.last_minute_barrier_indices = {&impl.task_memory}, .task_batches = {&impl.task_memory}, .used_swapchain_task_images = {&impl.task_memory}},
                QueueSubmitScope{.last_minute_barrier_indices = {&impl.task_memory}, .task_batches = {&impl.task_memory}, .used_swapchain_task_images = {&impl.task_memory}},
                QueueSubmitScope{.last_minute_barrier_indices = {&impl.task_memory}, .task_batches = {&impl.task_memory}, .used_swapchain_task_images = {&impl.task_memory}},
            };
            permutation.batch_submit_scopes.push_back(TaskBatchSubmitScope{
                .queue_submit_scopes = queue_submit_scopes,
            });
        }
        impl.setup_task_barriers = {&impl.task_memory};
        impl.update_active_permutations();
    }
    TaskGraph::~TaskGraph() = default;

    void TaskGraph::use_persistent_buffer(TaskBuffer const & buffer)
    {
        auto & impl = *reinterpret_cast<ImplTaskGraph *>(this->object);
        DAXA_DBG_ASSERT_TRUE_M(!impl.compiled, "completed task graphs can not record new tasks");
        DAXA_DBG_ASSERT_TRUE_M(!impl.buffer_name_to_id.contains(buffer.info().name), "task buffer names must be unique");
        TaskBufferView const task_buffer_id{{.task_graph_index = impl.unique_index, .index = static_cast<u32>(impl.global_buffer_infos.size())}};

        // Allocate and copy name.
        auto name = impl.task_memory.allocate_copy_string(buffer.info().name);

        for (auto & permutation : impl.permutations)
        {
            permutation.buffer_infos.push_back(PerPermTaskBuffer{
                .valid = false,
            });
        }

        impl.global_buffer_infos.emplace_back(PermIndepTaskBufferInfo{
            .task_buffer_data = PermIndepTaskBufferInfo::External{
                .buffer_blas_tlas = buffer,
            },
            .name = name,
        });
        impl.persistent_buffer_index_to_local_index[buffer.view().index] = task_buffer_id.index;

        impl.buffer_name_to_id[name] = task_buffer_id;
    }

    void TaskGraph::use_persistent_blas(TaskBlas const & blas)
    {
        auto & impl = *reinterpret_cast<ImplTaskGraph *>(this->object);
        DAXA_DBG_ASSERT_TRUE_M(!impl.compiled, "completed task graphs can not record new tasks");
        DAXA_DBG_ASSERT_TRUE_M(!impl.blas_name_to_id.contains(blas.info().name), "task blas names must be unique");
        TaskBlasView const task_blas_id{{.task_graph_index = impl.unique_index, .index = static_cast<u32>(impl.global_buffer_infos.size())}};

        // Allocate and copy name.
        auto name = impl.task_memory.allocate_copy_string(blas.info().name);

        for (auto & permutation : impl.permutations)
        {
            permutation.buffer_infos.push_back(PerPermTaskBuffer{
                .valid = false,
            });
        }

        impl.global_buffer_infos.emplace_back(PermIndepTaskBufferInfo{
            .task_buffer_data = PermIndepTaskBufferInfo::External{
                .buffer_blas_tlas = blas,
            },
            .name = name,
        });
        impl.persistent_buffer_index_to_local_index[blas.view().index] = task_blas_id.index;
        impl.blas_name_to_id[name] = task_blas_id;
    }

    void TaskGraph::use_persistent_tlas(TaskTlas const & tlas)
    {
        auto & impl = *reinterpret_cast<ImplTaskGraph *>(this->object);
        DAXA_DBG_ASSERT_TRUE_M(!impl.compiled, "completed task graphs can not record new tasks");
        DAXA_DBG_ASSERT_TRUE_M(!impl.tlas_name_to_id.contains(tlas.info().name), "task tlas names must be unique");
        TaskTlasView const task_tlas_id{{.task_graph_index = impl.unique_index, .index = static_cast<u32>(impl.global_buffer_infos.size())}};

        // Allocate and copy name.
        auto name = impl.task_memory.allocate_copy_string(tlas.info().name);

        for (auto & permutation : impl.permutations)
        {
            permutation.buffer_infos.push_back(PerPermTaskBuffer{
                .valid = false,
            });
        }

        impl.global_buffer_infos.emplace_back(PermIndepTaskBufferInfo{
            .task_buffer_data = PermIndepTaskBufferInfo::External{
                .buffer_blas_tlas = tlas,
            },
            .name = name,
        });
        impl.persistent_buffer_index_to_local_index[tlas.view().index] = task_tlas_id.index;
        impl.tlas_name_to_id[name] = task_tlas_id;
    }

    void TaskGraph::use_persistent_image(TaskImage const & image)
    {
        auto & impl = *reinterpret_cast<ImplTaskGraph *>(this->object);
        DAXA_DBG_ASSERT_TRUE_M(!impl.compiled, "completed task graphs can not record new tasks");
        DAXA_DBG_ASSERT_TRUE_M(!impl.image_name_to_id.contains(image.info().name), "task image names must be unique");
        TaskImageView const task_image_id{.task_graph_index = impl.unique_index, .index = static_cast<u32>(impl.global_image_infos.size())};

        for (auto & permutation : impl.permutations)
        {
            // For non-persistent resources task graph will synch on the initial to first use every execution.
            permutation.image_infos.push_back({
                .last_slice_states = {&impl.task_memory},
                .first_slice_states = {&impl.task_memory},
            });
            if (image.info().swapchain_image)
            {
                DAXA_DBG_ASSERT_TRUE_M(permutation.swapchain_image.is_empty(), "can only register one swapchain image per task graph permutation");
                permutation.swapchain_image = task_image_id;
            }
        }

        impl.global_image_infos.emplace_back(PermIndepTaskImageInfo{
            .task_image_data = PermIndepTaskImageInfo::External{
                .image = image,
            },
            .name = impl.task_memory.allocate_copy_string(image.info().name),
        });
        impl.persistent_image_index_to_local_index[image.view().index] = task_image_id.index;
        impl.image_name_to_id[image.info().name] = task_image_id;
    }

    auto TaskGraph::create_transient_buffer(TaskTransientBufferInfo info) -> TaskBufferView
    {
        auto & impl = *reinterpret_cast<ImplTaskGraph *>(this->object);
        DAXA_DBG_ASSERT_TRUE_M(!impl.compiled, "completed task graphs can not record new tasks");
        DAXA_DBG_ASSERT_TRUE_M(!impl.buffer_name_to_id.contains(info.name), "task buffer names must be unique");
        info.name = impl.task_memory.allocate_copy_string(info.name);

        TaskBufferView task_buffer_id{{.task_graph_index = impl.unique_index, .index = static_cast<u32>(impl.global_buffer_infos.size())}};

        for (auto & permutation : impl.permutations)
        {
            permutation.buffer_infos.push_back(PerPermTaskBuffer{
                .valid = permutation.active,
            });
        }
        impl.global_buffer_infos.emplace_back(PermIndepTaskBufferInfo{
            .task_buffer_data = PermIndepTaskBufferInfo::Owned{
                .type = TaskAttachmentType::BUFFER,
                .info = info,
            },
            .name = info.name,
        });

        impl.buffer_name_to_id[info.name] = task_buffer_id;
        return task_buffer_id;
    }

    auto TaskGraph::create_transient_tlas(TaskTransientTlasInfo info) -> TaskTlasView
    {
        auto & impl = *reinterpret_cast<ImplTaskGraph *>(this->object);
        DAXA_DBG_ASSERT_TRUE_M(!impl.compiled, "completed task graphs can not record new tasks");
        DAXA_DBG_ASSERT_TRUE_M(!impl.tlas_name_to_id.contains(info.name), "task buffer names must be unique");
        info.name = impl.task_memory.allocate_copy_string(info.name);

        TaskTlasView task_tlas_id{{.task_graph_index = impl.unique_index, .index = static_cast<u32>(impl.global_buffer_infos.size())}};

        for (auto & permutation : impl.permutations)
        {
            permutation.buffer_infos.push_back(PerPermTaskBuffer{
                .valid = permutation.active,
            });
        }
        impl.global_buffer_infos.emplace_back(PermIndepTaskBufferInfo{
            .task_buffer_data = PermIndepTaskBufferInfo::Owned{
                .type = TaskAttachmentType::TLAS,
                .info = info,
            },
            .name = info.name,
        });

        impl.tlas_name_to_id[info.name] = task_tlas_id;
        return task_tlas_id;
    }

    auto TaskGraph::create_transient_image(TaskTransientImageInfo info) -> TaskImageView
    {
        auto & impl = *reinterpret_cast<ImplTaskGraph *>(this->object);
        DAXA_DBG_ASSERT_TRUE_M(!impl.compiled, "completed task graphs can not record new tasks");
        DAXA_DBG_ASSERT_TRUE_M(!impl.image_name_to_id.contains(info.name), "task image names must be unique");

        info.name = impl.task_memory.allocate_copy_string(info.name);

        TaskImageView task_image_view = {
            .task_graph_index = impl.unique_index,
            .index = static_cast<u32>(impl.global_image_infos.size()),
        };
        task_image_view.slice = {
            .level_count = info.mip_level_count,
            .layer_count = info.array_layer_count,
        };

        for (auto & permutation : impl.permutations)
        {
            permutation.image_infos.push_back(PerPermTaskImage{
                .valid = permutation.active,
                .swapchain_semaphore_waited_upon = false,
                .last_slice_states = {&impl.task_memory},
                .first_slice_states = {&impl.task_memory},
                .usage = impl.info.additional_transient_image_usage_flags,
            });
        }

        impl.global_image_infos.push_back(PermIndepTaskImageInfo{
            .task_image_data = PermIndepTaskImageInfo::Owned{
                .info = info,
            },
            .name = info.name,
        });
        impl.image_name_to_id[info.name] = task_image_view;
        return task_image_view;
    }

    DAXA_EXPORT_CXX auto TaskGraph::transient_buffer_info(TaskBufferView const & transient) -> TaskTransientBufferInfo const &
    {
        ImplTaskGraph & impl = *reinterpret_cast<ImplTaskGraph *>(this->object);
        DAXA_DBG_ASSERT_TRUE_M(!transient.is_external(), "given view must be transient");
        DAXA_DBG_ASSERT_TRUE_M(transient.task_graph_index == impl.unique_index, "given view must be created by the given task graph");
        DAXA_DBG_ASSERT_TRUE_M(transient.index < impl.global_buffer_infos.size(), "given view has invalid index");

        return daxa::get<PermIndepTaskBufferInfo::Owned>(impl.global_buffer_infos.at(transient.index).task_buffer_data).info;
    }

    DAXA_EXPORT_CXX auto TaskGraph::transient_tlas_info(TaskTlasView const & transient) -> TaskTransientTlasInfo const &
    {
        ImplTaskGraph & impl = *reinterpret_cast<ImplTaskGraph *>(this->object);
        DAXA_DBG_ASSERT_TRUE_M(!transient.is_external(), "given view must be transient");
        DAXA_DBG_ASSERT_TRUE_M(transient.task_graph_index == impl.unique_index, "given view must be created by the given task graph");
        DAXA_DBG_ASSERT_TRUE_M(transient.index < impl.global_buffer_infos.size(), "given view has invalid index");

        return daxa::get<PermIndepTaskBufferInfo::Owned>(impl.global_buffer_infos.at(transient.index).task_buffer_data).info;
    }

    DAXA_EXPORT_CXX auto TaskGraph::transient_image_info(TaskImageView const & transient) -> TaskTransientImageInfo const &
    {
        ImplTaskGraph & impl = *reinterpret_cast<ImplTaskGraph *>(this->object);
        DAXA_DBG_ASSERT_TRUE_M(!transient.is_external(), "given view must be transient");
        DAXA_DBG_ASSERT_TRUE_M(transient.task_graph_index == impl.unique_index, "given view must be created by the given task graph");
        DAXA_DBG_ASSERT_TRUE_M(transient.index < impl.global_image_infos.size(), "given view has invalid index");

        return daxa::get<PermIndepTaskImageInfo::Owned>(impl.global_image_infos.at(transient.index).task_image_data).info;
    }

    DAXA_EXPORT_CXX void TaskGraph::clear_buffer(TaskBufferClearInfo const & info)
    {
        ImplTaskGraph & impl = *reinterpret_cast<ImplTaskGraph *>(this->object);

        auto const view = impl.buffer_blas_tlas_id_to_local_id(info.buffer);

        auto name = info.name.size() > 0 ? std::string(info.name) : std::string("clear buffer: ") + std::string(impl.global_buffer_infos.at(view.index).name);

        TaskBufferClearInfo cinfo = info;
<<<<<<< HEAD
        add_task(InlineTask::Transfer(name).writes(view).uses_queue(info.queue).executes([=](TaskInterface ti)
                                                                                         {
            for (u32 runtime_buf = 0; runtime_buf < ti.get(TaskBufferAttachmentIndex{0}).ids.size(); ++runtime_buf)
            {
                auto actual_size = ti.info(TaskBufferAttachmentIndex{0}, runtime_buf).value().size;
                DAXA_DBG_ASSERT_TRUE_M(cinfo.offset < actual_size, "clear buffer offset must be smaller then actual buffer size");
                auto size = std::min(actual_size, cinfo.size) - cinfo.offset;
                ti.recorder.clear_buffer(BufferClearInfo{
                    .buffer = ti.get(TaskBufferAttachmentIndex{0}).ids[runtime_buf],
                    .offset = cinfo.offset,
                    .size = size,
                    .clear_value = cinfo.clear_value,
                });
            } }));
=======
        add_task(InlineTaskInfo{
            .attachments = {inl_attachment(TaskBufferAccess::TRANSFER_WRITE, view)},
            .task = [=](TaskInterface ti)
            {
                for (u32 runtime_buf = 0; runtime_buf < ti.get(TaskBufferAttachmentIndex{0}).ids.size(); ++runtime_buf)
                {
                    auto actual_size = ti.info(TaskBufferAttachmentIndex{0}, runtime_buf).value().size;
                    DAXA_DBG_ASSERT_TRUE_M(cinfo.offset < actual_size, "clear buffer offset must be smaller then actual buffer size");
                    auto size = std::min(actual_size, cinfo.size) - cinfo.offset;
                    ti.recorder.clear_buffer(BufferClearInfo{
                        .buffer = ti.get(TaskBufferAttachmentIndex{0}).ids[runtime_buf],
                        .offset = cinfo.offset,
                        .size = size,
                        .clear_value = cinfo.clear_value,
                    });
                }
            },
            .name = "clear buffer",
        });
>>>>>>> 9624c464
    }

    DAXA_EXPORT_CXX void TaskGraph::clear_image(TaskImageClearInfo const & info)
    {
        ImplTaskGraph & impl = *reinterpret_cast<ImplTaskGraph *>(this->object);

        auto const view = impl.id_to_local_id(info.view);

        auto name = info.name.size() > 0 ? std::string(info.name) : std::string("clear image: ") + std::string(impl.global_image_infos.at(view.index).name);

        TaskImageClearInfo cinfo = info;
<<<<<<< HEAD
        add_task(
            InlineTask::Transfer(name)
                .writes(view)
                .uses_queue(info.queue)
                .executes(
                    [=](TaskInterface ti)
                    {
                        for (u32 runtime_img = 0; runtime_img < ti.get(TaskImageAttachmentIndex{0}).ids.size(); ++runtime_img)
                        {
                            ti.recorder.clear_image(ImageClearInfo{
                                .clear_value = cinfo.clear_value,
                                .dst_image = ti.get(TaskImageAttachmentIndex{0}).ids[runtime_img],
                                .dst_slice = cinfo.view.slice,
                            });
                        }
                    }));
=======
        add_task(InlineTaskInfo{
            .attachments = {inl_attachment(TaskImageAccess::TRANSFER_WRITE, info.view)},
            .task = [=](TaskInterface ti)
            {
                for (u32 runtime_img = 0; runtime_img < ti.get(TaskImageAttachmentIndex{0}).ids.size(); ++runtime_img)
                {
                    ti.recorder.clear_image(ImageClearInfo{
                        .clear_value = cinfo.clear_value,
                        .dst_image = ti.get(TaskImageAttachmentIndex{0}).ids[runtime_img],
                        .dst_slice = cinfo.view.slice,
                    });
                }
            },
            .name = "clear image",
        });
>>>>>>> 9624c464
    }

    DAXA_EXPORT_CXX void TaskGraph::copy_buffer_to_buffer(TaskBufferCopyInfo const & info)
    {
        ImplTaskGraph & impl = *reinterpret_cast<ImplTaskGraph *>(this->object);
        auto src = impl.buffer_blas_tlas_id_to_local_id(info.src);
        auto dst = impl.buffer_blas_tlas_id_to_local_id(info.dst);

        auto src_i = TaskBufferAttachmentIndex{0};
        auto dst_i = TaskBufferAttachmentIndex{1};

<<<<<<< HEAD
        auto name = info.name.size() > 0 ? std::string(info.name) : std::string("copy ") + std::string(impl.global_buffer_infos.at(src.index).name) + " to " + std::string(impl.global_buffer_infos.at(dst.index).name);

        add_task(
            InlineTask::Transfer(name)
                .reads(src)
                .writes(dst)
                .uses_queue(info.queue)
                .executes(
                    [=](TaskInterface ti)
                    {
                        DAXA_DBG_ASSERT_TRUE_M(ti.get(src_i).ids.size() == ti.get(dst_i).ids.size(), "given src and dst must have the same number of runtime resources");
                        for (u32 runtime_buf = 0; runtime_buf < ti.get(TaskImageAttachmentIndex{0}).ids.size(); ++runtime_buf)
                        {
                            DAXA_DBG_ASSERT_TRUE_M(ti.info(src_i, runtime_buf).value().size == ti.info(dst_i, runtime_buf).value().size, "given src and dst must have the same size");
                            ti.recorder.copy_buffer_to_buffer(BufferCopyInfo{
                                .src_buffer = ti.get(src_i).ids[runtime_buf],
                                .dst_buffer = ti.get(src_i).ids[runtime_buf],
                                .size = ti.info(src_i, runtime_buf).value().size,
                            });
                        }
                    }));
=======
        add_task(InlineTaskInfo{
            .attachments = {
                inl_attachment(TaskBufferAccess::TRANSFER_READ, src),
                inl_attachment(TaskBufferAccess::TRANSFER_WRITE, dst),
            },
            .task = [=](TaskInterface ti)
            {
                DAXA_DBG_ASSERT_TRUE_M(ti.get(src_i).ids.size() == ti.get(dst_i).ids.size(), "given src and dst must have the same number of runtime resources");
                for (u32 runtime_buf = 0; runtime_buf < ti.get(TaskImageAttachmentIndex{0}).ids.size(); ++runtime_buf)
                {
                    DAXA_DBG_ASSERT_TRUE_M(ti.info(src_i, runtime_buf).value().size == ti.info(dst_i, runtime_buf).value().size, "given src and dst must have the same size");
                    ti.recorder.copy_buffer_to_buffer(BufferCopyInfo{
                        .src_buffer = ti.get(src_i).ids[runtime_buf],
                        .dst_buffer = ti.get(src_i).ids[runtime_buf],
                        .size = ti.info(src_i, runtime_buf).value().size,
                    });
                }
            },
            .name = "copy_buffer_to_buffer",
        });
>>>>>>> 9624c464
    }

    DAXA_EXPORT_CXX void TaskGraph::copy_image_to_image(TaskImageCopyInfo const & info)
    {
        ImplTaskGraph & impl = *reinterpret_cast<ImplTaskGraph *>(this->object);
        auto src = impl.id_to_local_id(info.src);
        auto dst = impl.id_to_local_id(info.dst);

        auto src_i = TaskImageAttachmentIndex{0};
        auto dst_i = TaskImageAttachmentIndex{1};

        auto name = info.name.size() > 0 ? std::string(info.name) : std::string("copy ") + std::string(impl.global_image_infos.at(src.index).name) + " to " + std::string(impl.global_image_infos.at(dst.index).name);

        add_task(
            InlineTask::Transfer(name)
                .reads(src)
                .writes(dst)
                .uses_queue(info.queue)
                .executes(
                    [=, copy_slice = src.slice](TaskInterface ti)
                    {
<<<<<<< HEAD
                        DAXA_DBG_ASSERT_TRUE_M(ti.get(src_i).ids.size() == ti.get(dst_i).ids.size(), "given src and dst must have the same number of runtime resources");
                        for (u32 runtime_img = 0; runtime_img < ti.get(TaskImageAttachmentIndex{0}).ids.size(); ++runtime_img)
                        {
                            DAXA_DBG_ASSERT_TRUE_M(ti.info(src_i, runtime_img).value().size == ti.info(dst_i, runtime_img).value().size, "given src and dst must have the same size");
                            DAXA_DBG_ASSERT_TRUE_M(ti.info(src_i, runtime_img).value().array_layer_count == ti.info(dst_i, runtime_img).value().array_layer_count, "given src and dst must have the same array layer count");
                            DAXA_DBG_ASSERT_TRUE_M(ti.info(src_i, runtime_img).value().mip_level_count == ti.info(dst_i, runtime_img).value().mip_level_count, "given src and dst must have the same mip level count");
                            for (u32 mip = copy_slice.base_mip_level; mip < (copy_slice.base_mip_level + copy_slice.level_count); ++mip)
                            {
                                ImageArraySlice const array_copy_slice = ImageArraySlice::slice(dst.slice, mip);
                                ti.recorder.copy_image_to_image(ImageCopyInfo{
                                    .src_image = ti.get(src_i).ids[runtime_img],
                                    .dst_image = ti.get(dst_i).ids[runtime_img],
                                    .src_slice = array_copy_slice,
                                    .dst_slice = array_copy_slice,
                                    .extent = {
                                        std::max(1u, ti.info(src_i, runtime_img).value().size.x >> mip),
                                        std::max(1u, ti.info(src_i, runtime_img).value().size.y >> mip),
                                        std::max(1u, ti.info(src_i, runtime_img).value().size.z >> mip),
                                    }});
                            }
                        }
                    }));
=======
                        ImageArraySlice const array_copy_slice = ImageArraySlice::slice(dst.slice, mip);
                        ti.recorder.copy_image_to_image(ImageCopyInfo{
                            .src_image = ti.get(src_i).ids[runtime_img],
                            .dst_image = ti.get(dst_i).ids[runtime_img],
                            .src_slice = array_copy_slice,
                            .dst_slice = array_copy_slice,
                            .extent = {
                                std::max(1u, ti.info(src_i, runtime_img).value().size.x >> mip),
                                std::max(1u, ti.info(src_i, runtime_img).value().size.y >> mip),
                                std::max(1u, ti.info(src_i, runtime_img).value().size.z >> mip),
                            }});
                    }
                }
            },
            .name = "copy_image_to_image",
        });
>>>>>>> 9624c464
    }

    static inline constexpr std::array<ImageId, 64> NULL_IMG_ARRAY = {};

    auto ImplTaskGraph::get_actual_images(TaskImageView id, TaskGraphPermutation const & perm) const -> std::span<ImageId const>
    {
        if (id.is_null())
        {
            return NULL_IMG_ARRAY;
        }
        auto const & global_image = global_image_infos.at(id.index);
        if (global_image.is_external())
        {
            return {global_image.get_external().actual_images.data(),
                    global_image.get_external().actual_images.size()};
        }
        else
        {
            auto const & perm_image = perm.image_infos.at(id.index);
            DAXA_DBG_ASSERT_TRUE_M(perm_image.valid, "Can not get actual image - image is not valid in this permutation");
            return {&perm_image.actual_image, 1};
        }
    }

    auto ImplTaskGraph::id_to_local_id(TaskImageView id) const -> TaskImageView
    {
        if (id.is_null())
            return id;
        DAXA_DBG_ASSERT_TRUE_M(!id.is_empty(), "Detected empty task image id. Please make sure to only use initialized task image ids.");
        if (id.is_external())
        {
<<<<<<< HEAD
            DAXA_DBG_ASSERT_TRUE_MS(
                persistent_image_index_to_local_index.contains(id.index),
                << "Detected invalid access of persistent task image id "
                << id.index
                << " in task graph \""
                << info.name
                << "\". Please make sure to declare persistent resource use to each task graph that uses this image with the function use_persistent_image!");
            return TaskImageView{.task_graph_index = this->unique_index, .index = persistent_image_index_to_local_index.at(id.index), .slice = id.slice};
        }
        else
        {
            DAXA_DBG_ASSERT_TRUE_MS(
                id.task_graph_index == this->unique_index,
                << "Detected invalid access of transient task image id "
                << (id.index)
                << " in task graph \""
                << info.name
                << "\". Please make sure that you only use transient image within the list they are created in!");
            return TaskImageView{.task_graph_index = this->unique_index, .index = id.index, .slice = id.slice};
=======
            DAXA_DBG_ASSERT_TRUE_MS(persistent_image_index_to_local_index.contains(id.index),
                                    std::format(R"(Detected invalid access of persistent task image id {} in task graph "{}". Please make sure to declare persistent resource use to each task graph that uses this image with the function use_persistent_image!)",
                                                (id.index), info.name));
            return TaskImageView{{.task_graph_index = this->unique_index, .index = persistent_image_index_to_local_index.at(id.index)}, id.slice};
        }
        else
        {
            DAXA_DBG_ASSERT_TRUE_MS(id.task_graph_index == this->unique_index,
                                    std::format(R"(Detected invalid access of transient task image id {} in task graph "{}". Please make sure that you only use transient image within the list they are created in!)",
                                                (id.index), info.name));
            return TaskImageView{{.task_graph_index = this->unique_index, .index = id.index}, id.slice};
>>>>>>> 9624c464
        }
    }

    void ImplTaskGraph::update_active_permutations()
    {
        record_active_permutations.clear();

        for (u32 permutation_i = 0; permutation_i < permutations.size(); ++permutation_i)
        {
            bool const active = (record_active_conditional_scopes & permutation_i) == (record_active_conditional_scopes & record_conditional_states);
            permutations[permutation_i].active = active;
            if (active)
            {
                record_active_permutations.push_back(&permutations[permutation_i]);
            }
        }
    }

    void validate_runtime_image_slice(ImplTaskGraph & impl, TaskGraphPermutation const & perm, u32 use_index, u32 task_image_index, ImageMipArraySlice const & access_slice)
    {
#if DAXA_VALIDATION
        auto const actual_images = impl.get_actual_images(TaskImageView{.task_graph_index = impl.unique_index, .index = task_image_index}, perm);
        std::string_view task_name = impl.global_image_infos[task_image_index].name;
        for (u32 index = 0; index < actual_images.size(); ++index)
        {
            ImageMipArraySlice const full_slice = impl.info.device.image_view_info(actual_images[index].default_view()).value().slice;
            [[maybe_unused]] bool const use_within_runtime_image_counts =
                (access_slice.base_mip_level + access_slice.level_count <= full_slice.base_mip_level + full_slice.level_count) &&
                (access_slice.base_array_layer + access_slice.layer_count <= full_slice.base_array_layer + full_slice.layer_count);
            if (!use_within_runtime_image_counts)
            {
                auto name_sw = impl.info.device.image_info(actual_images[index]).value().name;
                std::string const & name = {name_sw.data(), name_sw.size()};
                DAXA_DBG_ASSERT_TRUE_MS(use_within_runtime_image_counts,
                                        std::format(R"(task image argument (arg index: {}, task image: "{}", slice: {}) exceeds runtime image (index: {}, name: "{}") dimensions ({})!)",
                                                    use_index, task_name, to_string(access_slice), index, name, to_string(full_slice)));
            }
        }
#endif
    }

    void validate_image_attachs(ImplTaskGraph & impl, TaskGraphPermutation const & perm, [[maybe_unused]] u32 use_index, u32 task_image_index, TaskAccess task_access, [[maybe_unused]] std::string_view task_name)
    {
#if DAXA_VALIDATION
        ImageUsageFlags const use_flags = access_to_usage(task_access);
        auto const actual_images = impl.get_actual_images(TaskImageView{.task_graph_index = impl.unique_index, .index = task_image_index}, perm);
        std::string_view task_image_name = impl.global_image_infos[task_image_index].name;
        for (auto image : actual_images)
        {
            [[maybe_unused]] bool const access_valid = (impl.info.device.image_info(image).value().usage & use_flags) != ImageUsageFlagBits::NONE;
            DAXA_DBG_ASSERT_TRUE_MS(access_valid, std::format("Detected invalid runtime image \"{}\" of task image \"{}\", in use {} of task \"{}\". "
                                                              "The given runtime image does NOT have the image use flag {} set, but the task use requires this use for all runtime images!",
                                                              impl.info.device.image_info(image).value().name.view(), task_image_name, use_index, task_name, daxa::to_string(use_flags)));
        }
#endif
    }

    void ImplTaskGraph::update_image_view_cache(ImplTask & task, TaskGraphPermutation const & permutation)
    {
        // PROFILE_FUNC();
        for_each(
            task.attachments,
            [](u32, auto const &) {},
            [&](u32 task_image_attach_index, TaskImageAttachmentInfo const & image_attach)
            {
                // TODO:
                // Replace the validity check with a comparison of last execution actual images vs this frame actual images.
                auto & view_cache = task.image_view_cache[task_image_attach_index];
                auto & imgs_last_exec = task.runtime_images_last_execution[task_image_attach_index];

                if (image_attach.view.is_null())
                {
                    // Initialize the view array once with null ids.
                    if (image_attach.shader_array_size > 0 && view_cache.empty())
                    {
                        for (u32 index = 0; index < image_attach.shader_array_size; ++index)
                        {
                            view_cache[index] = {};
                        }
                    }
                    return;
                }
                auto const slice = image_attach.translated_view.slice;
                // The image id here is already the task graph local id.
                // The persistent ids are converted to local ids in the add_task function.
                auto const tid = image_attach.translated_view;
                auto const actual_images = get_actual_images(tid, permutation);

                bool cache_valid = imgs_last_exec.size() == actual_images.size();
                if (imgs_last_exec.size() == actual_images.size())
                {
                    for (u32 i = 0; i < imgs_last_exec.size(); ++i)
                    {
                        cache_valid = cache_valid && (imgs_last_exec[i] == actual_images[i]);
                    }
                }
                if (!cache_valid)
                {
                    imgs_last_exec.clear();
                    // Save current runtime images for the next time tg updates the views.
                    for (auto img : actual_images)
                    {
                        imgs_last_exec.push_back(img);
                    }
                    validate_runtime_image_slice(*this, permutation, task_image_attach_index, tid.index, slice);
                    validate_image_attachs(*this, permutation, task_image_attach_index, tid.index, image_attach.task_access, task.name);
                    for (auto & view : view_cache)
                    {
                        if (info.device.is_id_valid(view))
                        {
                            ImageViewId const parent_image_default_view = info.device.image_view_info(view).value().image.default_view();
                            // Can not destroy the default view of an image!!!
                            if (parent_image_default_view != view)
                            {
                                info.device.destroy_image_view(view);
                            }
                        }
                    }
                    // clear cache
                    for (u32 index = 0; index < image_attach.shader_array_size; ++index)
                    {
                        view_cache[index] = {};
                    }

                    if (image_attach.shader_array_type == TaskHeadImageArrayType::RUNTIME_IMAGES)
                    {
                        auto runtime_image = actual_images.back(); // We do not support generating image views for multiple runtime images!
                        ImageViewInfo view_info = info.device.image_view_info(runtime_image.default_view()).value();
                        // Attachments that do not fill out the view type do not get a view generated!
                        if (image_attach.view_type != ImageViewType::MAX_ENUM)
                        {
                            ImageViewType const use_view_type = image_attach.view_type;

                            // When the use image view parameters match the default view,
                            // then use the default view id and avoid creating a new id here.
                            bool const is_use_default_slice = view_info.slice == slice;
                            bool const is_use_default_view_type = use_view_type == view_info.type;
                            if (is_use_default_slice && is_use_default_view_type)
                            {
                                view_cache[0] = runtime_image.default_view();
                            }
                            else
                            {
                                view_info.type = use_view_type;
                                view_info.slice = slice;
                                view_cache[0] = info.device.create_image_view(view_info);
                            }
                        }
                        else
                        {
                            view_cache[0] = {};
                        }
                    }
                    else // image_attach.shader_array_type == TaskHeadImageArrayType::MIP_LEVELS
                    {
                        u32 const base_mip_level = image_attach.translated_view.slice.base_mip_level;
                        auto filled_views = std::min(image_attach.translated_view.slice.level_count, u32(image_attach.shader_array_size));
                        for (u32 index = 0; index < filled_views; ++index)
                        {
                            ImageViewInfo view_info = info.device.image_view_info(actual_images[0].default_view()).value();
                            ImageViewType const use_view_type = (image_attach.view_type != ImageViewType::MAX_ENUM) ? image_attach.view_type : view_info.type;
                            view_info.type = use_view_type;
                            view_info.slice = image_attach.translated_view.slice;
                            view_info.slice.base_mip_level = base_mip_level + index;
                            view_info.slice.level_count = 1;
                            view_cache[index] = info.device.create_image_view(view_info);
                        }
                        // When the slice is smaller then the array size,
                        // The indices larger then the size are filled with 0 ids.
                        for (u32 index = filled_views; index < image_attach.shader_array_size; ++index)
                        {
                            view_cache[index] = {};
                        }
                    }
                }
            });
    }

    void validate_runtime_resources([[maybe_unused]] ImplTaskGraph const & impl, [[maybe_unused]] TaskGraphPermutation const & permutation)
    {
#if DAXA_VALIDATION
        // PROFILE_FUNC();
        constexpr std::string_view PERSISTENT_RESOURCE_MESSAGE = {
            "when executing a task graph, all used persistent resources must be backed by at least one and exclusively "
            "valid runtime resources"};
#if 0
        for (u32 local_buffer_i = 0; local_buffer_i < impl.global_buffer_infos.size(); ++local_buffer_i)
        {
            if (!permutation.buffer_infos[local_buffer_i].valid)
            {
                continue;
            }
            if (!impl.global_buffer_infos.at(local_buffer_i).is_external())
            {
                continue;
            }
            auto const & runtime_ids = impl.global_buffer_infos.at(local_buffer_i).get_external().actual_ids;
            std::visit([&](auto const & runtime_ids)
                       {
                DAXA_DBG_ASSERT_TRUE_MS(
                    !runtime_ids.empty(),
                    std::format(
                        "Detected persistent task buffer \"{}\" used in task graph \"{}\" with 0 runtime buffers; {}",
                        impl.global_buffer_infos[local_buffer_i].name,
                        impl.info.name,
                        PERSISTENT_RESOURCE_MESSAGE));
                for (usize buffer_index = 0; buffer_index < runtime_ids.size(); ++buffer_index)
                {
                    DAXA_DBG_ASSERT_TRUE_MS(
                        impl.info.device.is_id_valid(runtime_ids[buffer_index]),
                        std::format(
                            "Detected persistent task buffer \"{}\" used in task graph \"{}\" with invalid buffer id (runtime buffer index: {}); {}",
                            impl.global_buffer_infos[local_buffer_i].name,
                            impl.info.name,
                            buffer_index,
                            PERSISTENT_RESOURCE_MESSAGE));
                } }, runtime_ids);
        }
#endif
        for (u32 local_image_i = 0; local_image_i < impl.global_image_infos.size(); ++local_image_i)
        {
            if (!permutation.image_infos[local_image_i].valid)
            {
                continue;
            }
            if (!impl.global_image_infos.at(local_image_i).is_external())
            {
                continue;
            }
<<<<<<< HEAD
            auto const & runtime_images = impl.global_image_infos.at(local_image_i).get_external().actual_images;
            DAXA_DBG_ASSERT_TRUE_M(
=======
            auto const & runtime_images = impl.global_image_infos.at(local_image_i).get_persistent().actual_images;
            DAXA_DBG_ASSERT_TRUE_MS(
>>>>>>> 9624c464
                !runtime_images.empty(),
                std::format(
                    "Detected persistent task image \"{}\" used in task graph \"{}\" with 0 runtime images; {}",
                    impl.global_image_infos[local_image_i].name,
                    impl.info.name,
                    PERSISTENT_RESOURCE_MESSAGE));
            for (usize image_index = 0; image_index < runtime_images.size(); ++image_index)
            {
                DAXA_DBG_ASSERT_TRUE_MS(
                    impl.info.device.is_id_valid(runtime_images[image_index]),
                    std::format(
                        "Detected persistent task image \"{}\" used in task graph \"{}\" with invalid image id (runtime image index: {}); {}",
                        impl.global_image_infos[local_image_i].name,
                        impl.info.name,
                        image_index,
                        PERSISTENT_RESOURCE_MESSAGE));
            }
        }
#endif // #if DAXA_VALIDATION
    }

    constexpr usize ATTACHMENT_BLOB_MAX_SIZE = 8192;

    auto write_attachment_shader_blob(Device const & device, [[maybe_unused]] u32 data_size, std::span<TaskAttachmentInfo const> attachments) -> std::array<std::byte, ATTACHMENT_BLOB_MAX_SIZE>
    {
        // TODO: validate that we never overflow this array.
        std::array<std::byte, ATTACHMENT_BLOB_MAX_SIZE> attachment_shader_blob = {};
        usize shader_byte_blob_offset = 0;
        auto upalign = [&](size_t align_size)
        {
            if (align_size == 0)
            {
                return;
            }
            auto current_offset = shader_byte_blob_offset % align_size;
            if (current_offset != 0)
            {
                shader_byte_blob_offset += align_size - current_offset;
            }
        };
        for_each(
            attachments,
            [&](u32, auto const & attach)
            {
                if constexpr (std::is_same_v<std::decay_t<decltype(attach)>, TaskBufferAttachmentInfo>)
                {
                    TaskBufferAttachmentInfo const & buffer_attach = attach;
                    if (buffer_attach.shader_as_address)
                    {
                        upalign(sizeof(DeviceAddress));
                        for (u32 shader_array_i = 0; shader_array_i < buffer_attach.shader_array_size; ++shader_array_i)
                        {
                            BufferId const buf_id = buffer_attach.ids[shader_array_i];
                            DeviceAddress const buf_address = buffer_attach.view.is_null() ? DeviceAddress{} : device.device_address(buf_id).value();
                            auto mini_blob = std::bit_cast<std::array<std::byte, sizeof(DeviceAddress)>>(buf_address);
                            std::memcpy(attachment_shader_blob.data() + shader_byte_blob_offset, &mini_blob, sizeof(DeviceAddress));
                            shader_byte_blob_offset += sizeof(DeviceAddress);
                        }
                    }
                    else
                    {
                        upalign(sizeof(daxa_BufferId));
                        for (u32 shader_array_i = 0; shader_array_i < buffer_attach.shader_array_size; ++shader_array_i)
                        {
                            BufferId const buf_id = buffer_attach.ids[shader_array_i];
                            auto mini_blob = std::bit_cast<std::array<std::byte, sizeof(daxa_BufferId)>>(buf_id);
                            std::memcpy(attachment_shader_blob.data() + shader_byte_blob_offset, &mini_blob, sizeof(daxa_BufferId));
                            shader_byte_blob_offset += sizeof(daxa_BufferId);
                        }
                    }
                }
                if constexpr (std::is_same_v<std::decay_t<decltype(attach)>, TaskTlasAttachmentInfo>)
                {
                    TaskTlasAttachmentInfo const & tlas_attach = attach;
                    if (tlas_attach.shader_as_address)
                    {
                        upalign(sizeof(DeviceAddress));
                        TlasId const tlas_id = attach.ids[0];
                        DeviceAddress const tlas_address = attach.view.is_null() ? DeviceAddress{} : device.device_address(tlas_id).value();
                        auto mini_blob = std::bit_cast<std::array<std::byte, sizeof(DeviceAddress)>>(tlas_address);
                        std::memcpy(attachment_shader_blob.data() + shader_byte_blob_offset, &mini_blob, sizeof(DeviceAddress));
                        shader_byte_blob_offset += sizeof(DeviceAddress);
                    }
                    else
                    {
                        upalign(sizeof(daxa_TlasId));
                        TlasId const tlas_id = tlas_attach.ids[0];
                        auto mini_blob = std::bit_cast<std::array<std::byte, sizeof(daxa_TlasId)>>(tlas_id);
                        std::memcpy(attachment_shader_blob.data() + shader_byte_blob_offset, &mini_blob, sizeof(daxa_TlasId));
                        shader_byte_blob_offset += sizeof(daxa_TlasId);
                    }
                }
            },
            [&](u32, TaskImageAttachmentInfo const & image_attach)
            {
                if (image_attach.shader_as_index)
                {
                    upalign(sizeof(daxa_ImageViewIndex));
                    for (u32 shader_array_i = 0; shader_array_i < image_attach.shader_array_size; ++shader_array_i)
                    {
                        ImageViewId const img_id = image_attach.view_ids[shader_array_i];
                        auto mini_blob = std::bit_cast<std::array<std::byte, sizeof(daxa_ImageViewIndex)>>(static_cast<uint32_t>(img_id.index));
                        std::memcpy(attachment_shader_blob.data() + shader_byte_blob_offset, &mini_blob, sizeof(daxa_ImageViewIndex));
                        shader_byte_blob_offset += sizeof(daxa_ImageViewIndex);
                    }
                }
                else
                {
                    upalign(sizeof(daxa_ImageViewId));
                    for (u32 shader_array_i = 0; shader_array_i < image_attach.shader_array_size; ++shader_array_i)
                    {
                        ImageViewId const img_id = image_attach.view_ids[shader_array_i];
                        auto mini_blob = std::bit_cast<std::array<std::byte, sizeof(daxa_ImageViewId)>>(img_id);
                        std::memcpy(attachment_shader_blob.data() + shader_byte_blob_offset, &mini_blob, sizeof(daxa_ImageViewId));
                        shader_byte_blob_offset += sizeof(daxa_ImageViewId);
                    }
                }
            });
        return attachment_shader_blob;
    }

    void ImplTaskGraph::execute_task(ImplTaskRuntimeInterface & impl_runtime, TaskGraphPermutation & permutation, usize batch_index, TaskBatchId in_batch_task_index, TaskId task_id, Queue queue)
    {
        // PROFILE_FUNC();
        // We always allow to reuse the last command list ONCE within the task callback.
        // When the get command list function is called in a task this is set to false.
        // TODO(refactor): create discrete validation functions and call them before doing any work here.
        impl_runtime.reuse_last_command_list = true;
        ImplTask & task = tasks[task_id];
        update_image_view_cache(task, permutation);
        for_each(
            task.attachments,
            [&](u32, auto & attach)
            {
                attach.ids = this->get_actual_buffer_blas_tlas(attach.translated_view, permutation);
                validate_task_buffer_blas_tlas_runtime_data(task, attach);
            },
            [&](u32 index, TaskImageAttachmentInfo & attach)
            {
                attach.ids = this->get_actual_images(attach.translated_view, permutation);
                attach.view_ids = std::span{task.image_view_cache[index].data(), task.image_view_cache[index].size()};
                validate_task_image_runtime_data(task, attach);
            });
        std::array<std::byte, ATTACHMENT_BLOB_MAX_SIZE> attachment_shader_blob =
            write_attachment_shader_blob(
                info.device,
                task.attachment_shader_blob_size,
                task.attachments);
        impl_runtime.current_task = &task;
        if (this->info.enable_command_labels)
        {
            static std::string tag = {};
            tag.clear();
            std::format_to(std::back_inserter(tag), "batch {} task {} \"{}\"", batch_index, in_batch_task_index, task.name);
            SmallString stag = SmallString{tag};
            impl_runtime.recorder.begin_label({
                .label_color = info.task_label_color,
                .name = stag,
            });
        }
        auto interface = TaskInterface{
            .device = this->info.device,
            .recorder = impl_runtime.recorder,
            .attachment_infos = task.attachments,
            .allocator = this->staging_memory.has_value() ? &this->staging_memory.value() : nullptr,
            .attachment_shader_blob = {attachment_shader_blob.data(), task.attachment_shader_blob_size},
            .task_name = task.name,
            .task_index = task_id,
            .queue = queue,
        };
        if (info.pre_task_callback)
        {
            info.pre_task_callback(interface);
        }
        task.task_callback(interface, task.task_callback_memory);
        if (info.post_task_callback)
        {
            info.post_task_callback(interface);
        }
        if (this->info.enable_command_labels)
        {
            impl_runtime.recorder.end_label();
        }
    }

    void TaskGraph::conditional(TaskGraphConditionalInfo const & conditional_info)
    {
        auto & impl = *reinterpret_cast<ImplTaskGraph *>(this->object);
        DAXA_DBG_ASSERT_TRUE_M(!impl.compiled, "completed task graphs can not record new tasks");
        [[maybe_unused]] bool const already_active = ((impl.record_active_conditional_scopes >> conditional_info.condition_index) & 1u) != 0;
        DAXA_DBG_ASSERT_TRUE_M(!already_active, "can not nest scopes of the same condition in itself.");
        DAXA_DBG_ASSERT_TRUE_MS(conditional_info.condition_index < impl.info.permutation_condition_count,
                                std::format("Detected invalid conditional index {}; conditional indices must all be smaller then the conditional count given in construction", conditional_info.condition_index));
        // Set conditional scope to active.
        impl.record_active_conditional_scopes |= 1u << conditional_info.condition_index;
        impl.update_active_permutations();
        // Set the conditional state to active.
        impl.record_conditional_states |= 1u << conditional_info.condition_index;
        impl.update_active_permutations();
        if (conditional_info.when_true)
        {
            conditional_info.when_true();
        }
        // Set the conditional state to false.
        impl.record_conditional_states &= ~(1u << conditional_info.condition_index);
        impl.update_active_permutations();
        if (conditional_info.when_false)
        {
            conditional_info.when_false();
        }
        // Set conditional scope to inactive.
        impl.record_active_conditional_scopes &= ~(1u << conditional_info.condition_index);
        impl.update_active_permutations();
    }

    template <typename TrackedState>
    struct AccessRelation
    {
        bool is_previous_none = {};
        bool is_previous_read = {};
        bool is_current_read = {};
        bool is_previous_rw_concurrent = {};
        bool is_current_rw_concurrent = {};
        bool is_current_concurrent = {};
        bool are_both_read = {};
        bool are_both_rw_concurrent = {};
        bool are_layouts_identical = {};
        bool are_both_read_and_same_layout = {};
        bool are_both_rw_concurrent_and_same_layout = {};
        bool are_both_concurrent = {};
        bool are_both_concurrent_and_same_layout = {};
        AccessRelation(TrackedState latest, Access new_access, TaskAccessConcurrency new_concurrency, ImageLayout latest_layout = ImageLayout::UNDEFINED, ImageLayout new_layout = ImageLayout::UNDEFINED)
        {
            if constexpr (requires { latest.latest_access; })
            {
                is_previous_none = latest.latest_access.type == AccessTypeFlagBits::NONE;
                is_previous_read = latest.latest_access.type == AccessTypeFlagBits::READ;
                is_previous_rw_concurrent =
                    latest.latest_access.type == AccessTypeFlagBits::READ_WRITE &&
                    latest.latest_access_concurrent == TaskAccessConcurrency::CONCURRENT;
            }
            if constexpr (requires { latest.state.latest_access; })
            {
                is_previous_none = latest.state.latest_access.type == AccessTypeFlagBits::NONE;
                is_previous_read = latest.state.latest_access.type == AccessTypeFlagBits::READ;
                is_previous_rw_concurrent =
                    latest.state.latest_access.type == AccessTypeFlagBits::READ_WRITE &&
                    latest.latest_access_concurrent == TaskAccessConcurrency::CONCURRENT;
            }
            is_current_read = new_access.type == AccessTypeFlagBits::READ;
            is_current_rw_concurrent =
                new_access.type == AccessTypeFlagBits::READ_WRITE &&
                new_concurrency == TaskAccessConcurrency::CONCURRENT;
            is_current_concurrent = is_current_read || is_current_rw_concurrent;
            are_both_read = is_previous_read && is_current_read;
            are_both_rw_concurrent = is_previous_rw_concurrent && is_current_rw_concurrent;
            are_layouts_identical = latest_layout == new_layout;
            are_both_read_and_same_layout = are_both_read && are_layouts_identical;
            are_both_rw_concurrent_and_same_layout = are_both_rw_concurrent && are_layouts_identical;
            are_both_concurrent = (is_previous_read && is_current_read) || (is_previous_rw_concurrent && is_current_rw_concurrent);
            are_both_concurrent_and_same_layout = are_both_concurrent && are_layouts_identical;
        }
    };

    auto schedule_task(
        ImplTaskGraph & impl,
        TaskGraphPermutation & perm,
        TaskBatchSubmitScope & current_submit_scope,
        usize const current_submit_scope_index,
        ImplTask & task,
        Queue queue)
        -> usize
    {
        QueueSubmitScope & queue_submit_scope = current_submit_scope.queue_submit_scopes[flat_queue_index(queue)];
        usize first_possible_batch_index = 0;
        if (!impl.info.reorder_tasks)
        {
            first_possible_batch_index = std::max(queue_submit_scope.task_batches.size(), static_cast<decltype(queue_submit_scope.task_batches.size())>(1)) - 1ull;
        }

        for_each(
            task.attachments,
            [&](u32, auto const & attach)
            {
                if (attach.view.is_null())
                    return;
                PerPermTaskBuffer const & task_buffer = perm.buffer_infos[attach.translated_view.index];
                // If the latest access is in a previous submit scope, the earliest batch we can insert into is
                // the current scopes first batch.
                if (task_buffer.latest_access_submit_scope_index < current_submit_scope_index)
                {
                    return;
                }

                auto [current_buffer_access, current_access_concurrency] = task_access_to_access(attach.task_access);
                // Every other access (NONE, READ_WRITE, WRITE) are interpreted as writes in this context.
                // When a buffer has been read in a previous use AND the current task also reads the buffer,
                // we must insert the task at or after the last use batch.
                // When two buffer accesses intersect, we potentially need to insert a ner barrier or modify an existing barrier.
                // If the access is a read on read or a rw_concurrent on rw_concurrent, the task is still allowed within the same batch as the task of the previous access.
                // This means that two tasks reading from buffer X are allowed within the same batch, using the same barrier.
                // If they are not inserted within the same batch due to dependencies of other attachments, daxa will still reuse the barriers.
                // This is only possible for read write concurrent and read access sequences!
                AccessRelation<decltype(task_buffer)> relation{task_buffer, current_buffer_access, current_access_concurrency};
                usize current_buffer_first_possible_batch_index = 0;
                if (relation.is_previous_none)
                {
                    current_buffer_first_possible_batch_index = task_buffer.latest_access_batch_index;
                }
                else if (relation.are_both_concurrent && (task_buffer.latest_concurrent_sequence_start_batch != ~0u))
                {
                    // N following concurrent accesses are allowed to be reordered to any point within a concurrent access sequence.
                    current_buffer_first_possible_batch_index = task_buffer.latest_concurrent_sequence_start_batch;
                }
                else
                {
                    current_buffer_first_possible_batch_index = task_buffer.latest_access_batch_index + 1;
                }
                first_possible_batch_index = std::max(first_possible_batch_index, current_buffer_first_possible_batch_index);
            },
            [&](u32, TaskImageAttachmentInfo const & attach)
            {
                if (attach.view.is_null())
                    return;
                PerPermTaskImage const & task_image = perm.image_infos[attach.translated_view.index];
                PermIndepTaskImageInfo const & glob_task_image = impl.global_image_infos[attach.translated_view.index];
                DAXA_DBG_ASSERT_TRUE_M(!task_image.swapchain_semaphore_waited_upon, "swapchain image is already presented!");

                if (glob_task_image.is_external() && glob_task_image.get_external().info.swapchain_image)
                {
                    if (perm.swapchain_image_first_use_submit_scope_index == std::numeric_limits<u64>::max())
                    {
                        perm.swapchain_image_first_use_submit_scope_index = current_submit_scope_index;
                        perm.swapchain_image_last_use_submit_scope_index = current_submit_scope_index;
                    }
                    else
                    {
                        perm.swapchain_image_first_use_submit_scope_index = std::min(current_submit_scope_index, perm.swapchain_image_first_use_submit_scope_index);
                        perm.swapchain_image_last_use_submit_scope_index = std::max(current_submit_scope_index, perm.swapchain_image_last_use_submit_scope_index);
                    }
                }

                auto [this_task_image_layout, this_task_image_access, current_access_concurrent] = task_image_access_to_layout_access(attach.task_access);
                // As image subresources can be in different layouts and also different synchronization scopes,
                // we need to track these image ranges individually.
                for (ExtendedImageSliceState const & tracked_slice : task_image.last_slice_states)
                {
                    // If the latest access is in a previous submit scope, the earliest batch we can insert into is
                    // the current scopes first batch.
                    // When the slices dont intersect, we dont need to do any sync or execution ordering between them.
                    if (
                        tracked_slice.latest_access_submit_scope_index < current_submit_scope_index ||
                        !tracked_slice.state.slice.intersects(attach.translated_view.slice))
                    {
                        continue;
                    }
                    // Tasks are always shedules after or with the tasks they depend on.
                    // When two image accesses intersect, we potentially need to insert a ner barrier or modify an existing barrier.
                    // If the access is a read on read or a rw_concurrent on rw_concurrent, the task is still allowed within the same batch as the task of the previous access.
                    // This means that two tasks reading from image X are allowed within the same batch, using the same barrier.
                    // If they are not inserted within the same batch due to dependencies of other attachments, daxa will still reuse the barriers.
                    // This is only possible for read write concurrent and read access sequences!
                    AccessRelation<decltype(tracked_slice)> relation{tracked_slice, this_task_image_access, current_access_concurrent, tracked_slice.state.latest_layout, this_task_image_layout};
                    usize current_image_first_possible_batch_index = 0;
                    if (relation.is_previous_none)
                    {
                        current_image_first_possible_batch_index = tracked_slice.latest_access_batch_index;
                    }
                    else if (relation.are_both_concurrent_and_same_layout && (tracked_slice.latest_concurrent_sequence_start_batch != ~0u))
                    {
                        // N following concurrent accesses are allowed to be reordered to any point within a concurrent access sequence.
                        current_image_first_possible_batch_index = tracked_slice.latest_concurrent_sequence_start_batch;
                    }
                    else
                    {
                        current_image_first_possible_batch_index = tracked_slice.latest_access_batch_index + 1;
                    }
                    first_possible_batch_index = std::max(first_possible_batch_index, current_image_first_possible_batch_index);
                }
            });
        // Make sure we have enough batches.
        if (first_possible_batch_index >= queue_submit_scope.task_batches.size())
        {
            queue_submit_scope.task_batches.resize(static_cast<u32>(first_possible_batch_index) + 1u,
                                                   TaskBatch{
                                                       .pipeline_barrier_indices = {&impl.task_memory},
                                                       .wait_split_barrier_indices = {&impl.task_memory},
                                                       .tasks = {&impl.task_memory},
                                                       .signal_split_barrier_indices = {&impl.task_memory},
                                                   });
        }
        return first_possible_batch_index;
    }

    void validate_attachment_views(ImplTaskGraph const &, ImplTask & task)
    {
        for_each(
            task.attachments,
            [&](u32 i, auto & attach)
            {
                validate_buffer_blas_tlas_task_view(task, i, attach);
            },
            [&](u32 i, TaskImageAttachmentInfo & attach)
            {
                validate_image_task_view(task, i, attach);
            });
    }

    void translate_persistent_ids(ImplTaskGraph const & impl, ImplTask & task)
    {
        for_each(
            task.attachments,
            [&](u32, auto & attach)
            {
                attach.translated_view = impl.buffer_blas_tlas_id_to_local_id(attach.view);
            },
            [&](u32, TaskImageAttachmentInfo & attach)
            {
                attach.translated_view = impl.id_to_local_id(attach.view);
            });
    }

    void validate_task_type_queue(ImplTaskGraph const &, ImplTask & task, Queue queue)
    {
        TaskType task_type = task.task_type;
        switch (task_type)
        {
<<<<<<< HEAD
        case TaskType::UNDEFINED:
        {
            DAXA_DBG_ASSERT_TRUE_M(false, "Detected invalid task type UNDEFINED");
            break;
        }
        case TaskType::GENERAL: [[fallthrough]];
        case TaskType::RASTER:
        {
            DAXA_DBG_ASSERT_TRUE_M(
                queue == daxa::QUEUE_MAIN,
                std::format("Detected invalid multi-queue use."
                            " Task \"{}\" of type {} was added to be run on the queue {}."
                            " GENERAL/RASTER tasks are only allowed to be run on the main queue."
                            " This is a hardware limitation.",
                            task.name, to_string(task.task_type), to_string(queue)));
            break;
        }
        case TaskType::COMPUTE: [[fallthrough]];
        case TaskType::RAY_TRACING:
        {
            DAXA_DBG_ASSERT_TRUE_M(
                queue == daxa::QUEUE_MAIN || queue.family == daxa::QueueFamily::COMPUTE,
                std::format("Detected invalid multi-queue use."
                            " Task \"{}\" of type {} was added to be run on the queue {}."
                            " COMPUTE/RAYTRACING tasks are only allowed to be run on compute queues or the main queue."
                            " This is a hardware limitation.",
                            task.name, to_string(task.task_type), to_string(queue)));
            break;
        }
        case TaskType::TRANSFER:
        {
            break;
        }
        }
    }

    auto TaskGraph::allocate_task_memory(usize size, usize align) -> void *
    {
        auto & impl = *reinterpret_cast<ImplTaskGraph *>(this->object);
        auto task_memory = impl.task_memory.allocate(size, align);
        DAXA_DBG_ASSERT_TRUE_M(task_memory != nullptr, "TaskGraph ran out of task memory, please increase the task memory pool");
        return task_memory;
    }

    auto allocate_view_cache(ImplTaskGraph & impl, std::span<TaskAttachmentInfo> attachments) -> std::span<std::span<ImageViewId>>
    {
        std::span<std::span<ImageViewId>> view_cache = impl.task_memory.allocate_trivial_span<std::span<ImageViewId>>(attachments.size());

        for (u32 ai = 0; ai < attachments.size(); ++ai)
        {
            u32 const view_count = attachments[ai].shader_array_size() > 1 ? attachments[ai].shader_array_size() : 1;
            view_cache[ai] = impl.task_memory.allocate_trivial_span<ImageViewId>(view_count);
        }

        return view_cache;
=======
            if (attach.task_access.stage == TaskStage::NONE)
            {
                // Apply default stage:
                if (default_stage != TaskStage::NONE)
                {
                    attach.task_access.stage = default_stage;
                }
                // Apply view stage:
                if (attach.view.stage_override != TaskStage::NONE)
                {
                    attach.task_access.stage = attach.view.stage_override;
                }
                DAXA_DBG_ASSERT_TRUE_MS(
                    attach.task_access.stage != TaskStage::NONE,
                    std::format("Detected TaskAttachment (\"{}\", idx {}) in Task \"{}\" with no stage set."
                                "The stage of a TaskAttachment must be set in either 1. the task head, 2. the access type or 3. in a view stage override!",
                                attach.name, i, task->name()));
            }
            else
            {
                DAXA_DBG_ASSERT_TRUE_MS(
                    attach.view.stage_override == TaskStage::NONE,
                    std::format("Detected TaskAttachment (\"{}\", idx {}) in Task \"{}\" has view stage override but attachment has fixed stage.",
                                attach.name, i, task->name()));
            }
        };
        for_each(
            task->attachments(),
            [&](u32 i, auto & attach)
            {
                if (attach.view.access_type_override != TaskAccessType::NONE)
                {
                    attach.task_access.type = attach.view.access_type_override;
                }
                apply_validate_stage_override(i, attach);
                validate_buffer_blas_tlas_task_view(*task, i, attach);
                attach.translated_view = impl.buffer_blas_tlas_id_to_local_id(attach.view);
            },
            [&](u32 i, TaskImageAttachmentInfo & attach)
            {
                if (attach.view.access_type_override != TaskAccessType::NONE)
                {
                    attach.task_access.type = attach.view.access_type_override;
                }
                apply_validate_stage_override(i, attach);
                validate_image_task_view(*task, i, attach);
                attach.translated_view = impl.id_to_local_id(attach.view);
            });
>>>>>>> 9624c464
    }

    void TaskGraph::add_task(
        void (*task_callback)(daxa::TaskInterface, void*),
        u64* task_callback_memory,
        std::span<TaskAttachmentInfo> attachments,
        u32 attachment_shader_blob_size,
        u32 attachment_shader_blob_alignment,
        TaskType task_type,
        std::string_view name,
        Queue queue)
    {
        auto & impl = *reinterpret_cast<ImplTaskGraph *>(this->object);
        validate_not_compiled(impl);

        TaskId const task_id = impl.tasks.size();

        queue = queue == QUEUE_NONE ? impl.info.default_queue : queue;

        auto runtime_images_last_execution_array = impl.task_memory.allocate_trivial_span_fill<DynamicArenaArray8k<ImageId>>(
            attachments.size(),
            DynamicArenaArray8k<ImageId>{&impl.task_memory});
        auto impl_task = ImplTask{
            .task_callback = task_callback,
            .task_callback_memory = task_callback_memory,
            .attachments = attachments,
            .attachment_shader_blob_size = attachment_shader_blob_size,
            .attachment_shader_blob_alignment = attachment_shader_blob_alignment,
            .task_type = task_type,
            .name = impl.task_memory.allocate_copy_string(name),
            .queue = queue,
            .image_view_cache = allocate_view_cache(impl, attachments),
            .runtime_images_last_execution = runtime_images_last_execution_array,
        };
        validate_attachment_stages(impl, impl_task);
        validate_task_type_queue(impl, impl_task, queue);
        validate_attachment_views(impl, impl_task);
        translate_persistent_ids(impl, impl_task);
        validate_overlapping_attachment_views(impl, impl_task);

        for (auto * permutation : impl.record_active_permutations)
        {
            permutation->add_task(impl, impl_task, task_id, queue);
        }

        impl.tasks.push_back(impl_task);
    }

    thread_local std::vector<ImageMipArraySlice> tl_new_access_slices = {};
    void update_image_initial_access_slices(
        PerPermTaskImage & task_image,
        ExtendedImageSliceState new_access_slice)
    {
        // We need to test if a new use adds and or subtracts from initial uses.
        // To do that, we need to test if the new access slice is accessing a subresource BEFORE all other already stored initial access slices.
        // We compare all new use slices with already tracked first uses.
        // We intersect the earlier and later happening slices with the new slice and store the intersection rest or the respective later executing slice access.
        // This list will contain the remainder of the new access ranges after intersections.
        tl_new_access_slices.push_back(new_access_slice.state.slice);
        // Name shortening:
        auto & initial_accesses = task_image.first_slice_states;
        // Note(pahrens):
        // NEVER access new_access_slice.slice in this function past this point.
        // ALWAYS access the new access ImageMipArraySlice's from an iterator or via vector indexing.
        for (usize new_access_slice_i = 0; new_access_slice_i < tl_new_access_slices.size();)
        {
            bool broke_inner_loop = false;
            for (usize initial_access_i = 0; initial_access_i < task_image.first_slice_states.size();)
            {
                bool const slices_disjoint = !tl_new_access_slices[new_access_slice_i].intersects(initial_accesses[initial_access_i].state.slice);
                bool const same_batch =
                    new_access_slice.latest_access_submit_scope_index == initial_accesses[initial_access_i].latest_access_submit_scope_index &&
                    new_access_slice.latest_access_batch_index == initial_accesses[initial_access_i].latest_access_batch_index;
                // We check if the sets are disjoint.
                // If they are we do not need to do anything and advance to the next test.
                // When two accesses are in the same batch and scope, they can not overlap.
                // This is simply forbidden by task graph rules!
                if (same_batch || slices_disjoint)
                {
                    ++initial_access_i;
                    continue;
                }
                // Now that we have this edge case out the way, we now need to test which tracked slice is executed earlier.
                bool const new_use_executes_earlier =
                    new_access_slice.latest_access_submit_scope_index < initial_accesses[initial_access_i].latest_access_submit_scope_index ||
                    (new_access_slice.latest_access_submit_scope_index == initial_accesses[initial_access_i].latest_access_submit_scope_index &&
                     new_access_slice.latest_access_batch_index < initial_accesses[initial_access_i].latest_access_batch_index);
                // When the new use is executing earlier, we subtract from the current initial access slice.
                // We then replace the current initial access slice with the resulting rest.
                if (new_use_executes_earlier)
                {
                    // When we intersect, we remove the old initial access slice and replace it with the rest of the subtraction.
                    // We need a copy of this, as we will erase this value from the vector first.
                    auto const initial_access_slice = initial_accesses[initial_access_i];
                    // Erase value from vector.
                    task_image.first_slice_states.erase(initial_accesses.begin() + isize(initial_access_i));
                    // Subtract ranges.
                    auto const [slice_rest, slice_rest_count] = initial_access_slice.state.slice.subtract(tl_new_access_slices[new_access_slice_i]);
                    // Now construct new sub-ranges from the rest of the subtraction.
                    // We advance the iterator each time.
                    for (usize rest_i = 0; rest_i < slice_rest_count; ++rest_i)
                    {
                        auto rest_tracked_slice = initial_access_slice;
                        rest_tracked_slice.state.slice = slice_rest[rest_i];
                        // We insert into the beginning, so we dont recheck these with the current new use slice.
                        // They are the result of a subtraction therefore disjoint.
                        task_image.first_slice_states.insert(initial_accesses.begin(), rest_tracked_slice);
                    }
                    // We erased, so we implicitly advanced by an element, as erase moves all elements one to the left past the iterator.
                    // But as we inserted into the front, we need to move the index accordingly to "stay in place".
                    initial_access_i += slice_rest_count;
                }
                // When the new use is executing AFTER the current inital access slice, we subtract the current initial access slice from the new slice.
                // We then replace the current new access slice with the resulting rest.
                else
                {
                    // We subtract the initial use from the new use and append the rest.
                    auto const [slice_rest, slice_rest_count] = tl_new_access_slices[new_access_slice_i].subtract(initial_accesses[initial_access_i].state.slice);
                    // We insert the rest of the subtraction into the new use list.
                    tl_new_access_slices.insert(tl_new_access_slices.end(), slice_rest.begin(), slice_rest.begin() + isize(slice_rest_count));
                    // We remove the current new use slice, as it intersects with an initial use slice and is later in the list.
                    tl_new_access_slices.erase(tl_new_access_slices.begin() + isize(new_access_slice_i));
                    // If we advance the new use index, we restart the inner loop over the initial accesses.
                    broke_inner_loop = true;
                    break;
                }
            }
            // When we broke out the inner loop we want to "restart" iteration of the outer loop at the current index.
            if (!broke_inner_loop)
            {
                ++new_access_slice_i;
            }
        }
        // Add the newly found initial access slices to the list of initial access slices.
        for (auto const & new_slice : tl_new_access_slices)
        {
            auto new_tracked_slice = new_access_slice;
            new_tracked_slice.state.slice = new_slice;
            initial_accesses.push_back(new_tracked_slice);
        }
        tl_new_access_slices.clear();
    }

    using ShaderUseIdOffsetTable = std::vector<Variant<std::pair<TaskImageView, usize>, std::pair<TaskBufferView, usize>, Monostate>>;

    void update_buffer_first_access(PerPermTaskBuffer & buffer, usize new_access_batch, usize new_access_submit, Access new_access)
    {
        if (buffer.first_access.type == AccessTypeFlagBits::NONE)
        {
            buffer.first_access = new_access;
            buffer.first_access_batch_index = new_access_batch;
            buffer.first_access_submit_scope_index = new_access_submit;
        }
        else if (buffer.first_access.type == AccessTypeFlagBits::READ && new_access.type == AccessTypeFlagBits::READ)
        {
            buffer.first_access = buffer.first_access | new_access;
            bool const new_is_earlier = new_access_submit < buffer.first_access_submit_scope_index ||
                                        (new_access_submit == buffer.first_access_submit_scope_index && new_access_batch < buffer.first_access_batch_index);
            if (new_is_earlier)
            {
                buffer.first_access_batch_index = new_access_batch;
                buffer.first_access_submit_scope_index = new_access_submit;
            }
        }
    }

    void validate_task_queue_insertion(ImplTaskGraph & impl, TaskGraphPermutation & perm, ImplTask & task, Queue queue)
    {
        // Its invalid to use any other queue than the default queue in the first submit scope!
        u32 const current_submit_scope = static_cast<u32>(std::max(perm.batch_submit_scopes.size(), static_cast<decltype(perm.batch_submit_scopes.size())>(1ull)) - 1ull);
        if (current_submit_scope == 0)
        {
            bool const is_default_queue = queue == impl.info.default_queue;
            DAXA_DBG_ASSERT_TRUE_M(
                is_default_queue,
                std::format("Detected invalid multi-queue use."
                            " Task \"{}\" of type {} was added to submit scope 0."
                            " All tasks added to the first submit scope MUST ALL BE added to run on the default queue ({})."
                            " This is a tg software limitation and might be improved in the future.",
                            task.name, to_string(task.task_type), to_string(queue), to_string(impl.info.default_queue)));
        }
    }

    // I hate this function.
    void TaskGraphPermutation::add_task(
        ImplTaskGraph & task_graph_impl,
        ImplTask & task,
        TaskId task_id,
        daxa::Queue queue)
    {
        std::array<u8, 2u << 11u> scrach_mem = {};
        MemoryArena scratch_allocator = {"add_task_scratch_allocator", scrach_mem};

        DynamicArenaArray8k<ExtendedImageSliceState> tl_tracked_slice_rests = {&scratch_allocator};
        DynamicArenaArray8k<ImageMipArraySlice> tl_new_use_slices = {&scratch_allocator};

        // Set persistent task resources to be valid for the permutation.
        for_each(
            task.attachments,
            [&](u32, auto const & attach)
            {
                if (attach.view.is_null())
                    return;
                if (attach.view.is_external())
                {
                    buffer_infos[attach.translated_view.index].valid = true;
                }
            },
            [&](u32, TaskImageAttachmentInfo const & attach)
            {
                if (attach.view.is_null())
                    return;
                if (attach.view.is_external())
                {
                    image_infos[attach.translated_view.index].valid = true;
                }
            });

        validate_task_queue_insertion(task_graph_impl, *this, task, queue);

        usize const current_submit_scope_index = this->batch_submit_scopes.size() - 1;
        TaskBatchSubmitScope & current_submit_scope = this->batch_submit_scopes[current_submit_scope_index];
        QueueSubmitScope & queue_submit_scope = current_submit_scope.queue_submit_scopes[flat_queue_index(queue)];

        // All tasks are reordered while recording.
        // Tasks are grouped into "task batches" which are just a group of tasks,
        // that can execute together while overlapping without synchronization between them.
        // Task batches are further grouped into submit scopes.
        // A submit scopes contains a group of batches between two submits.
        // At first, we find the batch we need to insert the new task into.
        // To optimize for optimal overlap and minimal pipeline barriers, we try to insert the task as early as possible.
        usize const batch_index = schedule_task(
            task_graph_impl,
            *this,
            current_submit_scope,
            current_submit_scope_index,
            task,
            queue);
        TaskBatch & batch = queue_submit_scope.task_batches[batch_index];
        // Add the task to the batch.
        batch.tasks.push_back(task_id);

        // Now that we know what batch we need to insert the task into, we need to add synchronization between batches.
        // As stated earlier batches are groups of tasks which can execute together without sync between them.
        // To simplify and optimize the sync placement daxa only synchronizes between batches.
        // This effectively means that all the resource uses, and their memory and execution dependencies in a batch
        // are combined into a single unit which is synchronized against other batches.
        for_each(
            task.attachments,
            [&](u32, auto & buffer_attach)
            {
                if (buffer_attach.view.is_null())
                    return;
                PerPermTaskBuffer & task_buffer = this->buffer_infos[buffer_attach.translated_view.index];
                auto [current_buffer_access, current_access_concurrency] = task_access_to_access(buffer_attach.task_access);
                update_buffer_first_access(task_buffer, batch_index, current_submit_scope_index, current_buffer_access);
                // For transient buffers, we need to record first and last use so that we can later name their allocations.
                // TODO(msakmary, pahrens) We should think about how to combine this with update_buffer_first_access below since
                // they both overlap in what they are doing
                buffer_attach.access = current_buffer_access;
                if (!task_graph_impl.global_buffer_infos.at(buffer_attach.translated_view.index).is_external())
                {
                    auto & buffer_first_use = task_buffer.lifetime.first_use;
                    auto & buffer_last_use = task_buffer.lifetime.last_use;
                    if (current_submit_scope_index < buffer_first_use.submit_scope_index)
                    {
                        buffer_first_use.submit_scope_index = current_submit_scope_index;
                        buffer_first_use.task_batch_index = batch_index;
                    }
                    else if (current_submit_scope_index == buffer_first_use.submit_scope_index)
                    {
                        buffer_first_use.task_batch_index = std::min(buffer_first_use.task_batch_index, batch_index);
                    }

                    if (current_submit_scope_index > buffer_last_use.submit_scope_index ||
                        buffer_last_use.submit_scope_index == std::numeric_limits<u32>::max())
                    {
                        buffer_last_use.submit_scope_index = current_submit_scope_index;
                        buffer_last_use.task_batch_index = batch_index;
                    }
                    else if (current_submit_scope_index == buffer_last_use.submit_scope_index)
                    {
                        buffer_last_use.task_batch_index = std::max(buffer_last_use.task_batch_index, batch_index);
                    }
                }
                // When the last use was a read AND the new use of the buffer is a read AND,
                // we need to add our stage flags to the existing barrier of the last use.

                AccessRelation<decltype(task_buffer)> relation{task_buffer, current_buffer_access, current_access_concurrency};

                // Validate multi-queue use.
                task_buffer.used_queue_concurrently = task_buffer.used_queue_concurrently || queue != daxa::QUEUE_MAIN;
                if (task_buffer.latest_access_submit_scope_index == current_submit_scope_index)
                {
                    bool const is_same_queue = queue == task_buffer.latest_access_submit_scope_queue;
                    bool valid = true;

                    if (task_buffer.latest_access_submit_scope_exclusive_locked)
                    {
                        valid = is_same_queue;
                    }
                    else if (task_buffer.latest_access_submit_scope_concurrent_locked)
                    {
                        valid = relation.are_both_concurrent;
                    }
                    else
                    {
                        bool const lock_exclusive = is_same_queue && !relation.are_both_concurrent;
                        bool const lock_concurrent = !is_same_queue && relation.are_both_concurrent;
                        bool const conflicing_locking = lock_exclusive && lock_concurrent;
                        bool const invalid_multi_exclusive_access = !is_same_queue && !relation.are_both_concurrent;
                        valid = !invalid_multi_exclusive_access && !conflicing_locking;

                        if (lock_exclusive)
                        {
                            task_buffer.latest_access_submit_scope_exclusive_locked = true;
                        }

                        if (lock_concurrent)
                        {
                            task_buffer.latest_access_submit_scope_concurrent_locked = true;
                        }
                    }

                    DAXA_DBG_ASSERT_TRUE_M(
                        valid,
                        std::format(
                            "Detected invalid multi-queue resource usage!"
                            " TaskBuffer \"{}\" is used in queue {} and in queue {} within the same submit scope (submit scope index {})."
                            " Using a resouce within the same submit scope on multiple queues is only possible if all access to that resouce is concurrent AND identical in all queues."
                            " An example: a globals buffer can be used in multiple queues if it is always accessed as READ in all queues."
                            " New use of buffer in queue {} is in task {} as attachment {}."
                            " Each resource can only be used in one queue per submit scope!",
                            task_graph_impl.global_buffer_infos.at(buffer_attach.translated_view.index).name, to_string(task_buffer.latest_access_submit_scope_queue), to_string(queue), current_submit_scope_index,
                            to_string(task_buffer.latest_access_submit_scope_queue), task.name, buffer_attach.name)
                            .c_str());
                }

                // We only need barriers between two non-concurrent accesses of a resource.
                // If the previous access is none, the current access is the first access.
                // Therefore we do not need to insert any synchronization if the previous access is none.
                // This is buffer specific. Images have a layout that needs to be set from undefined to the current accesses layout.
                // When the latest access  is a read that did not require a barrier before we also do not need a barrier now.
                // So skip, if the latest access is read and there is no latest_concurrent_access_barrer_index present.
                bool const last_access_concurrent_and_external =
                    daxa::holds_alternative<Monostate>(task_buffer.latest_concurrent_access_barrer_index) &&
                    (relation.is_previous_read || relation.is_previous_rw_concurrent);
                if (!relation.is_previous_none && !last_access_concurrent_and_external)
                {
                    if (relation.are_both_concurrent)
                    {
                        // If the last and current access is concurrent of the same type (read or rw concurrent), we can reuse the first barrier in the sequence of concurrent accesses.
                        if (LastConcurrentAccessSplitBarrierIndex const * index0 = daxa::get_if<LastConcurrentAccessSplitBarrierIndex>(&task_buffer.latest_concurrent_access_barrer_index))
                        {
                            auto & last_concurrent_access_split_barrier = this->split_barriers[index0->index];
                            last_concurrent_access_split_barrier.dst_access = last_concurrent_access_split_barrier.dst_access | current_buffer_access;
                        }
                        else if (LastConcurrentAccessBarrierIndex const * index1 = daxa::get_if<LastConcurrentAccessBarrierIndex>(&task_buffer.latest_concurrent_access_barrer_index))
                        {
                            auto & last_concurrent_access_barrier = this->barriers[index1->index];
                            last_concurrent_access_barrier.dst_access = last_concurrent_access_barrier.dst_access | current_buffer_access;
                        }
                    }
                    else
                    {
                        // When the uses are incompatible (non-read on read for example) we need to insert a new barrier.
                        // Host access needs to be handled in a specialized way.
                        bool const src_host_only_access = task_buffer.latest_access.stages == PipelineStageFlagBits::HOST;
                        bool const dst_host_only_access = current_buffer_access.stages == PipelineStageFlagBits::HOST;
                        DAXA_DBG_ASSERT_TRUE_M(!(src_host_only_access && dst_host_only_access), "direct sync between two host accesses on gpu are not allowed");
                        bool const is_host_barrier = src_host_only_access || dst_host_only_access;
                        // When the distance between src and dst batch is one, we can replace the split barrier with a normal barrier.
                        // We also need to make sure we do not use split barriers when the src or dst stage exclusively uses the host stage.
                        // This is because the host stage does not declare an execution dependency on the cpu but only a memory dependency.
                        bool const use_pipeline_barrier =
                            (task_buffer.latest_access_batch_index + 1 == batch_index &&
                             current_submit_scope_index == task_buffer.latest_access_submit_scope_index) ||
                            is_host_barrier;
                        if (use_pipeline_barrier)
                        {
                            usize const barrier_index = this->barriers.size();
                            this->barriers.push_back(TaskBarrier{
                                .image_id = {}, // {} signals that this is not an image barrier.
                                .src_access = task_buffer.latest_access,
                                .dst_access = current_buffer_access,
                            });
                            // And we insert the barrier index into the list of pipeline barriers of the current tasks batch.
                            batch.pipeline_barrier_indices.push_back(barrier_index);
                            if (relation.is_current_concurrent)
                            {
                                // In an uninterrupted sequence of concurrent accesses we need to remember the fist concurrent access and the barrier.
                                task_buffer.latest_concurrent_access_barrer_index = LastConcurrentAccessBarrierIndex{barrier_index};
                                task_buffer.latest_concurrent_sequence_start_batch = batch_index;
                            }
                        }
                        else
                        {
                            usize const split_barrier_index = this->split_barriers.size();
                            this->split_barriers.push_back(TaskSplitBarrier{
                                {
                                    .image_id = {}, // {} signals that this is not an image barrier.
                                    .src_access = task_buffer.latest_access,
                                    .dst_access = current_buffer_access,
                                },
                                /* .split_barrier_state = */ task_graph_impl.info.device.create_event({
                                    .name = std::string("tg \"") + std::string(task_graph_impl.info.name) + "\" sb " + std::to_string(split_barrier_index),
                                }),
                            });
                            // Now we give the src batch the index of this barrier to signal.
                            TaskBatchSubmitScope & src_scope = this->batch_submit_scopes[task_buffer.latest_access_submit_scope_index];
                            TaskBatch & src_batch = src_scope.queue_submit_scopes[flat_queue_index(task_buffer.latest_access_submit_scope_queue)].task_batches[task_buffer.latest_access_batch_index];
                            src_batch.signal_split_barrier_indices.push_back(split_barrier_index);
                            // And we also insert the split barrier index into the waits of the current tasks batch.
                            batch.wait_split_barrier_indices.push_back(split_barrier_index);
                            if (relation.is_current_concurrent)
                            {
                                // In an uninterrupted sequence of concurrent accesses we need to remember the fist concurrent access and the barrier.
                                task_buffer.latest_concurrent_access_barrer_index = LastConcurrentAccessSplitBarrierIndex{split_barrier_index};
                                task_buffer.latest_concurrent_sequence_start_batch = batch_index;
                            }
                        }
                    }
                }
                // Now that we inserted/updated the synchronization, we update the latest access.
                task_buffer.latest_access = current_buffer_access;
                task_buffer.latest_access_batch_index = batch_index;
                task_buffer.latest_access_submit_scope_index = current_submit_scope_index;
                task_buffer.latest_access_submit_scope_queue = queue;
                task_buffer.latest_access_concurrent = current_access_concurrency;
            },
            [&](u32, TaskImageAttachmentInfo & image_attach)
            {
                if (image_attach.view.is_null())
                    return;
                auto const & used_image_t_id = image_attach.translated_view;
                auto const & used_image_t_access = image_attach.task_access;
                auto const & initial_used_image_slice = image_attach.translated_view.slice;
                PerPermTaskImage & task_image = this->image_infos[used_image_t_id.index];

                task_image.used_queue_concurrently = task_image.used_queue_concurrently || queue != daxa::QUEUE_MAIN;

                // For transient images we need to record first and last use so that we can later name their allocations
                // TODO(msakmary, pahrens) We should think about how to combine this with update_image_inital_slices below since
                // they both overlap in what they are doing
                if (!task_graph_impl.global_image_infos.at(used_image_t_id.index).is_external())
                {
                    auto & image_first_use = task_image.lifetime.first_use;
                    auto & image_last_use = task_image.lifetime.last_use;
                    if (current_submit_scope_index < image_first_use.submit_scope_index)
                    {
                        image_first_use.submit_scope_index = current_submit_scope_index;
                        image_first_use.task_batch_index = batch_index;
                    }
                    else if (current_submit_scope_index == image_first_use.submit_scope_index)
                    {
                        image_first_use.task_batch_index = std::min(image_first_use.task_batch_index, batch_index);
                    }

                    if (current_submit_scope_index > image_last_use.submit_scope_index ||
                        image_last_use.submit_scope_index == std::numeric_limits<u32>::max())
                    {
                        image_last_use.submit_scope_index = current_submit_scope_index;
                        image_last_use.task_batch_index = batch_index;
                    }
                    else if (current_submit_scope_index == image_last_use.submit_scope_index)
                    {
                        image_last_use.task_batch_index = std::max(image_last_use.task_batch_index, batch_index);
                    }
                }
                task_image.usage |= access_to_usage(used_image_t_access);
                task_image.create_flags |= view_type_to_create_flags(image_attach.view_type);
                auto [current_image_layout, current_image_access, current_access_concurrency] = task_image_access_to_layout_access(used_image_t_access);
                image_attach.layout = current_image_layout;
                image_attach.access = current_image_access;
                // Now this seems strange, why would be need multiple current use slices, as we only have one here.
                // This is because when we intersect this slice with the tracked slices, we get an intersection and a rest.
                // We need to then test the rest against all the remaining tracked uses,
                // as the intersected part is already beeing handled in the following code.
                tl_new_use_slices.push_back(initial_used_image_slice);
                // This is the tracked slice we will insert after we finished analyzing the current used image.
                ExtendedImageSliceState ret_new_use_tracked_slice{
                    .state = {
                        .latest_access = current_image_access,
                        .latest_layout = current_image_layout,
                        .slice = initial_used_image_slice,
                    },
                    .latest_access_concurrent = current_access_concurrency,
                    .latest_access_batch_index = batch_index,
                    .latest_access_submit_scope_index = current_submit_scope_index,
                    .latest_access_submit_scope_queue = queue,
                    .latest_concurrent_access_barrer_index = {}, // This is a dummy value (either set later or ignored entirely).
                };
                // We update the initial access slices.
                update_image_initial_access_slices(task_image, ret_new_use_tracked_slice);
                // As image subresources can be in different layouts and also different synchronization scopes,
                // we need to track these image ranges individually.
                for (
                    auto tracked_slice_iter = task_image.last_slice_states.begin();
                    tracked_slice_iter != task_image.last_slice_states.end();)
                {
                    bool advanced_tracked_slice_iterator = false;
                    for (
                        auto used_image_slice_iter = tl_new_use_slices.begin();
                        used_image_slice_iter != tl_new_use_slices.end();)
                    {
                        // We make a local copy of both slices here.
                        // We can not rely on dereferencing the iterators, as we modify them in this function.
                        // For this inner loop we want to remember the information about these slices,
                        // even after they are removed from their respective vector.
                        ImageMipArraySlice const used_image_slice = *used_image_slice_iter;
                        ExtendedImageSliceState const tracked_slice = *tracked_slice_iter;
                        // We are only interested in intersecting ranges, as use of non intersecting ranges does not need synchronization.
                        if (!used_image_slice.intersects(tracked_slice.state.slice))
                        {
                            // We only need to advance the iterator manually here.
                            // After this if statement there is an unconditional erase that advances the iterator if this is not hit.
                            ++used_image_slice_iter;
                            continue;
                        }

                        // As we found an intersection, part of the old tracked slice must be altered.
                        // Instead of altering it we remove it and add the rest slices back in later.
                        used_image_slice_iter = tl_new_use_slices.erase(used_image_slice_iter);
                        // Now we know that the new use intersects slices with a previous use.
                        // This means that we need to find the intersecting part,
                        // sync the intersecting part from the previous use to the current use
                        // and remove the overlapping part from the tracked slice.
                        // Now we need to split the uses into three groups:
                        // * the slice that is the intersection of tracked image slice and current new use (intersection)
                        // * the part of the tracked image slice that does not intersect with the current new use (tracked_slice_rest)
                        // * the part of the current new use slice that does not intersect with the tracked image (new_use_slice_rest)
                        auto intersection = tracked_slice.state.slice.intersect(used_image_slice);
                        auto [tracked_slice_rest, tracked_slice_rest_count] = tracked_slice.state.slice.subtract(intersection);
                        auto [new_use_slice_rest, new_use_slice_rest_count] = used_image_slice.subtract(intersection);
                        // We now remove the old tracked slice from the list of tracked slices, as we just split it.
                        // We need to know if the iterator was advanced. This erase advances the iterator.
                        // If the iterator got not advanced by this we need to advance it ourself manually later.
                        advanced_tracked_slice_iterator = true;
                        tracked_slice_iter = task_image.last_slice_states.erase(tracked_slice_iter);
                        // Now we remember the left over slice from the original tracked slice.
                        for (usize rest_i = 0; rest_i < tracked_slice_rest_count; ++rest_i)
                        {
                            // The rest tracked slices are the same as the original tracked slice,
                            // except for the slice itself, which is the remainder of the subtraction of the intersection.
                            ExtendedImageSliceState current_rest_tracked_slice = tracked_slice;
                            current_rest_tracked_slice.state.slice = tracked_slice_rest[rest_i];
                            tl_tracked_slice_rests.push_back(current_rest_tracked_slice);
                        }
                        // Now we remember the left over slice from our current used slice.
                        for (usize rest_i = 0; rest_i < new_use_slice_rest_count; ++rest_i)
                        {
                            // We reassign the iterator here as it is getting invalidated by the insert.
                            // The new iterator points to the newly inserted element.
                            // When the next iteration of the outer for loop starts, all these elements get skipped.
                            // This is good as these elements do NOT intersect with the currently inspected tracked slice.
                            used_image_slice_iter = tl_new_use_slices.insert(
                                tl_new_use_slices.end(),
                                new_use_slice_rest[rest_i]);
                        }

                        // Every other access (NONE, READ_WRITE, WRITE) are interpreted as writes in this context.
                        // When the last use was a read AND the new use of the buffer is a read AND,
                        // we need to add our stage flags to the existing barrier of the last use.
                        // To be able to do this the layout of the image slice must also match.
                        // If they differ we need to insert an execution barrier with a layout transition.
                        AccessRelation<decltype(tracked_slice)> relation{tracked_slice, current_image_access, current_access_concurrency, tracked_slice.state.latest_layout, current_image_layout};

                        // Validate multi-queue use.
                        task_image.used_queue_concurrently = task_image.used_queue_concurrently || queue != daxa::QUEUE_MAIN;
                        ret_new_use_tracked_slice.latest_access_submit_scope_exclusive_locked = tracked_slice.latest_access_submit_scope_exclusive_locked;
                        ret_new_use_tracked_slice.latest_access_submit_scope_concurrent_locked = tracked_slice.latest_access_submit_scope_concurrent_locked;
                        if (tracked_slice.latest_access_submit_scope_index == current_submit_scope_index)
                        {
                            bool const is_same_queue = queue == tracked_slice.latest_access_submit_scope_queue;
                            bool valid = true;

                            if (tracked_slice.latest_access_submit_scope_exclusive_locked)
                            {
                                valid = is_same_queue;
                            }
                            else if (tracked_slice.latest_access_submit_scope_concurrent_locked)
                            {
                                valid = relation.are_both_concurrent_and_same_layout;
                            }
                            else
                            {
                                bool const lock_exclusive = is_same_queue && !relation.are_both_concurrent_and_same_layout;
                                bool const lock_concurrent = !is_same_queue && relation.are_both_concurrent_and_same_layout;
                                bool const conflicing_locking = lock_exclusive && lock_concurrent;
                                bool const invalid_multi_exclusive_access = !is_same_queue && !relation.are_both_concurrent_and_same_layout;
                                valid = !invalid_multi_exclusive_access && !conflicing_locking;

                                if (lock_exclusive)
                                {
                                    ret_new_use_tracked_slice.latest_access_submit_scope_exclusive_locked = true;
                                }

                                if (lock_concurrent)
                                {
                                    ret_new_use_tracked_slice.latest_access_submit_scope_concurrent_locked = true;
                                }
                            }

                            DAXA_DBG_ASSERT_TRUE_M(
                                valid,
                                std::format(
                                    "Detected invalid multi-queue resource usage!"
                                    " TaskImage \"{}\" slice {} is used in queue {} as ({}, layout: {}) and in queue {} as ({}, layout: {}) within the same submit scope (submit scope index {})."
                                    " Using a resouce within the same submit scope on multiple queues is only possible if all access to that resouce is concurrent AND identical layout in all queues."
                                    " An example: a depth image can be used in multiple queues if it is always accessed as SAMPLED in all queues."
                                    " New use of image in queue {} is in task {} as attachment {}."
                                    " Each resource can only be used in one queue per submit scope!",
                                    task_graph_impl.global_image_infos.at(image_attach.translated_view.index).name, to_string(tracked_slice.state.slice),
                                    to_string(tracked_slice.latest_access_submit_scope_queue), to_string(tracked_slice.state.latest_access), to_string(tracked_slice.state.latest_layout),
                                    to_string(queue), to_string(ret_new_use_tracked_slice.state.latest_access), to_string(ret_new_use_tracked_slice.state.latest_layout),
                                    current_submit_scope_index,
                                    to_string(tracked_slice.latest_access_submit_scope_queue), task.name, image_attach.name)
                                    .c_str());
                        }

                        // Read write concurrent and reads (implicitly concurrent) are reusing the already inserted barriers if there was a previous identical access.
                        if (relation.are_both_concurrent_and_same_layout)
                        {
                            // Reuse first barrier in coherent access sequence.
                            if (auto const * index0 = daxa::get_if<LastConcurrentAccessSplitBarrierIndex>(&tracked_slice.latest_concurrent_access_barrer_index))
                            {
                                auto & last_read_split_barrier = this->split_barriers[index0->index];
                                last_read_split_barrier.dst_access = last_read_split_barrier.dst_access | tracked_slice.state.latest_access;
                            }
                            else if (auto const * index1 = daxa::get_if<LastConcurrentAccessBarrierIndex>(&tracked_slice.latest_concurrent_access_barrer_index))
                            {
                                auto & last_read_barrier = this->barriers[index1->index];
                                last_read_barrier.dst_access = last_read_barrier.dst_access | tracked_slice.state.latest_access;
                            }
                        }
                        else
                        {
                            // When the uses are incompatible (no read on read, or no identical layout) we need to insert a new barrier.
                            // Host access needs to be handled in a specialized way.
                            bool const src_host_only_access = tracked_slice.state.latest_access.stages == PipelineStageFlagBits::HOST;
                            bool const dst_host_only_access = current_image_access.stages == PipelineStageFlagBits::HOST;
                            DAXA_DBG_ASSERT_TRUE_M(!(src_host_only_access && dst_host_only_access), "direct sync between two host accesses on gpu is not allowed");
                            bool const is_host_barrier = src_host_only_access || dst_host_only_access;
                            // When the distance between src and dst batch is one, we can replace the split barrier with a normal barrier.
                            // We also need to make sure we do not use split barriers when the src or dst stage exclusively uses the host stage.
                            // This is because the host stage does not declare an execution dependency on the cpu but only a memory dependency.
                            bool const batch_on_batch = tracked_slice.latest_access_batch_index + 1 == batch_index &&
                                                        current_submit_scope_index == tracked_slice.latest_access_submit_scope_index;
                            bool const inter_submit_scope = tracked_slice.latest_access_submit_scope_index != current_submit_scope_index;
                            bool const use_pipeline_barrier = batch_on_batch || is_host_barrier || inter_submit_scope;
                            if (use_pipeline_barrier)
                            {
                                usize const barrier_index = this->barriers.size();
                                this->barriers.push_back(TaskBarrier{
                                    .image_id = used_image_t_id,
                                    .slice = intersection,
                                    .layout_before = tracked_slice.state.latest_layout,
                                    .layout_after = current_image_layout,
                                    .src_access = tracked_slice.state.latest_access,
                                    .dst_access = current_image_access,
                                });
                                // In the case that we need sync on an image between two submit scopes,
                                // we always want the barrier to be in the prior submit scope.
                                // This makes multi-queue handling much simpler.
                                if (inter_submit_scope)
                                {
                                    TaskBatchSubmitScope & src_scope = this->batch_submit_scopes[tracked_slice.latest_access_submit_scope_index];
                                    QueueSubmitScope & last_access_q_scope = src_scope.queue_submit_scopes[flat_queue_index(tracked_slice.latest_access_submit_scope_queue)];
                                    last_access_q_scope.last_minute_barrier_indices.push_back(barrier_index);
                                    if (relation.is_current_concurrent)
                                    {
                                        // As the new access is a read we remember our barrier index,
                                        // So that potential future reads after this can reuse this barrier.
                                        ret_new_use_tracked_slice.latest_concurrent_access_barrer_index = LastConcurrentAccessBarrierIndex{barrier_index};
                                        ret_new_use_tracked_slice.latest_concurrent_sequence_start_batch = 0; // concurrent sequence starts with the first batch of this scope.;
                                    }
                                }
                                else
                                {
                                    // And we insert the barrier index into the list of pipeline barriers of the current tasks batch.
                                    batch.pipeline_barrier_indices.push_back(barrier_index);
                                    if (relation.is_current_concurrent)
                                    {
                                        // As the new access is a read we remember our barrier index,
                                        // So that potential future reads after this can reuse this barrier.
                                        ret_new_use_tracked_slice.latest_concurrent_access_barrer_index = LastConcurrentAccessBarrierIndex{barrier_index};
                                        ret_new_use_tracked_slice.latest_concurrent_sequence_start_batch = batch_index;
                                    }
                                }
                            }
                            else
                            {
                                usize const split_barrier_index = this->split_barriers.size();
                                this->split_barriers.push_back(TaskSplitBarrier{
                                    {
                                        .image_id = used_image_t_id,
                                        .slice = intersection,
                                        .layout_before = tracked_slice.state.latest_layout,
                                        .layout_after = current_image_layout,
                                        .src_access = tracked_slice.state.latest_access,
                                        .dst_access = current_image_access,
                                    },
                                    /* .split_barrier_state = */ task_graph_impl.info.device.create_event({
                                        .name = std::string("tg \"") + std::string(task_graph_impl.info.name) + "\" sbi " + std::to_string(split_barrier_index),
                                    }),
                                });
                                // Now we give the src batch the index of this barrier to signal.
                                TaskBatchSubmitScope & src_scope = this->batch_submit_scopes[tracked_slice.latest_access_submit_scope_index];
                                TaskBatch & src_batch = src_scope.queue_submit_scopes[flat_queue_index(tracked_slice.latest_access_submit_scope_queue)].task_batches[tracked_slice.latest_access_batch_index];
                                src_batch.signal_split_barrier_indices.push_back(split_barrier_index);
                                // And we also insert the split barrier index into the waits of the current tasks batch.
                                batch.wait_split_barrier_indices.push_back(split_barrier_index);
                                if (relation.is_current_concurrent)
                                {
                                    // Need to remember the first concurrent access.
                                    // In case of multiple concurrent accesses following on each other, the first barrier in the sequence can be reused for all accesses.
                                    ret_new_use_tracked_slice.latest_concurrent_access_barrer_index = LastConcurrentAccessSplitBarrierIndex{split_barrier_index};
                                    ret_new_use_tracked_slice.latest_concurrent_sequence_start_batch = batch_index;
                                }
                            }
                        }
                        // Make sure we have any tracked slices to intersect with left.
                        if (tracked_slice_iter == task_image.last_slice_states.end())
                        {
                            break;
                        }
                    }
                    if (!advanced_tracked_slice_iterator)
                    {
                        // If we didn't find any intersections, we dont remove the tracked slice.
                        // Erasing a tracked slice "advances" iterator. As we did not remove,
                        // we need to advance it manually.
                        ++tracked_slice_iter;
                    }
                }
                tl_new_use_slices.clear();
                // Now we need to add the latest use and tracked range of our current access:
                task_image.last_slice_states.push_back(ret_new_use_tracked_slice);
                // The remainder tracked slices we remembered from earlier are now inserted back into the list of tracked slices.
                // We deferred this step as we dont want to check these in the loop above, as we found them to not intersect with the new use.
                task_image.last_slice_states.insert(
                    task_image.last_slice_states.end(),
                    tl_tracked_slice_rests.begin(),
                    tl_tracked_slice_rests.end());
                tl_tracked_slice_rests.clear();
            });
    }

    void TaskGraph::submit(TaskSubmitInfo const & info)
    {
        auto & impl = *r_cast<ImplTaskGraph *>(this->object);
        DAXA_DBG_ASSERT_TRUE_M(!impl.compiled, "completed task graphs can not record new tasks");

        for (auto & permutation : impl.record_active_permutations)
        {
            permutation->submit(&impl.task_memory, info);
        }
    }

    void TaskGraphPermutation::submit(MemoryArena * allocator, TaskSubmitInfo const & info)
    {
        // We provide the user submit info to the submit batch.
        // Start a new batch.
        TaskBatchSubmitScope & submit_scope = this->batch_submit_scopes.back();
        submit_scope.submit_info = {};
        submit_scope.user_submit_info = info;
        {
            auto queue_submit_scopes = std::array{
                QueueSubmitScope{.last_minute_barrier_indices = {allocator}, .task_batches = {allocator}, .used_swapchain_task_images = {allocator}},
                QueueSubmitScope{.last_minute_barrier_indices = {allocator}, .task_batches = {allocator}, .used_swapchain_task_images = {allocator}},
                QueueSubmitScope{.last_minute_barrier_indices = {allocator}, .task_batches = {allocator}, .used_swapchain_task_images = {allocator}},
                QueueSubmitScope{.last_minute_barrier_indices = {allocator}, .task_batches = {allocator}, .used_swapchain_task_images = {allocator}},
                QueueSubmitScope{.last_minute_barrier_indices = {allocator}, .task_batches = {allocator}, .used_swapchain_task_images = {allocator}},
                QueueSubmitScope{.last_minute_barrier_indices = {allocator}, .task_batches = {allocator}, .used_swapchain_task_images = {allocator}},
                QueueSubmitScope{.last_minute_barrier_indices = {allocator}, .task_batches = {allocator}, .used_swapchain_task_images = {allocator}},
            };
            this->batch_submit_scopes.push_back(TaskBatchSubmitScope{
                .queue_submit_scopes = queue_submit_scopes,
            });
        }
        for (auto & buf : this->buffer_infos)
        {
            if (buf.valid)
            {
                buf.latest_access_submit_scope_exclusive_locked = false;
                buf.latest_access_submit_scope_concurrent_locked = false;
            }
        }
        for (auto & img : this->image_infos)
        {
            if (img.valid)
            {
                for (auto & tracked_slice : img.last_slice_states)
                {
                    tracked_slice.latest_access_submit_scope_exclusive_locked = false;
                    tracked_slice.latest_access_submit_scope_concurrent_locked = false;
                }
            }
        }
        // for (auto & img : this->image_infos)
        // {
        //     for (auto & tracked_slice : img.last_slice_states)
        //     {
        //         tracked_slice.
        //     }
        // }
    }

    void TaskGraph::present(TaskPresentInfo const & info)
    {
        auto & impl = *r_cast<ImplTaskGraph *>(this->object);
        DAXA_DBG_ASSERT_TRUE_M(!impl.compiled, "completed task graphs can not record new tasks");
        DAXA_DBG_ASSERT_TRUE_M(impl.info.swapchain.has_value(), "can only present, when a swapchain was provided in creation");

        for (auto & permutation : impl.record_active_permutations)
        {
            permutation->present(info);
        }
    }

    void TaskGraphPermutation::present(TaskPresentInfo const & info)
    {
        DAXA_DBG_ASSERT_TRUE_M(this->batch_submit_scopes.size() > 1, "can only present if at least one submit was issued before");
        DAXA_DBG_ASSERT_TRUE_M(!this->swapchain_image.is_empty(), "can only present when an image was annotated as swapchain image");
        DAXA_DBG_ASSERT_TRUE_M(!this->image_infos[this->swapchain_image.index].swapchain_semaphore_waited_upon, "Can only present once");
        this->image_infos[this->swapchain_image.index].swapchain_semaphore_waited_upon = true;

        ExtendedImageSliceState const default_slice;
        ExtendedImageSliceState const * tracked_slice = {};
        if (this->image_infos[this->swapchain_image.index].last_slice_states.empty())
        {
            tracked_slice = &default_slice;
        }
        else
        {
            tracked_slice = &this->image_infos[this->swapchain_image.index].last_slice_states.back();
        }
        usize const submit_scope_index = tracked_slice->latest_access_submit_scope_index;
        DAXA_DBG_ASSERT_TRUE_M(submit_scope_index < this->batch_submit_scopes.size() - 1, "the last swapchain image use MUST be before the last submit when presenting");
        TaskBatchSubmitScope & submit_scope = this->batch_submit_scopes[submit_scope_index];
        // We need to insert a pipeline barrier to transition the swapchain image layout to present src optimal.
        usize const barrier_index = this->barriers.size();
        this->barriers.push_back(TaskBarrier{
            .image_id = this->swapchain_image,
            .slice = tracked_slice->state.slice,
            .layout_before = tracked_slice->state.latest_layout,
            .layout_after = ImageLayout::PRESENT_SRC,
            .src_access = tracked_slice->state.latest_access,
            .dst_access = {.stages = PipelineStageFlagBits::BOTTOM_OF_PIPE},
        });
        submit_scope.queue_submit_scopes[flat_queue_index(info.queue)].last_minute_barrier_indices.push_back(barrier_index);
        // Now we need to insert the binary semaphore between submit and present.
        submit_scope.queue_submit_scopes[flat_queue_index(info.queue)].present_info = ImplPresentInfo{
            .additional_binary_semaphores = info.additional_binary_semaphores,
        };
    }

    void ImplTaskGraph::create_transient_runtime_buffers_and_tlas(TaskGraphPermutation & permutation)
    {
        for (u32 buffer_info_idx = 0; buffer_info_idx < u32(global_buffer_infos.size()); buffer_info_idx++)
        {
            auto const & glob_buffer = global_buffer_infos.at(buffer_info_idx);
            auto & perm_buffer = permutation.buffer_infos.at(buffer_info_idx);

            if (!glob_buffer.is_external() && perm_buffer.valid)
            {
                auto const & transient_info = daxa::get<PermIndepTaskBufferInfo::Owned>(glob_buffer.task_buffer_data);

                if (transient_info.type == TaskAttachmentType::BUFFER)
                {
                    perm_buffer.actual_id = info.device.create_buffer_from_memory_block(MemoryBlockBufferInfo{
                        .buffer_info = BufferInfo{
                            .size = transient_info.info.size,
                            .name = transient_info.info.name,
                        },
                        .memory_block = transient_data_memory_block,
                        .offset = perm_buffer.allocation_offset,
                    });
                }
                else
                {
                    perm_buffer.as_backing_buffer_id = info.device.create_buffer_from_memory_block(MemoryBlockBufferInfo{
                        .buffer_info = BufferInfo{
                            .size = transient_info.info.size,
                            .name = transient_info.info.name,
                        },
                        .memory_block = transient_data_memory_block,
                        .offset = perm_buffer.allocation_offset,
                    });
                    perm_buffer.actual_id = info.device.create_tlas_from_buffer(BufferTlasInfo{
                        .tlas_info = TlasInfo{
                            .size = transient_info.info.size,
                            .name = transient_info.info.name,
                        },
                        .buffer_id = perm_buffer.as_backing_buffer_id,
                        .offset = 0,
                    });
                }
            }
        }
    }

    void ImplTaskGraph::create_transient_runtime_images(TaskGraphPermutation & permutation)
    {
        for (u32 image_info_idx = 0; image_info_idx < u32(global_image_infos.size()); image_info_idx++)
        {
            auto const & glob_image = global_image_infos.at(image_info_idx);
            auto & perm_image = permutation.image_infos.at(image_info_idx);

            if (!glob_image.is_external() && perm_image.valid)
            {
<<<<<<< HEAD
                DAXA_DBG_ASSERT_TRUE_M(perm_image.usage != ImageUsageFlagBits::NONE,
                                       std::string("Owned image is not used in this permutation but marked as valid either: ") +
                                           std::string("\t- it was used as PRESENT which is not allowed for transient images") +
                                           std::string("\t- it was used as NONE which makes no sense - just don't mark it as used in the task"));
                auto const & transient_image_info = daxa::get<PermIndepTaskImageInfo::Owned>(glob_image.task_image_data).info;
=======
                DAXA_DBG_ASSERT_TRUE_MS(perm_image.usage != ImageUsageFlagBits::NONE,
                                        std::string("Transient image is not used in this permutation but marked as valid either: ") +
                                            std::string("\t- it was used as PRESENT which is not allowed for transient images") +
                                            std::string("\t- it was used as NONE which makes no sense - just don't mark it as used in the task"));
                auto const & transient_image_info = daxa::get<PermIndepTaskImageInfo::Transient>(glob_image.task_image_data).info;
>>>>>>> 9624c464
                perm_image.actual_image = info.device.create_image_from_memory_block(
                    MemoryBlockImageInfo{
                        .image_info = ImageInfo{
                            .flags = daxa::ImageCreateFlagBits::ALLOW_ALIAS | perm_image.create_flags,
                            .dimensions = transient_image_info.dimensions,
                            .format = transient_image_info.format,
                            .size = transient_image_info.size,
                            .mip_level_count = transient_image_info.mip_level_count,
                            .array_layer_count = transient_image_info.array_layer_count,
                            .sample_count = transient_image_info.sample_count,
                            .usage = perm_image.usage,
                            .sharing_mode = perm_image.used_queue_concurrently ? SharingMode::CONCURRENT : SharingMode::EXCLUSIVE,
                            .name = transient_image_info.name,
                        },
                        .memory_block = transient_data_memory_block,
                        .offset = perm_image.allocation_offset,
                    });
            }
        }
    }

    void ImplTaskGraph::allocate_transient_resources()
    {
        usize transient_resource_count = 0;
        usize max_alignment_requirement = 0;
        for (auto & permutation : permutations)
        {
            for (u32 image_i = 0; image_i < permutation.image_infos.size(); ++image_i)
            {
                PerPermTaskImage & permut_image = permutation.image_infos[image_i];
                PermIndepTaskImageInfo & global_image = global_image_infos[image_i];
                if (!global_image.is_external())
                {
                    transient_resource_count += 1;
                    TaskTransientImageInfo trans_img_info = daxa::get<PermIndepTaskImageInfo::Owned>(global_image.task_image_data).info;
                    ImageInfo image_info{
                        // .flags = trans_img_info.flags,
                        .dimensions = trans_img_info.dimensions,
                        .format = trans_img_info.format,
                        .size = trans_img_info.size,
                        .mip_level_count = trans_img_info.mip_level_count,
                        .array_layer_count = trans_img_info.array_layer_count,
                        .sample_count = trans_img_info.sample_count,
                        .usage = permut_image.usage,
                        .allocate_info = {},
                        .name = "Dummy to figure mem requirements",
                    };
                    permut_image.memory_requirements = info.device.memory_requirements({image_info});
                    max_alignment_requirement = std::max(permut_image.memory_requirements.alignment, max_alignment_requirement);
                }
            }
            for (u32 buffer_i = 0; buffer_i < permutation.buffer_infos.size(); ++buffer_i)
            {
                PerPermTaskBuffer & permut_buffer = permutation.buffer_infos[buffer_i];
                PermIndepTaskBufferInfo & global_buffer = global_buffer_infos[buffer_i];
                if (!global_buffer.is_external())
                {
                    transient_resource_count += 1;
                    TaskTransientBufferInfo trans_buf_info = daxa::get<PermIndepTaskBufferInfo::Owned>(global_buffer.task_buffer_data).info;
                    BufferInfo buffer_info{
                        .size = trans_buf_info.size,
                        .allocate_info = {},
                        .name = "Dummy to figure mem requirements",
                    };
                    permut_buffer.memory_requirements = info.device.memory_requirements({buffer_info});
                    max_alignment_requirement = std::max(permut_buffer.memory_requirements.alignment, max_alignment_requirement);
                }
            }
        }
        if (transient_resource_count == 0)
        {
            return;
        }

        // for each permutation figure out the max memory requirements
        for (auto & permutation : permutations)
        {
            usize batches = 0;
            std::vector<usize> submit_batch_offsets(permutation.batch_submit_scopes.size());
            for (u32 submit_scope_idx = 0; submit_scope_idx < permutation.batch_submit_scopes.size(); submit_scope_idx++)
            {
                submit_batch_offsets.at(submit_scope_idx) = batches;
                batches += permutation.batch_submit_scopes.at(submit_scope_idx).queue_submit_scopes[0].task_batches.size();
            }

            struct LifetimeLengthResource
            {
                usize start_batch;
                usize end_batch;
                usize lifetime_length;
                bool is_image;
                u32 resource_idx;
            };

            std::vector<LifetimeLengthResource> lifetime_length_sorted_resources;

            for (u32 perm_image_idx = 0; perm_image_idx < permutation.image_infos.size(); perm_image_idx++)
            {
                if (global_image_infos.at(perm_image_idx).is_external() ||
                    !permutation.image_infos.at(perm_image_idx).valid ||
                    permutation.image_infos.at(perm_image_idx).used_queue_concurrently)
                {
                    // Queue Shared resources are currently not aliased.
                    continue;
                }

                auto const & perm_task_image = permutation.image_infos.at(perm_image_idx);

                if (perm_task_image.lifetime.first_use.submit_scope_index == std::numeric_limits<u32>::max() ||
                    perm_task_image.lifetime.last_use.submit_scope_index == std::numeric_limits<u32>::max())
                {
                    // TODO(msakmary) Owned image created but not used - should we somehow warn the user about this?
                    permutation.image_infos.at(perm_image_idx).valid = false;
                    continue;
                }

                usize const start_idx = submit_batch_offsets.at(perm_task_image.lifetime.first_use.submit_scope_index) +
                                        perm_task_image.lifetime.first_use.task_batch_index;
                usize const end_idx = submit_batch_offsets.at(perm_task_image.lifetime.last_use.submit_scope_index) +
                                      perm_task_image.lifetime.last_use.task_batch_index;

                lifetime_length_sorted_resources.emplace_back(LifetimeLengthResource{
                    .start_batch = start_idx,
                    .end_batch = end_idx,
                    .lifetime_length = end_idx - start_idx + 1,
                    .is_image = true,
                    .resource_idx = perm_image_idx,
                });
            }

            for (u32 perm_buffer_idx = 0; perm_buffer_idx < permutation.buffer_infos.size(); perm_buffer_idx++)
            {
                if (global_buffer_infos.at(perm_buffer_idx).is_external())
                {
                    continue;
                }

                auto const & perm_task_buffer = permutation.buffer_infos.at(perm_buffer_idx);

                if (perm_task_buffer.lifetime.first_use.submit_scope_index == std::numeric_limits<u32>::max() ||
                    perm_task_buffer.lifetime.last_use.submit_scope_index == std::numeric_limits<u32>::max())
                {
                    // TODO(msakmary) Owned buffer created but not used - should we somehow warn the user about this?
                    permutation.buffer_infos.at(perm_buffer_idx).valid = false;
                    continue;
                }

                usize const start_idx = submit_batch_offsets.at(perm_task_buffer.lifetime.first_use.submit_scope_index) +
                                        perm_task_buffer.lifetime.first_use.task_batch_index;
                usize const end_idx = submit_batch_offsets.at(perm_task_buffer.lifetime.last_use.submit_scope_index) +
                                      perm_task_buffer.lifetime.last_use.task_batch_index;

                lifetime_length_sorted_resources.emplace_back(LifetimeLengthResource{
                    .start_batch = start_idx,
                    .end_batch = end_idx,
                    .lifetime_length = end_idx - start_idx + 1,
                    .is_image = false,
                    .resource_idx = perm_buffer_idx,
                });
            }

            std::sort(lifetime_length_sorted_resources.begin(), lifetime_length_sorted_resources.end(),
                      [](LifetimeLengthResource const & first, LifetimeLengthResource const & second) -> bool
                      {
                          return first.lifetime_length > second.lifetime_length;
                      });

            struct Allocation
            {
                usize offset = {};
                usize size = {};
                usize start_batch = {};
                usize end_batch = {};
                bool is_image = {};
                u32 owning_resource_idx = {};
                u32 memory_type_bits = {};
                ImageMipArraySlice intersection_object = {};
            };
            // Sort allocations in the set in the following way
            //      1) sort by offsets into the memory block
            //  if equal:
            //      2) sort by start batch of the allocation
            //  if equal:
            //      3) sort by owning image index
            struct AllocCompare
            {
                constexpr auto operator()(Allocation const & first, Allocation const & second) const -> bool
                {
                    if (first.offset < second.offset)
                    {
                        return true;
                    }
                    if (first.offset == second.offset)
                    {
                        if (first.start_batch < second.start_batch)
                        {
                            return true;
                        }
                        if (first.start_batch == second.start_batch)
                        {
                            return first.owning_resource_idx < second.owning_resource_idx;
                        }
                        // first.offset == second.offset && first.start_batch > second.start_batch
                        return false;
                    }
                    // first.offset > second.offset
                    return false;
                };
            };
            std::set<Allocation, AllocCompare> allocations = {};
            // Figure out where to allocate each resource
            usize no_alias_back_offset = {};
            for (auto const & resource_lifetime : lifetime_length_sorted_resources)
            {
                MemoryRequirements mem_requirements;
                if (resource_lifetime.is_image)
                {
                    mem_requirements = permutation.image_infos.at(resource_lifetime.resource_idx).memory_requirements;
                }
                else
                {
                    mem_requirements = permutation.buffer_infos.at(resource_lifetime.resource_idx).memory_requirements;
                }
                // Go through all memory block states in which this resource is alive and try to find a spot for it
                u8 const resource_lifetime_duration = static_cast<u8>(resource_lifetime.end_batch - resource_lifetime.start_batch + 1);
                auto new_allocation = Allocation{
                    .offset = 0,
                    .size = mem_requirements.size,
                    .start_batch = resource_lifetime.start_batch,
                    .end_batch = resource_lifetime.end_batch,
                    .is_image = resource_lifetime.is_image,
                    .owning_resource_idx = resource_lifetime.resource_idx,
                    .memory_type_bits = mem_requirements.memory_type_bits,
                    .intersection_object = {
                        .base_mip_level = static_cast<u8>(resource_lifetime.start_batch),
                        .level_count = resource_lifetime_duration,
                        .base_array_layer = static_cast<u16>(0),
                        .layer_count = static_cast<u32>(mem_requirements.size),
                    }};
                usize const align = std::max(mem_requirements.alignment, static_cast<size_t>(1ull));

                if (info.alias_transients)
                {
                    // TODO(msakmary) Fix the intersect functionality so that it is general and does not do hacky stuff like constructing
                    // a mip array slice
                    // Find space in memory and time the new allocation fits into.
                    for (auto const & allocation : allocations)
                    {
                        if (new_allocation.intersection_object.intersects(allocation.intersection_object))
                        {
                            // assign new offset into the memory block - we need to guarantee correct alignment
                            usize const curr_offset = allocation.offset + allocation.size;
                            usize const aligned_curr_offset = (curr_offset + align - 1) / align * align;
                            new_allocation.offset = aligned_curr_offset;
                            new_allocation.intersection_object.base_array_layer = static_cast<u32>(new_allocation.offset);
                        }
                    }
                }
                else
                {
                    usize const aligned_curr_offset = (no_alias_back_offset + align - 1) / align * align;
                    new_allocation.offset = aligned_curr_offset;
                    no_alias_back_offset = new_allocation.offset + new_allocation.size;
                }
                allocations.insert(new_allocation);
            }
            // Insert allocations for resources that are used in async queues
            {
                for (u32 perm_image_idx = 0; perm_image_idx < permutation.image_infos.size(); perm_image_idx++)
                {
                    if (global_image_infos.at(perm_image_idx).is_external() ||
                        !permutation.image_infos.at(perm_image_idx).valid ||
                        !permutation.image_infos.at(perm_image_idx).used_queue_concurrently)
                    {
                        // filter out any image that is not used inter queue
                        continue;
                    }
                    auto const & perm_task_image = permutation.image_infos.at(perm_image_idx);
                    auto mem_requirements = perm_task_image.memory_requirements;

                    auto new_allocation = Allocation{
                        .offset = 0,
                        .size = mem_requirements.size,
                        .start_batch = 0, // unused
                        .end_batch = 0,   // unused
                        .is_image = true,
                        .owning_resource_idx = perm_image_idx,
                        .memory_type_bits = mem_requirements.memory_type_bits,
                        .intersection_object = {}, // unused
                    };
                    usize const align = std::max(mem_requirements.alignment, static_cast<size_t>(1ull));
                    usize const aligned_curr_offset = (no_alias_back_offset + align - 1) / align * align;
                    new_allocation.offset = aligned_curr_offset;
                    no_alias_back_offset = new_allocation.offset + new_allocation.size;
                    allocations.insert(new_allocation);
                }
                for (u32 perm_buffer_idx = 0; perm_buffer_idx < permutation.buffer_infos.size(); perm_buffer_idx++)
                {
                    if (global_buffer_infos.at(perm_buffer_idx).is_external() ||
                        !permutation.buffer_infos.at(perm_buffer_idx).valid ||
                        !permutation.buffer_infos.at(perm_buffer_idx).used_queue_concurrently)
                    {
                        // filter out any buffer that is not used inter queue
                        continue;
                    }
                    auto const & perm_task_buffer = permutation.buffer_infos.at(perm_buffer_idx);
                    auto mem_requirements = perm_task_buffer.memory_requirements;

                    auto new_allocation = Allocation{
                        .offset = 0,
                        .size = mem_requirements.size,
                        .start_batch = 0, // unused
                        .end_batch = 0,   // unused
                        .is_image = false,
                        .owning_resource_idx = perm_buffer_idx,
                        .memory_type_bits = mem_requirements.memory_type_bits,
                        .intersection_object = {}, // unused
                    };
                    usize const align = std::max(mem_requirements.alignment, static_cast<size_t>(1ull));
                    usize const aligned_curr_offset = (no_alias_back_offset + align - 1) / align * align;
                    new_allocation.offset = aligned_curr_offset;
                    no_alias_back_offset = new_allocation.offset + new_allocation.size;
                    allocations.insert(new_allocation);
                }
            }
            // Once we are done with finding space for all the allocations go through all permutation images and copy over the allocation information
            for (auto const & allocation : allocations)
            {
                if (allocation.is_image)
                {
                    permutation.image_infos.at(allocation.owning_resource_idx).allocation_offset = allocation.offset;
                }
                else
                {
                    permutation.buffer_infos.at(allocation.owning_resource_idx).allocation_offset = allocation.offset;
                }
                // find the amount of memory this permutation requires
                memory_block_size = std::max(memory_block_size, allocation.offset + allocation.size);
                memory_type_bits = memory_type_bits & allocation.memory_type_bits;
            }
        }

        transient_data_memory_block = info.device.create_memory({
            .requirements = {
                .size = memory_block_size,
                .alignment = max_alignment_requirement,
                .memory_type_bits = memory_type_bits,
            },
            .flags = {},
        });
    }

    void TaskGraph::complete(TaskCompleteInfo const & /*unused*/)
    {
        auto & impl = *r_cast<ImplTaskGraph *>(this->object);
        DAXA_DBG_ASSERT_TRUE_M(!impl.compiled, "task graphs can only be completed once");
        impl.compiled = true;

        // Prepare queue handling.
        for (auto & permutation : impl.permutations)
        {
            for (u32 submit_scope = 0; submit_scope < permutation.batch_submit_scopes.size(); ++submit_scope)
            {
                for (u32 q = 0; q < permutation.batch_submit_scopes.size(); ++q)
                {
                    bool before = impl.queue_used[q];
                    bool uses_queue = permutation.batch_submit_scopes[submit_scope].queue_submit_scopes[q].task_batches.size() > 0;
                    impl.queue_used[q] = before || uses_queue;
                }
            }
        }

        impl.allocate_transient_resources();
        // Insert static barriers initializing image layouts.
        for (auto & permutation : impl.permutations)
        {
            impl.create_transient_runtime_buffers_and_tlas(permutation);
            impl.create_transient_runtime_images(permutation);

            // Insert static initialization barriers for non persistent resources:
            // Buffers never need layout initialization, only images.
            for (u32 task_image_index = 0; task_image_index < permutation.image_infos.size(); ++task_image_index)
            {
                TaskImageView const task_image_id = {impl.unique_index, task_image_index};
                auto & task_image = permutation.image_infos[task_image_index];
                PermIndepTaskImageInfo const & glob_task_image = impl.global_image_infos[task_image_index];
                if (task_image.valid && !glob_task_image.is_external())
                {
                    // Insert barriers, initializing all the initially accesses subresource ranges to the correct layout.
                    for (auto & first_access : task_image.first_slice_states)
                    {
                        // TODO: Improve this
                        // Currently, queue shared images run a quite slow path in most cases as they can not use aliasing.
                        if (task_image.used_queue_concurrently)
                        {
                            impl.setup_task_barriers.push_back(TaskBarrier{
                                .image_id = task_image_id,
                                .slice = first_access.state.slice,
                                .layout_before = {},
                                .layout_after = first_access.state.latest_layout,
                                .src_access = {},
                                .dst_access = first_access.state.latest_access,
                            });
                        }
                        else
                        {
                            usize const new_barrier_index = permutation.barriers.size();
                            permutation.barriers.push_back(TaskBarrier{
                                .image_id = task_image_id,
                                .slice = first_access.state.slice,
                                .layout_before = {},
                                .layout_after = first_access.state.latest_layout,
                                .src_access = {},
                                .dst_access = first_access.state.latest_access,
                            });
                            // Because resources may be aliased we need to insert the barrier into the batch in which the resource is first used
                            // If we just inserted all transitions into the first batch an error as follows might occur:
                            //      Image A lives in batch 1, Image B lives in batch 2
                            //      Image A and B are aliased (share the same/part-of memory)
                            //      Image A is transitioned from UNDEFINED -> TRANSFER_DST in batch 0 BUT
                            //      Image B is also transitioned from UNDEFINED -> TRANSFER_SRT in batch 0
                            // This is an erroneous state - task graph assumes they are separate images and thus,
                            // for example uses Image A thinking it's in TRANSFER_DST which it is not
                            if (impl.info.alias_transients)
                            {
                                // TODO(msakmary) This is only needed when we actually alias two images - should be possible to detect this
                                // and only defer the initialization barrier for these aliased ones instead of all of them
                                auto const submit_scope_index = first_access.latest_access_submit_scope_index;
                                auto const batch_index = first_access.latest_access_batch_index;
                                auto & first_used_batch = permutation.batch_submit_scopes[submit_scope_index].queue_submit_scopes[flat_queue_index(first_access.latest_access_submit_scope_queue)].task_batches[batch_index];
                                first_used_batch.pipeline_barrier_indices.push_back(new_barrier_index);
                            }
                            else
                            {
                                auto & first_used_batch = permutation.batch_submit_scopes[0].queue_submit_scopes[flat_queue_index(first_access.latest_access_submit_scope_queue)].task_batches[0];
                                first_used_batch.pipeline_barrier_indices.push_back(new_barrier_index);
                            }
                        }
                    }
                }
            }
        }
    }

    // auto TaskGraph::get_command_lists() -> std::vector<CommandRecorder>
    // {
    //     auto & impl = *r_cast<ImplTaskGraph *>(this->object);
    //     DAXA_DBG_ASSERT_TRUE_M(impl.compiled, "Can only get command lists of a finished task graph");
    //     DAXA_DBG_ASSERT_TRUE_M(!impl.executed_once, "Can only get command lists of a task graph that has been executed");
    //     auto command_lists = std::move(impl.left_over_command_lists);
    //     impl.left_over_command_lists = {};
    //     return command_lists;
    // }

    auto TaskGraph::get_debug_string() -> std::string
    {
        auto & impl = *r_cast<ImplTaskGraph *>(this->object);
        DAXA_DBG_ASSERT_TRUE_M(impl.info.record_debug_information,
                               "in order to have debug string you need to set record_debug_information flag to true on task graph creation");
        DAXA_DBG_ASSERT_TRUE_M(impl.executed_once,
                               "in order to have debug string you need to execute the task graph at least once");
        std::string ret = impl.debug_string_stream.str();
        impl.debug_string_stream.str("");
        return ret;
    }

    auto TaskGraph::get_transient_memory_size() -> daxa::usize
    {
        auto & impl = *r_cast<ImplTaskGraph *>(this->object);
        return impl.memory_block_size;
    }

    thread_local std::vector<EventWaitInfo> tl_split_barrier_wait_infos = {};
    thread_local std::vector<ImageBarrierInfo> tl_image_barrier_infos = {};
    thread_local std::vector<BarrierInfo> tl_memory_barrier_infos = {};
    void insert_pipeline_barrier(ImplTaskGraph const & impl, TaskGraphPermutation & perm, CommandRecorder & command_list, TaskBarrier & barrier)
    {
        // Check if barrier is image barrier or normal barrier (see TaskBarrier struct comments).
        if (barrier.image_id.is_empty())
        {
            command_list.pipeline_barrier({
                .src_access = barrier.src_access,
                .dst_access = barrier.dst_access,
            });
        }
        else
        {
            auto const actual_images = impl.get_actual_images(barrier.image_id, perm);
            for (usize index = 0; index < actual_images.size(); ++index)
            {
                auto const & image = actual_images[index];
                DAXA_DBG_ASSERT_TRUE_MS(
                    impl.info.device.is_id_valid(image),
                    std::string("Detected invalid runtime image id while inserting barriers: the runtime image id at index ") +
                        std::to_string(index) +
                        std::string(" of task image \"") +
                        std::string(impl.global_image_infos[barrier.image_id.index].name) +
                        std::string("\" is invalid"));
                command_list.pipeline_barrier_image_transition({
                    .src_access = barrier.src_access,
                    .dst_access = barrier.dst_access,
                    .src_layout = barrier.layout_before,
                    .dst_layout = barrier.layout_after,
                    .image_id = image,
                });
            }
        }
    }

    void generate_persistent_resource_synch(
        ImplTaskGraph & impl,
        TaskGraphPermutation & permutation,
        CommandRecorder & recorder)
    {
        std::array<u8, 1u << 15u> scrach_mem = {};
        MemoryArena scratch_allocator = {"generate_persistent_resource_synch scratch allocator", scrach_mem};
        // External resources need just in time synch between executions,
        // as pre generating the transitions between all permutations is not manageable.
        // PROFILE_FUNC();
        std::string out;
        std::string indent;
        if (impl.info.record_debug_information)
        {
            std::format_to(std::back_inserter(out), "{}runtime sync memory barriers:\n", indent);
            begin_indent(out, indent, true);
        }
        for (usize task_buffer_index = 0; task_buffer_index < permutation.buffer_infos.size(); ++task_buffer_index)
        {
            auto & task_buffer = permutation.buffer_infos[task_buffer_index];
            auto & glob_buffer_info = impl.global_buffer_infos[task_buffer_index];
            if (task_buffer.valid && glob_buffer_info.is_external())
            {
                auto & persistent_data = glob_buffer_info.get_external();
                bool const no_prev_access = persistent_data.latest_access == AccessConsts::NONE;
                bool const read_on_read_same_access =
                    persistent_data.latest_access == permutation.buffer_infos[task_buffer_index].first_access &&
                    persistent_data.latest_access.type == AccessTypeFlagBits::READ;
                // TODO(pahrens,msakmary): read on read should only be set to true whenever the access the same and the STAGES are also the same
                // otherwise we need to generate barrier
                //      AS WE CANT MODIFY BARRIERS FROM PREVIOUSLY ALREADY EXECUTED TASK GRAPHS, WE MUST OVER SYNC ON THE LAST WRITE TO READ
                //      WE CAN ONLY SKIP ON THE SAME ACCESS READ ON READ
                //      WE MUST REMEMBER THE LAST WRITE

                // bool const read_on_read =
                //     persistent_data.latest_access.type == AccessTypeFlagBits::READ &&
                //     permutation.buffer_infos[task_buffer_index].first_access.type == AccessTypeFlagBits::READ;
                // For now just over sync on reads.
                if (no_prev_access || read_on_read_same_access)
                {
                    // Skip buffers that have no previous access, as there is nothing to sync on.
                    continue;
                }

                BarrierInfo const mem_barrier_info{
                    .src_access = persistent_data.latest_access,
                    .dst_access = permutation.buffer_infos[task_buffer_index].first_access,
                };
                recorder.pipeline_barrier(mem_barrier_info);
                if (impl.info.record_debug_information)
                {
                    std::format_to(std::back_inserter(out), "{}{}\n", indent, to_string(mem_barrier_info));
                    print_separator_to(out, indent);
                }
                persistent_data.latest_access = {};
            }
        }
        if (impl.info.record_debug_information)
        {
            end_indent(out, indent);
            std::format_to(std::back_inserter(out), "{}runtime sync image memory barriers:\n", indent);
            begin_indent(out, indent, true);
        }
        // If parts of the first use slices to not intersect with any previous use,
        // we must synchronize on undefined layout!
        DynamicArenaArray8k<ExtendedImageSliceState> remaining_first_accesses = {&scratch_allocator};
        for (u32 task_image_index = 0; task_image_index < permutation.image_infos.size(); ++task_image_index)
        {
            auto & task_image = permutation.image_infos[task_image_index];
            auto & exec_image = impl.global_image_infos[task_image_index];
            remaining_first_accesses = task_image.first_slice_states.clone(&scratch_allocator);
            // Iterate over all persistent images.
            // Find all intersections between tracked slices of first use and previous use.
            // Synch on the intersection and delete the intersected part from the tracked slice of the previous use.
            if (task_image.valid && exec_image.is_external())
            {
                if (impl.info.record_debug_information)
                {
                    std::format_to(std::back_inserter(out), "{}sync from previous uses:\n", indent);
                    begin_indent(out, indent, true);
                }
                auto & previous_access_slices = exec_image.get_external().latest_slice_states;
                for (u32 previous_access_slice_index = 0; previous_access_slice_index < previous_access_slices.size();)
                {
                    bool broke_inner_loop = false;
                    for (u32 first_access_slice_index = 0; first_access_slice_index < remaining_first_accesses.size(); ++first_access_slice_index)
                    {
                        // Dont sync on disjoint subresource uses.
                        if (!remaining_first_accesses[first_access_slice_index].state.slice.intersects(previous_access_slices[previous_access_slice_index].slice))
                        {
                            // Disjoint subresources or read on read with same layout.
                            continue;
                        }
                        // Intersect previous use and initial use.
                        // Record synchronization for the intersecting part.
                        auto intersection = previous_access_slices[previous_access_slice_index].slice.intersect(remaining_first_accesses[first_access_slice_index].state.slice);
                        // Dont sync on same accesses following each other.
                        bool const both_accesses_read =
                            remaining_first_accesses[first_access_slice_index].state.latest_access.type == AccessTypeFlagBits::READ &&
                            previous_access_slices[previous_access_slice_index].latest_access.type == AccessTypeFlagBits::READ;
                        bool const both_layouts_same =
                            remaining_first_accesses[first_access_slice_index].state.latest_layout ==
                            previous_access_slices[previous_access_slice_index].latest_layout;
                        if (!(both_accesses_read && both_layouts_same))
                        {
                            for (auto execution_image_id : impl.get_actual_images(TaskImageView{.task_graph_index = impl.unique_index, .index = task_image_index}, permutation))
                            {
                                ImageMemoryBarrierInfo const img_barrier_info{
                                    .src_access = previous_access_slices[previous_access_slice_index].latest_access,
                                    .dst_access = remaining_first_accesses[first_access_slice_index].state.latest_access,
                                    .src_layout = previous_access_slices[previous_access_slice_index].latest_layout,
                                    .dst_layout = remaining_first_accesses[first_access_slice_index].state.latest_layout,
                                    .image_id = execution_image_id,
                                };
                                recorder.pipeline_barrier_image_transition(img_barrier_info);
                                if (impl.info.record_debug_information)
                                {
                                    std::format_to(std::back_inserter(out), "{}{}\n", indent, to_string(img_barrier_info));
                                    print_separator_to(out, indent);
                                }
                            }
                        }
                        // Put back the non intersecting rest into the previous use list.
                        auto [previous_use_slice_rest, previous_use_slice_rest_count] = previous_access_slices[previous_access_slice_index].slice.subtract(intersection);
                        auto [first_use_slice_rest, first_use_slice_rest_count] = remaining_first_accesses[first_access_slice_index].state.slice.subtract(intersection);
                        for (usize rest_slice_index = 0; rest_slice_index < previous_use_slice_rest_count; ++rest_slice_index)
                        {
                            auto rest_previous_slice = previous_access_slices[previous_access_slice_index];
                            rest_previous_slice.slice = previous_use_slice_rest[rest_slice_index];
                            previous_access_slices.push_back(rest_previous_slice);
                        }
                        // Append the new rest first uses.nd
                        for (usize rest_slice_index = 0; rest_slice_index < first_use_slice_rest_count; ++rest_slice_index)
                        {
                            auto rest_first_slice = remaining_first_accesses[first_access_slice_index];
                            rest_first_slice.state.slice = first_use_slice_rest[rest_slice_index];
                            remaining_first_accesses.push_back(rest_first_slice);
                        }
                        // Remove the previous use from the list, it is synchronized now.
                        previous_access_slices.erase(std::next(previous_access_slices.begin(), static_cast<ptrdiff_t>(previous_access_slice_index)));
                        // Remove the first use from the remaining first uses, as it was now synchronized from.
                        remaining_first_accesses.erase(std::next(remaining_first_accesses.begin(), static_cast<ptrdiff_t>(first_access_slice_index)));
                        // As we removed an element in this place,
                        // we dont need to advance the iterator as in its place there will be a new element already that we do not want to skip.
                        broke_inner_loop = true;
                        break;
                    }
                    if (!broke_inner_loop)
                    {
                        // We break the loop when we erase the current element.
                        // Erasing moved all elements past the current one one to the left.
                        // This means that the current element is already a new one,
                        // we do not want to skip it so we wont increment the index here.
                        ++previous_access_slice_index;
                    }
                }
                if (impl.info.record_debug_information)
                {
                    end_indent(out, indent);
                    std::format_to(std::back_inserter(out), "{}sync from undefined:\n", indent);
                    begin_indent(out, indent, true);
                }
                // For all first uses that did NOT intersect with and previous use,
                // we need to synchronize from an undefined state to initialize the layout of the image.
                for (auto & remaining_first_accesse : remaining_first_accesses)
                {
                    for (auto execution_image_id : impl.get_actual_images(TaskImageView{.task_graph_index = impl.unique_index, .index = task_image_index}, permutation))
                    {
                        ImageMemoryBarrierInfo const img_barrier_info{
                            .src_access = AccessConsts::NONE,
                            .dst_access = remaining_first_accesse.state.latest_access,
                            .src_layout = ImageLayout::UNDEFINED,
                            .dst_layout = remaining_first_accesse.state.latest_layout,
                            .image_id = execution_image_id,
                        };
                        recorder.pipeline_barrier_image_transition(img_barrier_info);
                        if (impl.info.record_debug_information)
                        {
                            std::format_to(std::back_inserter(out), "{}{}\n", indent, to_string(img_barrier_info));
                            print_separator_to(out, indent);
                        }
                    }
                }
                if (impl.info.record_debug_information)
                {
                    end_indent(out, indent);
                }
            }
        }
        if (impl.info.record_debug_information)
        {
            end_indent(out, indent);
            impl.debug_string_stream << out;
        }
    }

    /// Execution flow:
    /// 1. choose permutation based on conditionals
    /// 2. validate used persistent resources, based on permutation
    /// 3. runtime generate and insert runtime sync for persistent resources.
    /// 4. for every submit scope:
    ///     2.1 for every batch in scope:
    ///         3.1 wait for pipeline and split barriers
    ///         3.2 for every task:
    ///             4.1 validate runtime resources of used resources
    ///             4.2 refresh image view cache.
    ///             4.3 collect shader use handles, allocate gpu local staging memory, copy in handles and bind to constant buffer binding.
    ///             4.4 run task
    ///         3.3 signal split barriers
    ///     2.2 check if submit scope submits work, either submit or collect cmd lists and sync primitives for query
    ///     2.3 check if submit scope presents, present if true.
    void TaskGraph::execute(ExecutionInfo const & info)
    {
        PROFILE_FUNC();
        auto & impl = *r_cast<ImplTaskGraph *>(this->object);
        DAXA_DBG_ASSERT_TRUE_M(info.permutation_condition_values.size() >= impl.info.permutation_condition_count, "Detected invalid permutation condition count");
        DAXA_DBG_ASSERT_TRUE_M(impl.compiled, "task graphs must be completed before execution");

        u32 permutation_index = {};
        for (u32 index = 0; index < std::min(usize(32), info.permutation_condition_values.size()); ++index)
        {
            permutation_index |= info.permutation_condition_values[index] ? (1u << index) : 0;
        }
        impl.chosen_permutation_last_execution = permutation_index;
        TaskGraphPermutation & permutation = impl.permutations[permutation_index];

        validate_runtime_resources(impl, permutation);

        usize submit_scope_index = 0;
        for (auto & submit_scope : permutation.batch_submit_scopes)
        {
<<<<<<< HEAD
            u32 count = 0;
            std::array<std::pair<daxa::TimelineSemaphore, u64>, DAXA_MAX_TOTAL_QUEUE_COUNT> wait_sema_mem = {};
            for (u32 q = 0; q < impl.queue_used.size(); ++q)
=======
            // PROFILE_SCOPE("Task Batch");
            if (impl.info.enable_command_labels)
>>>>>>> 9624c464
            {
                if (impl.queue_used[q])
                {
                    // If the queue is used, we need to wait on the timeline semaphore.
                    wait_sema_mem[count++] = std::pair{impl.gpu_submit_timeline_semaphores[q], impl.cpu_submit_timeline_values[q]};
                }
            }
            std::span<std::pair<daxa::TimelineSemaphore, u64>> wait_sema_array = std::span{wait_sema_mem.data(), count};
            for (u32 q = 0; q < submit_scope.queue_submit_scopes.size(); ++q)
            {
<<<<<<< HEAD
                auto & queue_submit_scope = submit_scope.queue_submit_scopes[q];
                daxa::Queue queue = flat_index_to_queue(q);
                if (queue_submit_scope.task_batches.empty())
                {
                    // Skip empty submit scopes.
                    continue;
                }
                CommandRecorder recorder = impl.info.device.create_command_recorder({queue.family});
                ImplTaskRuntimeInterface impl_runtime{.task_graph = impl, .permutation = permutation, .recorder = recorder};

                // Setup commands are always recorded in the first submit scope to the default queue
                // Async compute queue use in the first submit scope is not permitted.
                if (submit_scope_index == 0 && queue == impl.info.default_queue)
                {
                    if (impl.info.enable_command_labels)
                    {
                        impl_runtime.recorder.begin_label({
                            .label_color = impl.info.task_graph_label_color,
                            .name = std::string(impl.info.name) + std::string(", Setup Commands"),
                        });
                    }
                    generate_persistent_resource_synch(impl, permutation, recorder);
                    // Execute setup barriers for shared images.
                    {
                        for (auto barrier : impl.setup_task_barriers)
                        {
                            insert_pipeline_barrier(impl, permutation, recorder, barrier);
                        }
                    }
                    if (impl.info.enable_command_labels)
                    {
                        impl_runtime.recorder.end_label();
                    }
                }

                if (impl.info.enable_command_labels)
                {
                    impl_runtime.recorder.begin_label({
                        .label_color = impl.info.task_graph_label_color,
                        .name = std::string(impl.info.name) + std::string(", submit ") + std::to_string(submit_scope_index),
                    });
                }
                usize batch_index = 0;
                for (auto & task_batch : queue_submit_scope.task_batches)
                {
                    batch_index += 1;
                    // Wait on pipeline barriers before batch execution.
                    for (auto barrier_index : task_batch.pipeline_barrier_indices)
                    {
                        TaskBarrier & barrier = permutation.barriers[barrier_index];
                        insert_pipeline_barrier(impl, permutation, impl_runtime.recorder, barrier);
                    }
=======
                {
                    // PROFILE_SCOPE("Insert pipeline barrier commands");
                    batch_index += 1;
                    // Wait on pipeline barriers before batch execution.
                    for (auto barrier_index : task_batch.pipeline_barrier_indices)
                    {
                        TaskBarrier & barrier = permutation.barriers[barrier_index];
                        insert_pipeline_barrier(impl, permutation, impl_runtime.recorder, barrier);
                    }
>>>>>>> 9624c464
                    // Wait on split barriers before batch execution.
                    if (!impl.info.use_split_barriers)
                    {
                        for (auto barrier_index : task_batch.wait_split_barrier_indices)
                        {
                            TaskSplitBarrier const & split_barrier = permutation.split_barriers[barrier_index];
                            // Convert split barrier to normal barrier.
                            TaskBarrier barrier = split_barrier;
                            insert_pipeline_barrier(impl, permutation, impl_runtime.recorder, barrier);
                        }
                    }
                    else
                    {
                        usize needed_image_barriers = 0;
                        for (auto barrier_index : task_batch.wait_split_barrier_indices)
                        {
                            TaskSplitBarrier const & split_barrier = permutation.split_barriers[barrier_index];
                            if (!split_barrier.image_id.is_empty())
                            {
                                needed_image_barriers += impl.get_actual_images(split_barrier.image_id, permutation).size();
                            }
                        }
                        tl_split_barrier_wait_infos.reserve(task_batch.wait_split_barrier_indices.size());
                        tl_memory_barrier_infos.reserve(task_batch.wait_split_barrier_indices.size());
                        tl_image_barrier_infos.reserve(needed_image_barriers);
                        for (auto barrier_index : task_batch.wait_split_barrier_indices)
                        {
                            TaskSplitBarrier & split_barrier = permutation.split_barriers[barrier_index];
                            if (split_barrier.image_id.is_empty())
                            {
<<<<<<< HEAD
                                tl_memory_barrier_infos.push_back(BarrierInfo{
=======
                                tl_memory_barrier_infos.push_back(MemoryBarrierInfo{
>>>>>>> 9624c464
                                    .src_access = split_barrier.src_access,
                                    .dst_access = split_barrier.dst_access,
                                });
                                tl_split_barrier_wait_infos.push_back(EventWaitInfo{
<<<<<<< HEAD
                                    .barriers = std::span{&tl_memory_barrier_infos.back(), 1},
=======
                                    .memory_barriers = std::span{&tl_memory_barrier_infos.back(), 1},
>>>>>>> 9624c464
                                    .event = split_barrier.split_barrier_state,
                                });
                            }
                            else
                            {
                                usize const img_bar_vec_start_size = tl_image_barrier_infos.size();
                                for (auto image : impl.get_actual_images(split_barrier.image_id, permutation))
                                {
<<<<<<< HEAD
                                    ImageLayoutOperation op = {};
                                    if (split_barrier.layout_before == ImageLayout::UNDEFINED)
                                    {
                                        op = ImageLayoutOperation::TO_GENERAL;
                                    }
                                    if (split_barrier.layout_after == ImageLayout::PRESENT_SRC)
                                    {
                                        op = ImageLayoutOperation::TO_PRESENT_SRC;
                                    }

                                    tl_image_barrier_infos.push_back(ImageBarrierInfo{
                                        .src_access = split_barrier.src_access,
                                        .dst_access = split_barrier.dst_access,
                                        .image_id = image,
                                        .layout_operation = op,
=======
                                    tl_image_barrier_infos.push_back(ImageMemoryBarrierInfo{
                                        .src_access = split_barrier.src_access,
                                        .dst_access = split_barrier.dst_access,
                                        .src_layout = split_barrier.layout_before,
                                        .dst_layout = split_barrier.layout_after,
                                        .image_slice = split_barrier.slice,
                                        .image_id = image,
>>>>>>> 9624c464
                                    });
                                }
                                usize const img_bar_vec_end_size = tl_image_barrier_infos.size();
                                usize const img_bar_count = img_bar_vec_end_size - img_bar_vec_start_size;
                                tl_split_barrier_wait_infos.push_back(EventWaitInfo{
                                    .image_barriers = std::span{tl_image_barrier_infos.data() + img_bar_vec_start_size, img_bar_count},
                                    .event = split_barrier.split_barrier_state,
                                });
                            }
                        }
                        if (!tl_split_barrier_wait_infos.empty())
                        {
                            impl_runtime.recorder.wait_events(tl_split_barrier_wait_infos);
                        }
                        tl_split_barrier_wait_infos.clear();
                        tl_image_barrier_infos.clear();
                        tl_memory_barrier_infos.clear();
                    }
<<<<<<< HEAD
                    // Execute all tasks in the batch.
                    usize task_index = 0;
                    for (TaskId const task_id : task_batch.tasks)
=======
                }
                // Execute all tasks in the batch.
                usize task_index = 0;
                for (TaskId const task_id : task_batch.tasks)
                {
                    impl.execute_task(impl_runtime, permutation, batch_index, task_index, task_id);
                    task_index += 1;
                }
                if (impl.info.use_split_barriers)
                {
                    // PROFILE_SCOPE("Insert split barrier commands");
                    // Reset all waited upon split barriers here.
                    for (auto barrier_index : task_batch.wait_split_barrier_indices)
>>>>>>> 9624c464
                    {
                        impl.execute_task(impl_runtime, permutation, batch_index, task_index, task_id, queue);
                        task_index += 1;
                    }
                    if (impl.info.use_split_barriers)
                    {
                        // Reset all waited upon split barriers here.
                        for (auto barrier_index : task_batch.wait_split_barrier_indices)
                        {
                            // We wait on the stages, that waited on our split barrier earlier.
                            // This way, we make sure, that the stages that wait on the split barrier
                            // executed and saw the split barrier signaled, before we reset them.
                            impl_runtime.recorder.reset_event({
                                .event = permutation.split_barriers[barrier_index].split_barrier_state,
                                .stage = permutation.split_barriers[barrier_index].dst_access.stages,
                            });
                        }
                        // Signal all signal split barriers after batch execution.
                        for (usize const barrier_index : task_batch.signal_split_barrier_indices)
                        {
                            TaskSplitBarrier & task_split_barrier = permutation.split_barriers[barrier_index];
                            if (task_split_barrier.image_id.is_empty())
                            {
                                BarrierInfo memory_barrier{
                                    .src_access = task_split_barrier.src_access,
                                    .dst_access = task_split_barrier.dst_access,
                                };
                                impl_runtime.recorder.signal_event({
                                    .barriers = std::span{&memory_barrier, 1},
                                    .event = task_split_barrier.split_barrier_state,
                                });
                            }
                            else
                            {
                                for (auto image : impl.get_actual_images(task_split_barrier.image_id, permutation))
                                {
                                    ImageLayoutOperation op = {};
                                    if (task_split_barrier.layout_before == ImageLayout::UNDEFINED)
                                    {
                                        op = ImageLayoutOperation::TO_GENERAL;
                                    }
                                    if (task_split_barrier.layout_after == ImageLayout::PRESENT_SRC)
                                    {
                                        op = ImageLayoutOperation::TO_PRESENT_SRC;
                                    }
                                    tl_image_barrier_infos.push_back({
                                        .src_access = task_split_barrier.src_access,
                                        .dst_access = task_split_barrier.dst_access,
                                        .image_id = image,
                                        .layout_operation = op,
                                    });
                                }
                                impl_runtime.recorder.signal_event({
                                    .image_barriers = tl_image_barrier_infos,
                                    .event = task_split_barrier.split_barrier_state,
                                });
                                tl_image_barrier_infos.clear();
                            }
                        }
                    }
                }
<<<<<<< HEAD
                for (usize const barrier_index : queue_submit_scope.last_minute_barrier_indices)
=======
            }
            {
                // PROFILE_SCOPE("Insert last minute barrier commands");
                for (usize const barrier_index : submit_scope.last_minute_barrier_indices)
>>>>>>> 9624c464
                {
                    TaskBarrier & barrier = permutation.barriers[barrier_index];
                    insert_pipeline_barrier(impl, permutation, impl_runtime.recorder, barrier);
                }
<<<<<<< HEAD
                if (impl.info.enable_command_labels)
                {
                    impl_runtime.recorder.end_label();
                }
=======
            }
            if (impl.info.enable_command_labels)
            {
                impl_runtime.recorder.end_label();
            }
>>>>>>> 9624c464

                if (&submit_scope != &permutation.batch_submit_scopes.back())
                {
                    PipelineStageFlags const wait_stages = submit_scope.submit_info.wait_stages;
                    std::vector<ExecutableCommandList> commands = {submit_scope.submit_info.command_lists.begin(), submit_scope.submit_info.command_lists.end()};
                    std::vector<BinarySemaphore> wait_binary_semaphores = {submit_scope.submit_info.wait_binary_semaphores.begin(), submit_scope.submit_info.wait_binary_semaphores.end()};
                    std::vector<BinarySemaphore> signal_binary_semaphores = {submit_scope.submit_info.signal_binary_semaphores.begin(), submit_scope.submit_info.signal_binary_semaphores.end()};
                    std::vector<std::pair<TimelineSemaphore, u64>> wait_timeline_semaphores = {submit_scope.submit_info.wait_timeline_semaphores.begin(), submit_scope.submit_info.wait_timeline_semaphores.end()};
                    std::vector<std::pair<TimelineSemaphore, u64>> signal_timeline_semaphores = {submit_scope.submit_info.signal_timeline_semaphores.begin(), submit_scope.submit_info.signal_timeline_semaphores.end()};
                    commands.push_back(recorder.complete_current_commands());
                    if (impl.info.swapchain.has_value())
                    {
                        Swapchain const & swapchain = impl.info.swapchain.value();
                        if (submit_scope_index == permutation.swapchain_image_first_use_submit_scope_index)
                        {
                            ImplPersistentTaskImage & swapchain_image = impl.global_image_infos.at(permutation.swapchain_image.index).get_external();
                            // It can happen, that a previous task graph accessed the swapchain image.
                            // In that case the acquire semaphore is already waited upon and by extension we wait on the previous access and therefore on the acquire.
                            // So we must not wait in the case that the semaphore is already waited upon.
                            if (!swapchain_image.waited_on_acquire)
                            {
                                swapchain_image.waited_on_acquire = true;
                                wait_binary_semaphores.push_back(swapchain.current_acquire_semaphore());
                            }
                        }
                        if (submit_scope_index == permutation.swapchain_image_last_use_submit_scope_index)
                        {
                            signal_binary_semaphores.push_back(swapchain.current_present_semaphore());
                            signal_timeline_semaphores.emplace_back(
                                swapchain.gpu_timeline_semaphore(),
                                swapchain.current_cpu_timeline_value());
                        }
                        if (permutation.swapchain_image_first_use_submit_scope_index == std::numeric_limits<u64>::max() &&
                            queue_submit_scope.present_info.has_value())
                        {
                            // It can be the case, that the only use of the swapchain is the present itself.
                            // If so, simply signal the timeline sema of the swapchain with the latest submit.
                            // TODO: this is a hack until we get timeline semaphores for presenting.
                            // TODO: im not sure about this design, maybe just remove this explicit signaling completely.
                            signal_timeline_semaphores.emplace_back(
                                swapchain.gpu_timeline_semaphore(),
                                swapchain.current_cpu_timeline_value());
                            ImplPersistentTaskImage & swapchain_image = impl.global_image_infos.at(permutation.swapchain_image.index).get_external();
                            swapchain_image.waited_on_acquire = true;
                            wait_binary_semaphores.push_back(impl.info.swapchain.value().current_acquire_semaphore());
                            signal_binary_semaphores.push_back(impl.info.swapchain.value().current_present_semaphore());
                        }
                    }
                    if (submit_scope.user_submit_info.additional_command_lists != nullptr)
                    {
                        commands.insert(commands.end(), submit_scope.user_submit_info.additional_command_lists->begin(), submit_scope.user_submit_info.additional_command_lists->end());
                    }
                    if (submit_scope.user_submit_info.additional_wait_binary_semaphores != nullptr)
                    {
                        wait_binary_semaphores.insert(wait_binary_semaphores.end(), submit_scope.user_submit_info.additional_wait_binary_semaphores->begin(), submit_scope.user_submit_info.additional_wait_binary_semaphores->end());
                    }
                    if (submit_scope.user_submit_info.additional_signal_binary_semaphores != nullptr)
                    {
                        signal_binary_semaphores.insert(signal_binary_semaphores.end(), submit_scope.user_submit_info.additional_signal_binary_semaphores->begin(), submit_scope.user_submit_info.additional_signal_binary_semaphores->end());
                    }
                    if (submit_scope.user_submit_info.additional_wait_timeline_semaphores != nullptr)
                    {
                        wait_timeline_semaphores.insert(wait_timeline_semaphores.end(), submit_scope.user_submit_info.additional_wait_timeline_semaphores->begin(), submit_scope.user_submit_info.additional_wait_timeline_semaphores->end());
                    }
                    if (submit_scope.user_submit_info.additional_signal_timeline_semaphores != nullptr)
                    {
                        signal_timeline_semaphores.insert(signal_timeline_semaphores.end(), submit_scope.user_submit_info.additional_signal_timeline_semaphores->begin(), submit_scope.user_submit_info.additional_signal_timeline_semaphores->end());
                    }
                    u32 flat_queue_idx = flat_queue_index(queue);
                    auto & queue_sema = impl.gpu_submit_timeline_semaphores[flat_queue_idx];
                    wait_timeline_semaphores.insert(
                        wait_timeline_semaphores.end(),
                        wait_sema_array.begin(),
                        wait_sema_array.end());
                    signal_timeline_semaphores.push_back(std::pair{queue_sema, ++impl.cpu_submit_timeline_values[flat_queue_idx]});
                    daxa::CommandSubmitInfo const submit_info = {
                        .queue = queue,
                        .wait_stages = wait_stages,
                        .command_lists = commands,
                        .wait_binary_semaphores = wait_binary_semaphores,
                        .signal_binary_semaphores = signal_binary_semaphores,
                        .wait_timeline_semaphores = wait_timeline_semaphores,
                        .signal_timeline_semaphores = signal_timeline_semaphores,
                    };
                    impl.info.device.submit_commands(submit_info);

                    if (queue_submit_scope.present_info.has_value())
                    {
                        ImplPresentInfo & impl_present_info = queue_submit_scope.present_info.value();
                        std::vector<BinarySemaphore> present_wait_semaphores = impl_present_info.binary_semaphores;
                        DAXA_DBG_ASSERT_TRUE_M(impl.info.swapchain.has_value(), "must have swapchain registered in info on creation in order to use present.");
                        present_wait_semaphores.push_back(impl.info.swapchain.value().current_present_semaphore());
                        if (impl_present_info.additional_binary_semaphores != nullptr)
                        {
                            present_wait_semaphores.insert(
                                present_wait_semaphores.end(),
                                impl_present_info.additional_binary_semaphores->begin(),
                                impl_present_info.additional_binary_semaphores->end());
                        }
                        impl.info.device.present_frame(PresentInfo{
                            .wait_binary_semaphores = present_wait_semaphores,
                            .swapchain = impl.info.swapchain.value(),
                        });
                    }
                }
            }
            ++submit_scope_index;
        }

        impl.staging_memory->reuse_memory_after_pending_submits();

        // Insert pervious uses into execution info for tje next executions synch.
        for (usize task_buffer_index = 0; task_buffer_index < permutation.buffer_infos.size(); ++task_buffer_index)
        {
            bool const is_external = daxa::holds_alternative<PermIndepTaskBufferInfo::External>(impl.global_buffer_infos[task_buffer_index].task_buffer_data);
            if (permutation.buffer_infos[task_buffer_index].valid && is_external)
            {
                daxa::get<PermIndepTaskBufferInfo::External>(impl.global_buffer_infos[task_buffer_index].task_buffer_data).get().latest_access = permutation.buffer_infos[task_buffer_index].latest_access;
            }
        }
        for (usize task_image_index = 0; task_image_index < permutation.image_infos.size(); ++task_image_index)
        {
            if (
                permutation.image_infos[task_image_index].valid &&
                impl.global_image_infos[task_image_index].is_external())
            {
                auto & persistent_image = impl.global_image_infos[task_image_index].get_external();
                for (auto const & extended_state : permutation.image_infos[task_image_index].last_slice_states)
                {
                    persistent_image.latest_slice_states.push_back(extended_state.state);
                }
            }
        }

        // TODO: reimplement left over commands
        // impl.left_over_command_lists = std::move(impl_runtime.recorder.complete_current_commands());
        impl.executed_once = true;
        impl.prev_frame_permutation_index = permutation_index;

        if (impl.info.record_debug_information)
        {
            impl.debug_print();
        }
    }

    ImplTaskGraph::ImplTaskGraph(TaskGraphInfo a_info)
        : unique_index{ImplTaskGraph::exec_unique_next_index++}, info{std::move(a_info)},
          task_memory{"TaskGraph task memory pool", info.task_memory_pool_size}
    {
        info.name = task_memory.allocate_copy_string(info.name);
        tasks = DynamicArenaArray8k<ImplTask>(&task_memory);

        gpu_submit_timeline_semaphores = std::array{
            info.device.create_timeline_semaphore({.name = "Task Graph Timeline MAIN"}),
            info.device.create_timeline_semaphore({.name = "Task Graph Timeline COMPUTE_0"}),
            info.device.create_timeline_semaphore({.name = "Task Graph Timeline COMPUTE_1"}),
            info.device.create_timeline_semaphore({.name = "Task Graph Timeline COMPUTE_2"}),
            info.device.create_timeline_semaphore({.name = "Task Graph Timeline COMPUTE_3"}),
            info.device.create_timeline_semaphore({.name = "Task Graph Timeline TRANSFER_0"}),
            info.device.create_timeline_semaphore({.name = "Task Graph Timeline TRANSFER_1"}),
        };
        if (a_info.staging_memory_pool_size != 0)
        {
            this->staging_memory = TransferMemoryPool{TransferMemoryPoolInfo{.device = info.device, .capacity = info.staging_memory_pool_size, .name = "Transfer Memory Pool"}};
        }
    }

    ImplTaskGraph::~ImplTaskGraph()
    {
        for (auto & task : tasks)
        {
            for (auto & view_cache : task.image_view_cache)
            {
                for (auto & view : view_cache)
                {
                    if (info.device.is_id_valid(view))
                    {
                        ImageId const parent = info.device.image_view_info(view).value().image;
                        bool const is_default_view = parent.default_view() == view;
                        if (!is_default_view)
                        {
                            info.device.destroy_image_view(view);
                        }
                    }
                }
            }
        }
        for (auto & permutation : permutations)
        {
            // because transient buffers are owned by the task graph, we need to destroy them
            for (u32 buffer_info_idx = 0; buffer_info_idx < static_cast<u32>(global_buffer_infos.size()); buffer_info_idx++)
            {
                auto const & global_buffer = global_buffer_infos.at(buffer_info_idx);
                PerPermTaskBuffer & perm_buffer = permutation.buffer_infos.at(buffer_info_idx);
                if (!global_buffer.is_external() &&
                    perm_buffer.valid)
                {
                    if (auto const * id = std::get_if<BufferId>(&perm_buffer.actual_id))
                    {
                        info.device.destroy_buffer(*id);
                    }
                    if (auto const * id = std::get_if<BlasId>(&perm_buffer.actual_id))
                    {
                        info.device.destroy_blas(*id);
                    }
                    if (auto const * id = std::get_if<TlasId>(&perm_buffer.actual_id))
                    {
                        info.device.destroy_tlas(*id);
                    }
                    if (!perm_buffer.as_backing_buffer_id.is_empty())
                    {
                        info.device.destroy_buffer(perm_buffer.as_backing_buffer_id);
                    }
                }
            }
            // because transient images are owned by the task graph, we need to destroy them
            for (u32 image_info_idx = 0; image_info_idx < static_cast<u32>(global_image_infos.size()); image_info_idx++)
            {
                auto const & global_image = global_image_infos.at(image_info_idx);
                auto & perm_image = permutation.image_infos.at(image_info_idx);
                if (!global_image.is_external() && perm_image.valid)
                {
                    info.device.destroy_image(get_actual_images(TaskImageView{.task_graph_index = unique_index, .index = image_info_idx}, permutation)[0]);
                }
            }
        }
    }

    void ImplTaskGraph::print_task_image_to(std::string & out, std::string indent, TaskGraphPermutation const & permutation, TaskImageView local_id)
    {
        if (local_id.is_null())
        {
            std::format_to(std::back_inserter(out), "{}task image [NULL]\n", indent);
            return;
        }
        auto const & glob_image = global_image_infos[local_id.index];
        std::string persistent_info;
        if (global_image_infos[local_id.index].is_external())
        {
            u32 const persistent_index = global_image_infos[local_id.index].get_external().unique_index;
            persistent_info = std::format(", persistent index: {}", persistent_index);
        }
        std::format_to(std::back_inserter(out), "{}task image name: \"{}\", id: ({}){}\n", indent, glob_image.name, to_string(local_id), persistent_info);
        std::format_to(std::back_inserter(out), "{}runtime images:\n", indent);
        {
            [[maybe_unused]] FormatIndent const d1{out, indent, true};
            for (u32 child_i = 0; child_i < get_actual_images(local_id, permutation).size(); ++child_i)
            {
                auto const child_id = get_actual_images(local_id, permutation)[child_i];
                auto const & child_info = info.device.image_info(child_id).value();
                std::format_to(std::back_inserter(out), "{}name: \"{}\", id: ({})\n", indent, child_info.name.view(), to_string(child_id));
            }
            print_separator_to(out, indent);
        }
    }

    void ImplTaskGraph::print_task_buffer_blas_tlas_to(std::string & out, std::string indent, TaskGraphPermutation const & permutation, TaskGPUResourceView local_id)
    {
        if (local_id.is_null())
        {
            std::format_to(std::back_inserter(out), "{}[NULL]\n", indent);
            return;
        }
        auto const & glob_buffer = global_buffer_infos[local_id.index];
        auto const & actual_ids = get_actual_buffer_blas_tlas_generic(local_id, permutation);
        std::string_view type_str = buffer_blas_tlas_str(local_id, permutation);
        std::string persistent_info;
        if (global_buffer_infos[local_id.index].is_external())
        {
            u32 const persistent_index = global_buffer_infos[local_id.index].get_external().unique_index;
            persistent_info = std::format(", persistent index: {}", persistent_index);
        }
        std::format_to(std::back_inserter(out), "{}task {} name: \"{}\", id: ({}){}\n", indent, type_str, glob_buffer.name, to_string(local_id), persistent_info);
        std::format_to(std::back_inserter(out), "{}runtime {}:\n", indent, type_str);
        std::visit([&](auto const & ids)
                   {
            [[maybe_unused]] FormatIndent const d2{out, indent, true};
            for (u32 child_i = 0; child_i < ids.size(); ++child_i)
            {
                auto const child_id = ids[child_i];
                using ChildIdT = std::decay_t<decltype(child_id)>;
                if constexpr (std::is_same_v<ChildIdT, BufferId>)
                {
                    auto const & child_info = info.device.buffer_info(child_id).value();
                    std::format_to(std::back_inserter(out), "{}name: \"{}\", id: ({})\n", indent, child_info.name.view(), to_string(child_id));
                }
                if constexpr (std::is_same_v<ChildIdT, BlasId>)
                {
                    auto const & child_info = info.device.blas_info(child_id).value();
                    std::format_to(std::back_inserter(out), "{}name: \"{}\", id: ({})\n", indent, child_info.name.view(), to_string(child_id));
                }
                if constexpr (std::is_same_v<ChildIdT, TlasId>)
                {
                    auto const & child_info = info.device.tlas_info(child_id).value();
                    std::format_to(std::back_inserter(out), "{}name: \"{}\", id: ({})\n", indent, child_info.name.view(), to_string(child_id));
                }
            }
            print_separator_to(out, indent); }, actual_ids);
    }

    void ImplTaskGraph::print_task_barrier_to(std::string & out, std::string & indent, TaskGraphPermutation const & permutation, usize index, bool const split_barrier)
    {
        TaskBarrier const & barrier = split_barrier ? permutation.split_barriers[index] : permutation.barriers[index];
        if (barrier.image_id.is_empty())
        {
            BarrierInfo const mem_barrier{
                .src_access = barrier.src_access,
                .dst_access = barrier.dst_access,
            };
            out.append(indent).append(to_string(mem_barrier)).push_back('\n');
        }
        else
        {
            std::format_to(std::back_inserter(out), "{}slice: ({})\n", indent, to_string(barrier.slice));
            std::format_to(std::back_inserter(out), "{}{}\n", indent, to_string(BarrierInfo{.src_access = barrier.src_access, .dst_access = barrier.dst_access}));
            std::format_to(std::back_inserter(out), "{}layout: ({}) -> ({})\n", indent, to_string(barrier.layout_before), to_string(barrier.layout_after));
            print_task_image_to(out, indent, permutation, barrier.image_id);
        }
    }

    void ImplTaskGraph::print_task_to(std::string & out, std::string & indent, TaskGraphPermutation const & permutation, usize task_id)
    {
        ImplTask const & task = tasks[task_id];
        std::format_to(std::back_inserter(out), "{}task name: \"{}\", id: {}\n", indent, task.name, task_id);
        std::format_to(std::back_inserter(out), "{}task arguments:\n", indent);
        [[maybe_unused]] FormatIndent const d0{out, indent, true};
        for_each(
            task.attachments,
            [&](u32, auto const & attach)
            {
                auto [access, is_concurrent] = task_access_to_access(attach.task_access);
                std::string_view type_str = buffer_blas_tlas_str(attach.translated_view, permutation);
                std::format_to(std::back_inserter(out), "{}{} argument:\n", indent, type_str);
                std::format_to(std::back_inserter(out), "{}access: ({})\n", indent, to_string(access));
                print_task_buffer_blas_tlas_to(out, indent, permutation, attach.translated_view);
                print_separator_to(out, indent);
            },
            [&](u32, TaskImageAttachmentInfo const & img)
            {
                auto [layout, access, is_concurrent] = task_image_access_to_layout_access(img.task_access);
                std::format_to(std::back_inserter(out), "{}image argument:\n", indent);
                std::format_to(std::back_inserter(out), "{}access: ({})\n", indent, to_string(access));
                std::format_to(std::back_inserter(out), "{}layout: {}\n", indent, to_string(layout));
                std::format_to(std::back_inserter(out), "{}slice: {}\n", indent, to_string(img.translated_view.slice));
                print_task_image_to(out, indent, permutation, img.translated_view);
                print_separator_to(out, indent);
            });
    }

    void ImplTaskGraph::print_permutation_aliasing_to(std::string & out, std::string indent, TaskGraphPermutation const & permutation)
    {
        usize batches = 0;
        std::vector<usize> submit_batch_offsets(permutation.batch_submit_scopes.size());
        for (u32 submit_scope_idx = 0; submit_scope_idx < permutation.batch_submit_scopes.size(); submit_scope_idx++)
        {
            submit_batch_offsets.at(submit_scope_idx) = batches;
            batches += permutation.batch_submit_scopes.at(submit_scope_idx).queue_submit_scopes[0].task_batches.size();
        }
        auto print_lifetime = [&](usize start_idx, usize end_idx)
        {
            for (usize i = 0; i < batches; i++)
            {
                if (i >= start_idx && i < end_idx)
                {
                    std::format_to(std::back_inserter(out), "{}===", i);
                }
                else if (i == end_idx && end_idx != batches - 1)
                {
                    std::format_to(std::back_inserter(out), "{}---", i);
                }
                else if (i != batches - 1)
                {
                    std::format_to(std::back_inserter(out), "----", i);
                }
                else
                {
                    if (end_idx == batches - 1)
                    {
                        std::format_to(std::back_inserter(out), "{}", i);
                    }
                    else
                    {
                        std::format_to(std::back_inserter(out), "-");
                    }
                }
            }
        };
        std::format_to(std::back_inserter(out), "{}Resource lifetimes and aliasing:\n", indent);
        for (u32 perm_image_idx = 0; perm_image_idx < permutation.image_infos.size(); perm_image_idx++)
        {
            if (global_image_infos.at(perm_image_idx).is_external() || !permutation.image_infos.at(perm_image_idx).valid)
            {
                continue;
            }

            auto const & perm_task_image = permutation.image_infos.at(perm_image_idx);
            usize const start_idx = submit_batch_offsets.at(perm_task_image.lifetime.first_use.submit_scope_index) +
                                    perm_task_image.lifetime.first_use.task_batch_index;
            usize const end_idx = submit_batch_offsets.at(perm_task_image.lifetime.last_use.submit_scope_index) +
                                  perm_task_image.lifetime.last_use.task_batch_index;
            std::format_to(std::back_inserter(out), "{}", indent);
            print_lifetime(start_idx, end_idx);
            std::format_to(std::back_inserter(out), "  allocation offset: {} allocation size: {} task resource name: {}\n",
                           perm_task_image.allocation_offset,
                           0, // TODO(msakmary)
                           global_image_infos.at(perm_image_idx).name);
        }
        for (u32 perm_buffer_idx = 0; perm_buffer_idx < permutation.buffer_infos.size(); perm_buffer_idx++)
        {
            if (global_buffer_infos.at(perm_buffer_idx).is_external() || !permutation.buffer_infos.at(perm_buffer_idx).valid)
            {
                continue;
            }

            auto const & perm_task_buffer = permutation.buffer_infos.at(perm_buffer_idx);
            usize const start_idx = submit_batch_offsets.at(perm_task_buffer.lifetime.first_use.submit_scope_index) +
                                    perm_task_buffer.lifetime.first_use.task_batch_index;
            usize const end_idx = submit_batch_offsets.at(perm_task_buffer.lifetime.last_use.submit_scope_index) +
                                  perm_task_buffer.lifetime.last_use.task_batch_index;
            std::format_to(std::back_inserter(out), "{}", indent);
            print_lifetime(start_idx, end_idx);
            std::format_to(std::back_inserter(out), "  allocation offset: {} allocation size: {} task resource name: {}\n",
                           perm_task_buffer.allocation_offset,
                           0, // TODO(msakmary)
                           global_buffer_infos.at(perm_buffer_idx).name);
        }
    }

    void ImplTaskGraph::debug_print()
    {
        std::string out = {};
        std::string indent = {};
        std::format_to(std::back_inserter(out), "task graph name: {}, id: {}:\n", info.name, unique_index);
        std::format_to(std::back_inserter(out), "device: {}\n", info.device.info().name.view());
        std::format_to(std::back_inserter(out), "swapchain: {}\n", (this->info.swapchain.has_value() ? this->info.swapchain.value().info().name.view() : "-"));
        std::format_to(std::back_inserter(out), "reorder tasks: {}\n", info.reorder_tasks);
        std::format_to(std::back_inserter(out), "use split barriers: {}\n", info.use_split_barriers);
        std::format_to(std::back_inserter(out), "permutation_condition_count: {}\n", info.permutation_condition_count);
        std::format_to(std::back_inserter(out), "enable_command_labels: {}\n", info.enable_command_labels);
        std::format_to(std::back_inserter(out), "task_graph_label_color: ({},{},{},{})\n",
                       info.task_graph_label_color[0],
                       info.task_graph_label_color[1],
                       info.task_graph_label_color[2],
                       info.task_graph_label_color[3]);
        std::format_to(std::back_inserter(out), "task_batch_label_color: ({},{},{},{})\n",
                       info.task_batch_label_color[0],
                       info.task_batch_label_color[1],
                       info.task_batch_label_color[2],
                       info.task_batch_label_color[3]);
        std::format_to(std::back_inserter(out), "task_label_color: ({},{},{},{})\n",
                       info.task_label_color[0],
                       info.task_label_color[1],
                       info.task_label_color[2],
                       info.task_label_color[3]);
        std::format_to(std::back_inserter(out), "record_debug_information: {}\n", info.record_debug_information);
        std::format_to(std::back_inserter(out), "staging_memory_pool_size: {}\n", info.staging_memory_pool_size);
        std::format_to(std::back_inserter(out), "executed permutation: {}\n", chosen_permutation_last_execution);
        usize permutation_index = this->chosen_permutation_last_execution;
        auto & permutation = this->permutations[permutation_index];
        {
            this->print_permutation_aliasing_to(out, indent, permutation);
            permutation_index += 1;
            std::format_to(std::back_inserter(out), "permutations split barriers: {}\n", info.use_split_barriers);
            [[maybe_unused]] FormatIndent const d0{out, indent, true};
            usize submit_scope_index = 0;
            for (auto & submit_scope : permutation.batch_submit_scopes)
            {
                for (u32 q = 0; q < submit_scope.queue_submit_scopes.size(); ++q)
                {
                    auto & queue_submit_scope = submit_scope.queue_submit_scopes[q];
                    daxa::Queue queue = flat_index_to_queue(q);
                    if (queue_submit_scope.task_batches.empty())
                    {
                        continue;
                    }

                    std::format_to(std::back_inserter(out), "{}submit scope: {}\n", indent, submit_scope_index);
                    std::format_to(std::back_inserter(out), "{} queue: {}\n", indent, daxa::to_string(queue));
                    [[maybe_unused]] FormatIndent const d1{out, indent, true};
                    usize batch_index = 0;
                    for (auto & task_batch : submit_scope.queue_submit_scopes[q].task_batches)
                    {
                        std::format_to(std::back_inserter(out), "{}batch: {}\n", indent, batch_index);
                        batch_index += 1;
                        std::format_to(std::back_inserter(out), "{}inserted pipeline barriers:\n", indent);
                        {
                            [[maybe_unused]] FormatIndent const d2{out, indent, true};
                            for (auto barrier_index : task_batch.pipeline_barrier_indices)
                            {
                                this->print_task_barrier_to(out, indent, permutation, barrier_index, false);
                                print_separator_to(out, indent);
                            }
                        }
                        if (!this->info.use_split_barriers)
                        {
                            std::format_to(std::back_inserter(out), "{}inserted pipeline barriers (converted from split barrier):\n", indent);
                            [[maybe_unused]] FormatIndent const d2{out, indent, true};
                            for (auto barrier_index : task_batch.wait_split_barrier_indices)
                            {
                                this->print_task_barrier_to(out, indent, permutation, barrier_index, true);
                                print_separator_to(out, indent);
                            }
                        }
                        else
                        {
                            std::format_to(std::back_inserter(out), "{}inserted split pipeline barrier waits:\n", indent);
                            [[maybe_unused]] FormatIndent const d2{out, indent, true};
                            print_separator_to(out, indent);
                            for (auto barrier_index : task_batch.wait_split_barrier_indices)
                            {
                                this->print_task_barrier_to(out, indent, permutation, barrier_index, true);
                                print_separator_to(out, indent);
                            }
                        }
                        std::format_to(std::back_inserter(out), "{}tasks:\n", indent);
                        {
                            [[maybe_unused]] FormatIndent const d2{out, indent, true};
                            for (TaskId const task_id : task_batch.tasks)
                            {
                                this->print_task_to(out, indent, permutation, task_id);
                                print_separator_to(out, indent);
                            }
                        }
                        if (this->info.use_split_barriers)
                        {
                            std::format_to(std::back_inserter(out), "{}inserted split barrier signals:\n", indent);
                            [[maybe_unused]] FormatIndent const d2{out, indent, true};
                            for (usize const barrier_index : task_batch.signal_split_barrier_indices)
                            {
                                this->print_task_barrier_to(out, indent, permutation, barrier_index, true);
                                print_separator_to(out, indent);
                            }
                        }
                        print_separator_to(out, indent);
                    }
                    if (!queue_submit_scope.last_minute_barrier_indices.empty())
                    {
                        std::format_to(std::back_inserter(out), "{}inserted last minute pipeline barriers:\n", indent);
                        [[maybe_unused]] FormatIndent const d2{out, indent, true};
                        for (usize const barrier_index : queue_submit_scope.last_minute_barrier_indices)
                        {
                            this->print_task_barrier_to(out, indent, permutation, barrier_index, false);
                            print_separator_to(out, indent);
                        }
                    }
                    if (&submit_scope != &permutation.batch_submit_scopes.back())
                    {
                        std::format_to(std::back_inserter(out), "{} -- inserted submit -- \n", indent);
                        if (queue_submit_scope.present_info.has_value())
                        {
                            std::format_to(std::back_inserter(out), "{} -- inserted present -- \n", indent);
                        }
                    }
                    print_separator_to(out, indent);
                }
            }
            print_separator_to(out, indent);
        }
        this->debug_string_stream << out;
    }

    auto TaskGraph::inc_refcnt(ImplHandle const * object) -> u64
    {
        return object->inc_refcnt();
    }

    auto TaskGraph::dec_refcnt(ImplHandle const * object) -> u64
    {
        return object->dec_refcnt(
            ImplTaskGraph::zero_ref_callback,
            nullptr);
    }

    void ImplTaskGraph::zero_ref_callback(ImplHandle const * handle)
    {
        auto const * self = r_cast<ImplTaskGraph const *>(handle);
        delete self;
    }
} // namespace daxa

#endif

#endif<|MERGE_RESOLUTION|>--- conflicted
+++ resolved
@@ -248,7 +248,6 @@
         AccessTypeFlags ret;
         switch (taccess)
         {
-<<<<<<< HEAD
         case TaskAccessType::NONE: ret = AccessTypeFlagBits::NONE; break;
         case TaskAccessType::READ: ret = AccessTypeFlagBits::READ; break;
         case TaskAccessType::SAMPLED: ret = AccessTypeFlagBits::READ; break;
@@ -257,16 +256,6 @@
         case TaskAccessType::WRITE_CONCURRENT: ret = AccessTypeFlagBits::WRITE; break;
         case TaskAccessType::READ_WRITE_CONCURRENT: ret = AccessTypeFlagBits::READ_WRITE; break;
         default: DAXA_DBG_ASSERT_TRUE_M(false, "INVALID ACCESS TYPE"); break;
-=======
-            case TaskAccessType::NONE: ret = AccessTypeFlagBits::NONE; break;
-            case TaskAccessType::READ: ret = AccessTypeFlagBits::READ; break;
-            case TaskAccessType::SAMPLED: ret = AccessTypeFlagBits::READ; break;
-            case TaskAccessType::WRITE: ret = AccessTypeFlagBits::WRITE; break;
-            case TaskAccessType::READ_WRITE: ret = AccessTypeFlagBits::READ_WRITE; break;
-            case TaskAccessType::WRITE_CONCURRENT: ret = AccessTypeFlagBits::WRITE; break;
-            case TaskAccessType::READ_WRITE_CONCURRENT: ret = AccessTypeFlagBits::READ_WRITE; break;
-            default: ret = {}; break;
->>>>>>> 9624c464
         }
         return ret;
     }
@@ -452,11 +441,7 @@
     case TaskAccessType::READ_WRITE: ret = std::string_view{#STAGE "_READ_WRITE"}; break;                       \
     case TaskAccessType::WRITE_CONCURRENT: ret = std::string_view{#STAGE "_WRITE_CONCURRENT"}; break;           \
     case TaskAccessType::READ_WRITE_CONCURRENT: ret = std::string_view{#STAGE "_READ_WRITE_CONCURRENT"}; break; \
-<<<<<<< HEAD
     default: DAXA_DBG_ASSERT_TRUE_M(false, "INVALID ACCESS TYPE"); break;                                       \
-=======
-    default: ret = std::string_view{#STAGE "_UNKNOWN"}; break;                                                  \
->>>>>>> 9624c464
     }
 
         switch (taccess.stage)
@@ -572,6 +557,11 @@
     void ImplPersistentTaskBufferBlasTlas::zero_ref_callback(ImplHandle const * handle)
     {
         auto * self = rc_cast<ImplPersistentTaskBufferBlasTlas *>(handle);
+        if (self->owned_buffer_info.has_value())
+        {
+            BufferId const first_id = std::get<std::vector<BufferId>>(self->actual_ids)[0];
+            self->owned_buffer_device.value().destroy_buffer(first_id);
+        }
         delete self;
     }
 
@@ -1175,7 +1165,6 @@
         auto name = info.name.size() > 0 ? std::string(info.name) : std::string("clear buffer: ") + std::string(impl.global_buffer_infos.at(view.index).name);
 
         TaskBufferClearInfo cinfo = info;
-<<<<<<< HEAD
         add_task(InlineTask::Transfer(name).writes(view).uses_queue(info.queue).executes([=](TaskInterface ti)
                                                                                          {
             for (u32 runtime_buf = 0; runtime_buf < ti.get(TaskBufferAttachmentIndex{0}).ids.size(); ++runtime_buf)
@@ -1190,27 +1179,6 @@
                     .clear_value = cinfo.clear_value,
                 });
             } }));
-=======
-        add_task(InlineTaskInfo{
-            .attachments = {inl_attachment(TaskBufferAccess::TRANSFER_WRITE, view)},
-            .task = [=](TaskInterface ti)
-            {
-                for (u32 runtime_buf = 0; runtime_buf < ti.get(TaskBufferAttachmentIndex{0}).ids.size(); ++runtime_buf)
-                {
-                    auto actual_size = ti.info(TaskBufferAttachmentIndex{0}, runtime_buf).value().size;
-                    DAXA_DBG_ASSERT_TRUE_M(cinfo.offset < actual_size, "clear buffer offset must be smaller then actual buffer size");
-                    auto size = std::min(actual_size, cinfo.size) - cinfo.offset;
-                    ti.recorder.clear_buffer(BufferClearInfo{
-                        .buffer = ti.get(TaskBufferAttachmentIndex{0}).ids[runtime_buf],
-                        .offset = cinfo.offset,
-                        .size = size,
-                        .clear_value = cinfo.clear_value,
-                    });
-                }
-            },
-            .name = "clear buffer",
-        });
->>>>>>> 9624c464
     }
 
     DAXA_EXPORT_CXX void TaskGraph::clear_image(TaskImageClearInfo const & info)
@@ -1222,7 +1190,6 @@
         auto name = info.name.size() > 0 ? std::string(info.name) : std::string("clear image: ") + std::string(impl.global_image_infos.at(view.index).name);
 
         TaskImageClearInfo cinfo = info;
-<<<<<<< HEAD
         add_task(
             InlineTask::Transfer(name)
                 .writes(view)
@@ -1239,23 +1206,6 @@
                             });
                         }
                     }));
-=======
-        add_task(InlineTaskInfo{
-            .attachments = {inl_attachment(TaskImageAccess::TRANSFER_WRITE, info.view)},
-            .task = [=](TaskInterface ti)
-            {
-                for (u32 runtime_img = 0; runtime_img < ti.get(TaskImageAttachmentIndex{0}).ids.size(); ++runtime_img)
-                {
-                    ti.recorder.clear_image(ImageClearInfo{
-                        .clear_value = cinfo.clear_value,
-                        .dst_image = ti.get(TaskImageAttachmentIndex{0}).ids[runtime_img],
-                        .dst_slice = cinfo.view.slice,
-                    });
-                }
-            },
-            .name = "clear image",
-        });
->>>>>>> 9624c464
     }
 
     DAXA_EXPORT_CXX void TaskGraph::copy_buffer_to_buffer(TaskBufferCopyInfo const & info)
@@ -1267,7 +1217,6 @@
         auto src_i = TaskBufferAttachmentIndex{0};
         auto dst_i = TaskBufferAttachmentIndex{1};
 
-<<<<<<< HEAD
         auto name = info.name.size() > 0 ? std::string(info.name) : std::string("copy ") + std::string(impl.global_buffer_infos.at(src.index).name) + " to " + std::string(impl.global_buffer_infos.at(dst.index).name);
 
         add_task(
@@ -1289,28 +1238,6 @@
                             });
                         }
                     }));
-=======
-        add_task(InlineTaskInfo{
-            .attachments = {
-                inl_attachment(TaskBufferAccess::TRANSFER_READ, src),
-                inl_attachment(TaskBufferAccess::TRANSFER_WRITE, dst),
-            },
-            .task = [=](TaskInterface ti)
-            {
-                DAXA_DBG_ASSERT_TRUE_M(ti.get(src_i).ids.size() == ti.get(dst_i).ids.size(), "given src and dst must have the same number of runtime resources");
-                for (u32 runtime_buf = 0; runtime_buf < ti.get(TaskImageAttachmentIndex{0}).ids.size(); ++runtime_buf)
-                {
-                    DAXA_DBG_ASSERT_TRUE_M(ti.info(src_i, runtime_buf).value().size == ti.info(dst_i, runtime_buf).value().size, "given src and dst must have the same size");
-                    ti.recorder.copy_buffer_to_buffer(BufferCopyInfo{
-                        .src_buffer = ti.get(src_i).ids[runtime_buf],
-                        .dst_buffer = ti.get(src_i).ids[runtime_buf],
-                        .size = ti.info(src_i, runtime_buf).value().size,
-                    });
-                }
-            },
-            .name = "copy_buffer_to_buffer",
-        });
->>>>>>> 9624c464
     }
 
     DAXA_EXPORT_CXX void TaskGraph::copy_image_to_image(TaskImageCopyInfo const & info)
@@ -1332,7 +1259,6 @@
                 .executes(
                     [=, copy_slice = src.slice](TaskInterface ti)
                     {
-<<<<<<< HEAD
                         DAXA_DBG_ASSERT_TRUE_M(ti.get(src_i).ids.size() == ti.get(dst_i).ids.size(), "given src and dst must have the same number of runtime resources");
                         for (u32 runtime_img = 0; runtime_img < ti.get(TaskImageAttachmentIndex{0}).ids.size(); ++runtime_img)
                         {
@@ -1355,24 +1281,6 @@
                             }
                         }
                     }));
-=======
-                        ImageArraySlice const array_copy_slice = ImageArraySlice::slice(dst.slice, mip);
-                        ti.recorder.copy_image_to_image(ImageCopyInfo{
-                            .src_image = ti.get(src_i).ids[runtime_img],
-                            .dst_image = ti.get(dst_i).ids[runtime_img],
-                            .src_slice = array_copy_slice,
-                            .dst_slice = array_copy_slice,
-                            .extent = {
-                                std::max(1u, ti.info(src_i, runtime_img).value().size.x >> mip),
-                                std::max(1u, ti.info(src_i, runtime_img).value().size.y >> mip),
-                                std::max(1u, ti.info(src_i, runtime_img).value().size.z >> mip),
-                            }});
-                    }
-                }
-            },
-            .name = "copy_image_to_image",
-        });
->>>>>>> 9624c464
     }
 
     static inline constexpr std::array<ImageId, 64> NULL_IMG_ARRAY = {};
@@ -1404,7 +1312,6 @@
         DAXA_DBG_ASSERT_TRUE_M(!id.is_empty(), "Detected empty task image id. Please make sure to only use initialized task image ids.");
         if (id.is_external())
         {
-<<<<<<< HEAD
             DAXA_DBG_ASSERT_TRUE_MS(
                 persistent_image_index_to_local_index.contains(id.index),
                 << "Detected invalid access of persistent task image id "
@@ -1424,19 +1331,6 @@
                 << info.name
                 << "\". Please make sure that you only use transient image within the list they are created in!");
             return TaskImageView{.task_graph_index = this->unique_index, .index = id.index, .slice = id.slice};
-=======
-            DAXA_DBG_ASSERT_TRUE_MS(persistent_image_index_to_local_index.contains(id.index),
-                                    std::format(R"(Detected invalid access of persistent task image id {} in task graph "{}". Please make sure to declare persistent resource use to each task graph that uses this image with the function use_persistent_image!)",
-                                                (id.index), info.name));
-            return TaskImageView{{.task_graph_index = this->unique_index, .index = persistent_image_index_to_local_index.at(id.index)}, id.slice};
-        }
-        else
-        {
-            DAXA_DBG_ASSERT_TRUE_MS(id.task_graph_index == this->unique_index,
-                                    std::format(R"(Detected invalid access of transient task image id {} in task graph "{}". Please make sure that you only use transient image within the list they are created in!)",
-                                                (id.index), info.name));
-            return TaskImageView{{.task_graph_index = this->unique_index, .index = id.index}, id.slice};
->>>>>>> 9624c464
         }
     }
 
@@ -1470,7 +1364,7 @@
             {
                 auto name_sw = impl.info.device.image_info(actual_images[index]).value().name;
                 std::string const & name = {name_sw.data(), name_sw.size()};
-                DAXA_DBG_ASSERT_TRUE_MS(use_within_runtime_image_counts,
+                DAXA_DBG_ASSERT_TRUE_M(use_within_runtime_image_counts,
                                         std::format(R"(task image argument (arg index: {}, task image: "{}", slice: {}) exceeds runtime image (index: {}, name: "{}") dimensions ({})!)",
                                                     use_index, task_name, to_string(access_slice), index, name, to_string(full_slice)));
             }
@@ -1487,7 +1381,7 @@
         for (auto image : actual_images)
         {
             [[maybe_unused]] bool const access_valid = (impl.info.device.image_info(image).value().usage & use_flags) != ImageUsageFlagBits::NONE;
-            DAXA_DBG_ASSERT_TRUE_MS(access_valid, std::format("Detected invalid runtime image \"{}\" of task image \"{}\", in use {} of task \"{}\". "
+            DAXA_DBG_ASSERT_TRUE_M(access_valid, std::format("Detected invalid runtime image \"{}\" of task image \"{}\", in use {} of task \"{}\". "
                                                               "The given runtime image does NOT have the image use flag {} set, but the task use requires this use for all runtime images!",
                                                               impl.info.device.image_info(image).value().name.view(), task_image_name, use_index, task_name, daxa::to_string(use_flags)));
         }
@@ -1496,7 +1390,6 @@
 
     void ImplTaskGraph::update_image_view_cache(ImplTask & task, TaskGraphPermutation const & permutation)
     {
-        // PROFILE_FUNC();
         for_each(
             task.attachments,
             [](u32, auto const &) {},
@@ -1618,11 +1511,9 @@
     void validate_runtime_resources([[maybe_unused]] ImplTaskGraph const & impl, [[maybe_unused]] TaskGraphPermutation const & permutation)
     {
 #if DAXA_VALIDATION
-        // PROFILE_FUNC();
         constexpr std::string_view PERSISTENT_RESOURCE_MESSAGE = {
             "when executing a task graph, all used persistent resources must be backed by at least one and exclusively "
             "valid runtime resources"};
-#if 0
         for (u32 local_buffer_i = 0; local_buffer_i < impl.global_buffer_infos.size(); ++local_buffer_i)
         {
             if (!permutation.buffer_infos[local_buffer_i].valid)
@@ -1636,7 +1527,7 @@
             auto const & runtime_ids = impl.global_buffer_infos.at(local_buffer_i).get_external().actual_ids;
             std::visit([&](auto const & runtime_ids)
                        {
-                DAXA_DBG_ASSERT_TRUE_MS(
+                DAXA_DBG_ASSERT_TRUE_M(
                     !runtime_ids.empty(),
                     std::format(
                         "Detected persistent task buffer \"{}\" used in task graph \"{}\" with 0 runtime buffers; {}",
@@ -1645,7 +1536,7 @@
                         PERSISTENT_RESOURCE_MESSAGE));
                 for (usize buffer_index = 0; buffer_index < runtime_ids.size(); ++buffer_index)
                 {
-                    DAXA_DBG_ASSERT_TRUE_MS(
+                    DAXA_DBG_ASSERT_TRUE_M(
                         impl.info.device.is_id_valid(runtime_ids[buffer_index]),
                         std::format(
                             "Detected persistent task buffer \"{}\" used in task graph \"{}\" with invalid buffer id (runtime buffer index: {}); {}",
@@ -1655,7 +1546,6 @@
                             PERSISTENT_RESOURCE_MESSAGE));
                 } }, runtime_ids);
         }
-#endif
         for (u32 local_image_i = 0; local_image_i < impl.global_image_infos.size(); ++local_image_i)
         {
             if (!permutation.image_infos[local_image_i].valid)
@@ -1666,13 +1556,8 @@
             {
                 continue;
             }
-<<<<<<< HEAD
             auto const & runtime_images = impl.global_image_infos.at(local_image_i).get_external().actual_images;
             DAXA_DBG_ASSERT_TRUE_M(
-=======
-            auto const & runtime_images = impl.global_image_infos.at(local_image_i).get_persistent().actual_images;
-            DAXA_DBG_ASSERT_TRUE_MS(
->>>>>>> 9624c464
                 !runtime_images.empty(),
                 std::format(
                     "Detected persistent task image \"{}\" used in task graph \"{}\" with 0 runtime images; {}",
@@ -1681,7 +1566,7 @@
                     PERSISTENT_RESOURCE_MESSAGE));
             for (usize image_index = 0; image_index < runtime_images.size(); ++image_index)
             {
-                DAXA_DBG_ASSERT_TRUE_MS(
+                DAXA_DBG_ASSERT_TRUE_M(
                     impl.info.device.is_id_valid(runtime_images[image_index]),
                     std::format(
                         "Detected persistent task image \"{}\" used in task graph \"{}\" with invalid image id (runtime image index: {}); {}",
@@ -1796,7 +1681,6 @@
 
     void ImplTaskGraph::execute_task(ImplTaskRuntimeInterface & impl_runtime, TaskGraphPermutation & permutation, usize batch_index, TaskBatchId in_batch_task_index, TaskId task_id, Queue queue)
     {
-        // PROFILE_FUNC();
         // We always allow to reuse the last command list ONCE within the task callback.
         // When the get command list function is called in a task this is set to false.
         // TODO(refactor): create discrete validation functions and call them before doing any work here.
@@ -1864,8 +1748,8 @@
         DAXA_DBG_ASSERT_TRUE_M(!impl.compiled, "completed task graphs can not record new tasks");
         [[maybe_unused]] bool const already_active = ((impl.record_active_conditional_scopes >> conditional_info.condition_index) & 1u) != 0;
         DAXA_DBG_ASSERT_TRUE_M(!already_active, "can not nest scopes of the same condition in itself.");
-        DAXA_DBG_ASSERT_TRUE_MS(conditional_info.condition_index < impl.info.permutation_condition_count,
-                                std::format("Detected invalid conditional index {}; conditional indices must all be smaller then the conditional count given in construction", conditional_info.condition_index));
+        DAXA_DBG_ASSERT_TRUE_M(conditional_info.condition_index < impl.info.permutation_condition_count,
+                              std::format("Detected invalid conditional index {}; conditional indices must all be smaller then the conditional count given in construction", conditional_info.condition_index));
         // Set conditional scope to active.
         impl.record_active_conditional_scopes |= 1u << conditional_info.condition_index;
         impl.update_active_permutations();
@@ -2100,7 +1984,6 @@
         TaskType task_type = task.task_type;
         switch (task_type)
         {
-<<<<<<< HEAD
         case TaskType::UNDEFINED:
         {
             DAXA_DBG_ASSERT_TRUE_M(false, "Detected invalid task type UNDEFINED");
@@ -2156,56 +2039,6 @@
         }
 
         return view_cache;
-=======
-            if (attach.task_access.stage == TaskStage::NONE)
-            {
-                // Apply default stage:
-                if (default_stage != TaskStage::NONE)
-                {
-                    attach.task_access.stage = default_stage;
-                }
-                // Apply view stage:
-                if (attach.view.stage_override != TaskStage::NONE)
-                {
-                    attach.task_access.stage = attach.view.stage_override;
-                }
-                DAXA_DBG_ASSERT_TRUE_MS(
-                    attach.task_access.stage != TaskStage::NONE,
-                    std::format("Detected TaskAttachment (\"{}\", idx {}) in Task \"{}\" with no stage set."
-                                "The stage of a TaskAttachment must be set in either 1. the task head, 2. the access type or 3. in a view stage override!",
-                                attach.name, i, task->name()));
-            }
-            else
-            {
-                DAXA_DBG_ASSERT_TRUE_MS(
-                    attach.view.stage_override == TaskStage::NONE,
-                    std::format("Detected TaskAttachment (\"{}\", idx {}) in Task \"{}\" has view stage override but attachment has fixed stage.",
-                                attach.name, i, task->name()));
-            }
-        };
-        for_each(
-            task->attachments(),
-            [&](u32 i, auto & attach)
-            {
-                if (attach.view.access_type_override != TaskAccessType::NONE)
-                {
-                    attach.task_access.type = attach.view.access_type_override;
-                }
-                apply_validate_stage_override(i, attach);
-                validate_buffer_blas_tlas_task_view(*task, i, attach);
-                attach.translated_view = impl.buffer_blas_tlas_id_to_local_id(attach.view);
-            },
-            [&](u32 i, TaskImageAttachmentInfo & attach)
-            {
-                if (attach.view.access_type_override != TaskAccessType::NONE)
-                {
-                    attach.task_access.type = attach.view.access_type_override;
-                }
-                apply_validate_stage_override(i, attach);
-                validate_image_task_view(*task, i, attach);
-                attach.translated_view = impl.id_to_local_id(attach.view);
-            });
->>>>>>> 9624c464
     }
 
     void TaskGraph::add_task(
@@ -3117,19 +2950,11 @@
 
             if (!glob_image.is_external() && perm_image.valid)
             {
-<<<<<<< HEAD
                 DAXA_DBG_ASSERT_TRUE_M(perm_image.usage != ImageUsageFlagBits::NONE,
                                        std::string("Owned image is not used in this permutation but marked as valid either: ") +
                                            std::string("\t- it was used as PRESENT which is not allowed for transient images") +
                                            std::string("\t- it was used as NONE which makes no sense - just don't mark it as used in the task"));
                 auto const & transient_image_info = daxa::get<PermIndepTaskImageInfo::Owned>(glob_image.task_image_data).info;
-=======
-                DAXA_DBG_ASSERT_TRUE_MS(perm_image.usage != ImageUsageFlagBits::NONE,
-                                        std::string("Transient image is not used in this permutation but marked as valid either: ") +
-                                            std::string("\t- it was used as PRESENT which is not allowed for transient images") +
-                                            std::string("\t- it was used as NONE which makes no sense - just don't mark it as used in the task"));
-                auto const & transient_image_info = daxa::get<PermIndepTaskImageInfo::Transient>(glob_image.task_image_data).info;
->>>>>>> 9624c464
                 perm_image.actual_image = info.device.create_image_from_memory_block(
                     MemoryBlockImageInfo{
                         .image_info = ImageInfo{
@@ -3621,7 +3446,7 @@
             for (usize index = 0; index < actual_images.size(); ++index)
             {
                 auto const & image = actual_images[index];
-                DAXA_DBG_ASSERT_TRUE_MS(
+                DAXA_DBG_ASSERT_TRUE_M(
                     impl.info.device.is_id_valid(image),
                     std::string("Detected invalid runtime image id while inserting barriers: the runtime image id at index ") +
                         std::to_string(index) +
@@ -3648,7 +3473,6 @@
         MemoryArena scratch_allocator = {"generate_persistent_resource_synch scratch allocator", scrach_mem};
         // External resources need just in time synch between executions,
         // as pre generating the transitions between all permutations is not manageable.
-        // PROFILE_FUNC();
         std::string out;
         std::string indent;
         if (impl.info.record_debug_information)
@@ -3852,7 +3676,6 @@
     ///     2.3 check if submit scope presents, present if true.
     void TaskGraph::execute(ExecutionInfo const & info)
     {
-        PROFILE_FUNC();
         auto & impl = *r_cast<ImplTaskGraph *>(this->object);
         DAXA_DBG_ASSERT_TRUE_M(info.permutation_condition_values.size() >= impl.info.permutation_condition_count, "Detected invalid permutation condition count");
         DAXA_DBG_ASSERT_TRUE_M(impl.compiled, "task graphs must be completed before execution");
@@ -3870,14 +3693,9 @@
         usize submit_scope_index = 0;
         for (auto & submit_scope : permutation.batch_submit_scopes)
         {
-<<<<<<< HEAD
             u32 count = 0;
             std::array<std::pair<daxa::TimelineSemaphore, u64>, DAXA_MAX_TOTAL_QUEUE_COUNT> wait_sema_mem = {};
             for (u32 q = 0; q < impl.queue_used.size(); ++q)
-=======
-            // PROFILE_SCOPE("Task Batch");
-            if (impl.info.enable_command_labels)
->>>>>>> 9624c464
             {
                 if (impl.queue_used[q])
                 {
@@ -3888,7 +3706,6 @@
             std::span<std::pair<daxa::TimelineSemaphore, u64>> wait_sema_array = std::span{wait_sema_mem.data(), count};
             for (u32 q = 0; q < submit_scope.queue_submit_scopes.size(); ++q)
             {
-<<<<<<< HEAD
                 auto & queue_submit_scope = submit_scope.queue_submit_scopes[q];
                 daxa::Queue queue = flat_index_to_queue(q);
                 if (queue_submit_scope.task_batches.empty())
@@ -3941,17 +3758,6 @@
                         TaskBarrier & barrier = permutation.barriers[barrier_index];
                         insert_pipeline_barrier(impl, permutation, impl_runtime.recorder, barrier);
                     }
-=======
-                {
-                    // PROFILE_SCOPE("Insert pipeline barrier commands");
-                    batch_index += 1;
-                    // Wait on pipeline barriers before batch execution.
-                    for (auto barrier_index : task_batch.pipeline_barrier_indices)
-                    {
-                        TaskBarrier & barrier = permutation.barriers[barrier_index];
-                        insert_pipeline_barrier(impl, permutation, impl_runtime.recorder, barrier);
-                    }
->>>>>>> 9624c464
                     // Wait on split barriers before batch execution.
                     if (!impl.info.use_split_barriers)
                     {
@@ -3982,20 +3788,12 @@
                             TaskSplitBarrier & split_barrier = permutation.split_barriers[barrier_index];
                             if (split_barrier.image_id.is_empty())
                             {
-<<<<<<< HEAD
                                 tl_memory_barrier_infos.push_back(BarrierInfo{
-=======
-                                tl_memory_barrier_infos.push_back(MemoryBarrierInfo{
->>>>>>> 9624c464
                                     .src_access = split_barrier.src_access,
                                     .dst_access = split_barrier.dst_access,
                                 });
                                 tl_split_barrier_wait_infos.push_back(EventWaitInfo{
-<<<<<<< HEAD
                                     .barriers = std::span{&tl_memory_barrier_infos.back(), 1},
-=======
-                                    .memory_barriers = std::span{&tl_memory_barrier_infos.back(), 1},
->>>>>>> 9624c464
                                     .event = split_barrier.split_barrier_state,
                                 });
                             }
@@ -4004,7 +3802,6 @@
                                 usize const img_bar_vec_start_size = tl_image_barrier_infos.size();
                                 for (auto image : impl.get_actual_images(split_barrier.image_id, permutation))
                                 {
-<<<<<<< HEAD
                                     ImageLayoutOperation op = {};
                                     if (split_barrier.layout_before == ImageLayout::UNDEFINED)
                                     {
@@ -4020,15 +3817,6 @@
                                         .dst_access = split_barrier.dst_access,
                                         .image_id = image,
                                         .layout_operation = op,
-=======
-                                    tl_image_barrier_infos.push_back(ImageMemoryBarrierInfo{
-                                        .src_access = split_barrier.src_access,
-                                        .dst_access = split_barrier.dst_access,
-                                        .src_layout = split_barrier.layout_before,
-                                        .dst_layout = split_barrier.layout_after,
-                                        .image_slice = split_barrier.slice,
-                                        .image_id = image,
->>>>>>> 9624c464
                                     });
                                 }
                                 usize const img_bar_vec_end_size = tl_image_barrier_infos.size();
@@ -4047,25 +3835,9 @@
                         tl_image_barrier_infos.clear();
                         tl_memory_barrier_infos.clear();
                     }
-<<<<<<< HEAD
                     // Execute all tasks in the batch.
                     usize task_index = 0;
                     for (TaskId const task_id : task_batch.tasks)
-=======
-                }
-                // Execute all tasks in the batch.
-                usize task_index = 0;
-                for (TaskId const task_id : task_batch.tasks)
-                {
-                    impl.execute_task(impl_runtime, permutation, batch_index, task_index, task_id);
-                    task_index += 1;
-                }
-                if (impl.info.use_split_barriers)
-                {
-                    // PROFILE_SCOPE("Insert split barrier commands");
-                    // Reset all waited upon split barriers here.
-                    for (auto barrier_index : task_batch.wait_split_barrier_indices)
->>>>>>> 9624c464
                     {
                         impl.execute_task(impl_runtime, permutation, batch_index, task_index, task_id, queue);
                         task_index += 1;
@@ -4127,30 +3899,15 @@
                         }
                     }
                 }
-<<<<<<< HEAD
                 for (usize const barrier_index : queue_submit_scope.last_minute_barrier_indices)
-=======
-            }
-            {
-                // PROFILE_SCOPE("Insert last minute barrier commands");
-                for (usize const barrier_index : submit_scope.last_minute_barrier_indices)
->>>>>>> 9624c464
                 {
                     TaskBarrier & barrier = permutation.barriers[barrier_index];
                     insert_pipeline_barrier(impl, permutation, impl_runtime.recorder, barrier);
                 }
-<<<<<<< HEAD
                 if (impl.info.enable_command_labels)
                 {
                     impl_runtime.recorder.end_label();
                 }
-=======
-            }
-            if (impl.info.enable_command_labels)
-            {
-                impl_runtime.recorder.end_label();
-            }
->>>>>>> 9624c464
 
                 if (&submit_scope != &permutation.batch_submit_scopes.back())
                 {
@@ -4198,6 +3955,13 @@
                             wait_binary_semaphores.push_back(impl.info.swapchain.value().current_acquire_semaphore());
                             signal_binary_semaphores.push_back(impl.info.swapchain.value().current_present_semaphore());
                         }
+                        if (!tl_split_barrier_wait_infos.empty())
+                        {
+                            impl_runtime.recorder.wait_events(tl_split_barrier_wait_infos);
+                        }
+                        tl_split_barrier_wait_infos.clear();
+                        tl_image_barrier_infos.clear();
+                        tl_memory_barrier_infos.clear();
                     }
                     if (submit_scope.user_submit_info.additional_command_lists != nullptr)
                     {
