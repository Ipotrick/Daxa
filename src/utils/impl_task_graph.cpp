#if DAXA_BUILT_WITH_UTILS_TASK_GRAPH

#include <algorithm>
#include <iostream>
#include <set>

#include <utility>

#include "impl_task_graph.hpp"
#include "impl_task_graph_debug.hpp"

namespace daxa
{
    auto TaskInterface::get(TaskBufferAttachmentIndex index) const -> TaskBufferAttachmentInfo const &
    {
        return attachment_infos[index.value].value.buffer;
    }

    auto TaskInterface::get(TaskBufferView view) const -> TaskBufferAttachmentInfo const &
    {
        auto iter = std::find_if(attachment_infos.begin(), attachment_infos.end(), [&](auto const & other)
                                 { 
            if (other.type == TaskAttachmentType::BUFFER)
            {
                return other.value.buffer.view == view || other.value.buffer.translated_view == view;
            }
            return false; });
        DAXA_DBG_ASSERT_TRUE_M(iter != attachment_infos.end(), "Detected invalid task buffer view as index for attachment!");

        return iter->value.buffer;
    }

    auto TaskInterface::get(TaskBlasAttachmentIndex index) const -> TaskBlasAttachmentInfo const &
    {
        return attachment_infos[index.value].value.blas;
    }

    auto TaskInterface::get(TaskBlasView view) const -> TaskBlasAttachmentInfo const &
    {
        auto iter = std::find_if(attachment_infos.begin(), attachment_infos.end(), [&](auto const & other)
                                 { 
            if (other.type == TaskAttachmentType::BLAS)
            {
                return other.value.blas.view == view || other.value.blas.translated_view == view;
            }
            return false; });
        DAXA_DBG_ASSERT_TRUE_M(iter != attachment_infos.end(), "Detected invalid task blas view as index for attachment!");

        return iter->value.blas;
    }
    
    auto TaskInterface::get(TaskTlasAttachmentIndex index) const -> TaskTlasAttachmentInfo const &
    {
        return attachment_infos[index.value].value.tlas;
    }

    auto TaskInterface::get(TaskTlasView view) const -> TaskTlasAttachmentInfo const &
    {
        auto iter = std::find_if(attachment_infos.begin(), attachment_infos.end(), [&](auto const & other)
                                 { 
            if (other.type == TaskAttachmentType::TLAS)
            {
                return other.value.tlas.view == view || other.value.tlas.translated_view == view;
            }
            return false; });
        DAXA_DBG_ASSERT_TRUE_M(iter != attachment_infos.end(), "Detected invalid task tlas view as index for attachment!");

        return iter->value.tlas;
    }

    auto TaskInterface::get(TaskImageAttachmentIndex index) const -> TaskImageAttachmentInfo const &
    {
        return attachment_infos[index.value].value.image;
    }

    auto TaskInterface::get(TaskImageView view) const -> TaskImageAttachmentInfo const &
    {
        auto iter = std::find_if(attachment_infos.begin(), attachment_infos.end(), [&](auto const & other)
                                 { 
            if (other.type == TaskAttachmentType::IMAGE)
            {
                return other.value.image.view == view || other.value.image.translated_view == view;
            }
            return false; });
        DAXA_DBG_ASSERT_TRUE_M(iter != attachment_infos.end(), "Detected invalid task buffer view as index for attachment!");
        return iter->value.image;
    }

    auto TaskInterface::get(usize index) const -> TaskAttachmentInfo const &
    {
        return attachment_infos[index];
    }

    auto to_string(TaskGPUResourceView const & id) -> std::string
    {
        return fmt::format("tg idx: {}, index: {}", id.task_graph_index, id.index);
    }

    auto static constexpr access_to_usage(TaskImageAccess const & access) -> ImageUsageFlags
    {
        switch (access)
        {
        case TaskImageAccess::GRAPHICS_SHADER_SAMPLED: [[fallthrough]];
        case TaskImageAccess::VERTEX_SHADER_SAMPLED: [[fallthrough]];
        case TaskImageAccess::TESSELLATION_CONTROL_SHADER_SAMPLED: [[fallthrough]];
        case TaskImageAccess::TESSELLATION_EVALUATION_SHADER_SAMPLED: [[fallthrough]];
        case TaskImageAccess::GEOMETRY_SHADER_SAMPLED: [[fallthrough]];
        case TaskImageAccess::FRAGMENT_SHADER_SAMPLED: [[fallthrough]];
        case TaskImageAccess::TASK_SHADER_SAMPLED: [[fallthrough]];
        case TaskImageAccess::MESH_SHADER_SAMPLED: [[fallthrough]];
        case TaskImageAccess::COMPUTE_SHADER_SAMPLED:
        case TaskImageAccess::RAY_TRACING_SHADER_SAMPLED:
            return ImageUsageFlagBits::SHADER_SAMPLED;
        case TaskImageAccess::GRAPHICS_SHADER_STORAGE_WRITE_ONLY: [[fallthrough]];
        case TaskImageAccess::GRAPHICS_SHADER_STORAGE_READ_ONLY: [[fallthrough]];
        case TaskImageAccess::GRAPHICS_SHADER_STORAGE_READ_WRITE: [[fallthrough]];
        case TaskImageAccess::GRAPHICS_SHADER_STORAGE_READ_WRITE_CONCURRENT: [[fallthrough]];
        case TaskImageAccess::COMPUTE_SHADER_STORAGE_WRITE_ONLY: [[fallthrough]];
        case TaskImageAccess::COMPUTE_SHADER_STORAGE_READ_ONLY: [[fallthrough]];
        case TaskImageAccess::COMPUTE_SHADER_STORAGE_READ_WRITE: [[fallthrough]];
        case TaskImageAccess::COMPUTE_SHADER_STORAGE_READ_WRITE_CONCURRENT: [[fallthrough]];
        case TaskImageAccess::RAY_TRACING_SHADER_STORAGE_WRITE_ONLY: [[fallthrough]];
        case TaskImageAccess::RAY_TRACING_SHADER_STORAGE_READ_ONLY: [[fallthrough]];
        case TaskImageAccess::RAY_TRACING_SHADER_STORAGE_READ_WRITE: [[fallthrough]];
        case TaskImageAccess::RAY_TRACING_SHADER_STORAGE_READ_WRITE_CONCURRENT: [[fallthrough]];
        case TaskImageAccess::VERTEX_SHADER_STORAGE_WRITE_ONLY: [[fallthrough]];
        case TaskImageAccess::VERTEX_SHADER_STORAGE_READ_ONLY: [[fallthrough]];
        case TaskImageAccess::VERTEX_SHADER_STORAGE_READ_WRITE: [[fallthrough]];
        case TaskImageAccess::VERTEX_SHADER_STORAGE_READ_WRITE_CONCURRENT: [[fallthrough]];
        case TaskImageAccess::TASK_SHADER_STORAGE_WRITE_ONLY: [[fallthrough]];
        case TaskImageAccess::TASK_SHADER_STORAGE_READ_ONLY: [[fallthrough]];
        case TaskImageAccess::TASK_SHADER_STORAGE_READ_WRITE: [[fallthrough]];
        case TaskImageAccess::TASK_SHADER_STORAGE_READ_WRITE_CONCURRENT: [[fallthrough]];
        case TaskImageAccess::MESH_SHADER_STORAGE_WRITE_ONLY: [[fallthrough]];
        case TaskImageAccess::MESH_SHADER_STORAGE_READ_ONLY: [[fallthrough]];
        case TaskImageAccess::MESH_SHADER_STORAGE_READ_WRITE: [[fallthrough]];
        case TaskImageAccess::MESH_SHADER_STORAGE_READ_WRITE_CONCURRENT: [[fallthrough]];
        case TaskImageAccess::TESSELLATION_CONTROL_SHADER_STORAGE_WRITE_ONLY: [[fallthrough]];
        case TaskImageAccess::TESSELLATION_CONTROL_SHADER_STORAGE_READ_ONLY: [[fallthrough]];
        case TaskImageAccess::TESSELLATION_CONTROL_SHADER_STORAGE_READ_WRITE: [[fallthrough]];
        case TaskImageAccess::TESSELLATION_CONTROL_SHADER_STORAGE_READ_WRITE_CONCURRENT: [[fallthrough]];
        case TaskImageAccess::TESSELLATION_EVALUATION_SHADER_STORAGE_WRITE_ONLY: [[fallthrough]];
        case TaskImageAccess::TESSELLATION_EVALUATION_SHADER_STORAGE_READ_ONLY: [[fallthrough]];
        case TaskImageAccess::TESSELLATION_EVALUATION_SHADER_STORAGE_READ_WRITE: [[fallthrough]];
        case TaskImageAccess::TESSELLATION_EVALUATION_SHADER_STORAGE_READ_WRITE_CONCURRENT: [[fallthrough]];
        case TaskImageAccess::GEOMETRY_SHADER_STORAGE_WRITE_ONLY: [[fallthrough]];
        case TaskImageAccess::GEOMETRY_SHADER_STORAGE_READ_ONLY: [[fallthrough]];
        case TaskImageAccess::GEOMETRY_SHADER_STORAGE_READ_WRITE: [[fallthrough]];
        case TaskImageAccess::GEOMETRY_SHADER_STORAGE_READ_WRITE_CONCURRENT: [[fallthrough]];
        case TaskImageAccess::FRAGMENT_SHADER_STORAGE_WRITE_ONLY: [[fallthrough]];
        case TaskImageAccess::FRAGMENT_SHADER_STORAGE_READ_ONLY: [[fallthrough]];
        case TaskImageAccess::FRAGMENT_SHADER_STORAGE_READ_WRITE: [[fallthrough]];
        case TaskImageAccess::FRAGMENT_SHADER_STORAGE_READ_WRITE_CONCURRENT:
            return ImageUsageFlagBits::SHADER_STORAGE;
        case TaskImageAccess::TRANSFER_READ:
            return ImageUsageFlagBits::TRANSFER_SRC;
        case TaskImageAccess::TRANSFER_WRITE:
            return ImageUsageFlagBits::TRANSFER_DST;
        // NOTE(msakmary) - not fully sure about the resolve being color attachment usage
        // this is the best I could deduce from vulkan docs
        case TaskImageAccess::RESOLVE_WRITE: [[fallthrough]];
        case TaskImageAccess::COLOR_ATTACHMENT:
            return ImageUsageFlagBits::COLOR_ATTACHMENT;
        case TaskImageAccess::DEPTH_ATTACHMENT: [[fallthrough]];
        case TaskImageAccess::STENCIL_ATTACHMENT: [[fallthrough]];
        case TaskImageAccess::DEPTH_STENCIL_ATTACHMENT:
            return ImageUsageFlagBits::DEPTH_STENCIL_ATTACHMENT;
        case TaskImageAccess::DEPTH_ATTACHMENT_READ: [[fallthrough]];
        case TaskImageAccess::STENCIL_ATTACHMENT_READ: [[fallthrough]];
        case TaskImageAccess::DEPTH_STENCIL_ATTACHMENT_READ:
            return ImageUsageFlagBits::DEPTH_STENCIL_ATTACHMENT;
        case TaskImageAccess::PRESENT: [[fallthrough]];
        case TaskImageAccess::NONE: [[fallthrough]];
        default:
            return ImageUsageFlagBits::NONE;
        }
    }

    auto static constexpr view_type_to_create_flags(ImageViewType const & view_type) -> ImageCreateFlags
    {
        // NOTE: Do we need to handle other flags, such as compatible array?
        if (view_type == ImageViewType::CUBE)
        {
            return ImageCreateFlagBits::COMPATIBLE_CUBE;
        }
        else
        {
            return ImageCreateFlagBits::NONE;
        }
    }

    auto task_image_access_to_layout_access(TaskImageAccess const & access) -> std::tuple<ImageLayout, Access, TaskAccessConcurrency>
    {
        switch (access)
        {
        case TaskImageAccess::NONE: return {ImageLayout::UNDEFINED, {PipelineStageFlagBits::NONE, AccessTypeFlagBits::NONE}, TaskAccessConcurrency::EXCLUSIVE};
        case TaskImageAccess::GRAPHICS_SHADER_SAMPLED: return {ImageLayout::READ_ONLY_OPTIMAL, {PipelineStageFlagBits::ALL_GRAPHICS, AccessTypeFlagBits::READ}, TaskAccessConcurrency::EXCLUSIVE};
        case TaskImageAccess::GRAPHICS_SHADER_STORAGE_WRITE_ONLY: return {ImageLayout::GENERAL, {PipelineStageFlagBits::PipelineStageFlagBits::ALL_GRAPHICS, AccessTypeFlagBits::WRITE}, TaskAccessConcurrency::EXCLUSIVE};
        case TaskImageAccess::GRAPHICS_SHADER_STORAGE_READ_ONLY: return {ImageLayout::GENERAL, {PipelineStageFlagBits::PipelineStageFlagBits::ALL_GRAPHICS, AccessTypeFlagBits::READ}, TaskAccessConcurrency::CONCURRENT};
        case TaskImageAccess::GRAPHICS_SHADER_STORAGE_READ_WRITE: return {ImageLayout::GENERAL, {PipelineStageFlagBits::PipelineStageFlagBits::ALL_GRAPHICS, AccessTypeFlagBits::READ_WRITE}, TaskAccessConcurrency::EXCLUSIVE};
        case TaskImageAccess::GRAPHICS_SHADER_STORAGE_READ_WRITE_CONCURRENT: return {ImageLayout::GENERAL, {PipelineStageFlagBits::PipelineStageFlagBits::ALL_GRAPHICS, AccessTypeFlagBits::READ_WRITE}, TaskAccessConcurrency::CONCURRENT};
        case TaskImageAccess::COMPUTE_SHADER_SAMPLED: return {ImageLayout::READ_ONLY_OPTIMAL, {PipelineStageFlagBits::COMPUTE_SHADER, AccessTypeFlagBits::READ}, TaskAccessConcurrency::EXCLUSIVE};
        case TaskImageAccess::COMPUTE_SHADER_STORAGE_WRITE_ONLY: return {ImageLayout::GENERAL, {PipelineStageFlagBits::COMPUTE_SHADER, AccessTypeFlagBits::WRITE}, TaskAccessConcurrency::EXCLUSIVE};
        case TaskImageAccess::COMPUTE_SHADER_STORAGE_READ_ONLY: return {ImageLayout::GENERAL, {PipelineStageFlagBits::COMPUTE_SHADER, AccessTypeFlagBits::READ}, TaskAccessConcurrency::CONCURRENT};
        case TaskImageAccess::COMPUTE_SHADER_STORAGE_READ_WRITE: return {ImageLayout::GENERAL, {PipelineStageFlagBits::COMPUTE_SHADER, AccessTypeFlagBits::READ_WRITE}, TaskAccessConcurrency::EXCLUSIVE};
        case TaskImageAccess::COMPUTE_SHADER_STORAGE_READ_WRITE_CONCURRENT: return {ImageLayout::GENERAL, {PipelineStageFlagBits::COMPUTE_SHADER, AccessTypeFlagBits::READ_WRITE}, TaskAccessConcurrency::CONCURRENT};
        case TaskImageAccess::RAY_TRACING_SHADER_SAMPLED: return {ImageLayout::READ_ONLY_OPTIMAL, {PipelineStageFlagBits::RAY_TRACING_SHADER, AccessTypeFlagBits::READ}, TaskAccessConcurrency::EXCLUSIVE};
        case TaskImageAccess::RAY_TRACING_SHADER_STORAGE_WRITE_ONLY: return {ImageLayout::GENERAL, {PipelineStageFlagBits::RAY_TRACING_SHADER, AccessTypeFlagBits::WRITE}, TaskAccessConcurrency::EXCLUSIVE};
        case TaskImageAccess::RAY_TRACING_SHADER_STORAGE_READ_ONLY: return {ImageLayout::GENERAL, {PipelineStageFlagBits::RAY_TRACING_SHADER, AccessTypeFlagBits::READ}, TaskAccessConcurrency::CONCURRENT};
        case TaskImageAccess::RAY_TRACING_SHADER_STORAGE_READ_WRITE: return {ImageLayout::GENERAL, {PipelineStageFlagBits::RAY_TRACING_SHADER, AccessTypeFlagBits::READ_WRITE}, TaskAccessConcurrency::EXCLUSIVE};
        case TaskImageAccess::RAY_TRACING_SHADER_STORAGE_READ_WRITE_CONCURRENT: return {ImageLayout::GENERAL, {PipelineStageFlagBits::RAY_TRACING_SHADER, AccessTypeFlagBits::READ_WRITE}, TaskAccessConcurrency::CONCURRENT};
        case TaskImageAccess::VERTEX_SHADER_SAMPLED: return {ImageLayout::READ_ONLY_OPTIMAL, {PipelineStageFlagBits::VERTEX_SHADER, AccessTypeFlagBits::READ}, TaskAccessConcurrency::EXCLUSIVE};
        case TaskImageAccess::VERTEX_SHADER_STORAGE_WRITE_ONLY: return {ImageLayout::GENERAL, {PipelineStageFlagBits::VERTEX_SHADER, AccessTypeFlagBits::WRITE}, TaskAccessConcurrency::EXCLUSIVE};
        case TaskImageAccess::VERTEX_SHADER_STORAGE_READ_ONLY: return {ImageLayout::GENERAL, {PipelineStageFlagBits::VERTEX_SHADER, AccessTypeFlagBits::READ}, TaskAccessConcurrency::CONCURRENT};
        case TaskImageAccess::VERTEX_SHADER_STORAGE_READ_WRITE: return {ImageLayout::GENERAL, {PipelineStageFlagBits::VERTEX_SHADER, AccessTypeFlagBits::READ_WRITE}, TaskAccessConcurrency::EXCLUSIVE};
        case TaskImageAccess::VERTEX_SHADER_STORAGE_READ_WRITE_CONCURRENT: return {ImageLayout::GENERAL, {PipelineStageFlagBits::VERTEX_SHADER, AccessTypeFlagBits::READ_WRITE}, TaskAccessConcurrency::CONCURRENT};
        case TaskImageAccess::TASK_SHADER_SAMPLED: return {ImageLayout::READ_ONLY_OPTIMAL, {PipelineStageFlagBits::TASK_SHADER, AccessTypeFlagBits::READ}, TaskAccessConcurrency::EXCLUSIVE};
        case TaskImageAccess::TASK_SHADER_STORAGE_WRITE_ONLY: return {ImageLayout::GENERAL, {PipelineStageFlagBits::TASK_SHADER, AccessTypeFlagBits::WRITE}, TaskAccessConcurrency::EXCLUSIVE};
        case TaskImageAccess::TASK_SHADER_STORAGE_READ_ONLY: return {ImageLayout::GENERAL, {PipelineStageFlagBits::TASK_SHADER, AccessTypeFlagBits::READ}, TaskAccessConcurrency::CONCURRENT};
        case TaskImageAccess::TASK_SHADER_STORAGE_READ_WRITE: return {ImageLayout::GENERAL, {PipelineStageFlagBits::TASK_SHADER, AccessTypeFlagBits::READ_WRITE}, TaskAccessConcurrency::EXCLUSIVE};
        case TaskImageAccess::TASK_SHADER_STORAGE_READ_WRITE_CONCURRENT: return {ImageLayout::GENERAL, {PipelineStageFlagBits::TASK_SHADER, AccessTypeFlagBits::READ_WRITE}, TaskAccessConcurrency::CONCURRENT};
        case TaskImageAccess::MESH_SHADER_SAMPLED: return {ImageLayout::READ_ONLY_OPTIMAL, {PipelineStageFlagBits::MESH_SHADER, AccessTypeFlagBits::READ}, TaskAccessConcurrency::EXCLUSIVE};
        case TaskImageAccess::MESH_SHADER_STORAGE_WRITE_ONLY: return {ImageLayout::GENERAL, {PipelineStageFlagBits::MESH_SHADER, AccessTypeFlagBits::WRITE}, TaskAccessConcurrency::EXCLUSIVE};
        case TaskImageAccess::MESH_SHADER_STORAGE_READ_ONLY: return {ImageLayout::GENERAL, {PipelineStageFlagBits::MESH_SHADER, AccessTypeFlagBits::READ}, TaskAccessConcurrency::CONCURRENT};
        case TaskImageAccess::MESH_SHADER_STORAGE_READ_WRITE: return {ImageLayout::GENERAL, {PipelineStageFlagBits::MESH_SHADER, AccessTypeFlagBits::READ_WRITE}, TaskAccessConcurrency::EXCLUSIVE};
        case TaskImageAccess::MESH_SHADER_STORAGE_READ_WRITE_CONCURRENT: return {ImageLayout::GENERAL, {PipelineStageFlagBits::MESH_SHADER, AccessTypeFlagBits::READ_WRITE}, TaskAccessConcurrency::CONCURRENT};
        case TaskImageAccess::TESSELLATION_CONTROL_SHADER_SAMPLED: return {ImageLayout::READ_ONLY_OPTIMAL, {PipelineStageFlagBits::TESSELLATION_CONTROL_SHADER, AccessTypeFlagBits::READ}, TaskAccessConcurrency::EXCLUSIVE};
        case TaskImageAccess::TESSELLATION_CONTROL_SHADER_STORAGE_WRITE_ONLY: return {ImageLayout::GENERAL, {PipelineStageFlagBits::TESSELLATION_CONTROL_SHADER, AccessTypeFlagBits::WRITE}, TaskAccessConcurrency::EXCLUSIVE};
        case TaskImageAccess::TESSELLATION_CONTROL_SHADER_STORAGE_READ_ONLY: return {ImageLayout::GENERAL, {PipelineStageFlagBits::TESSELLATION_CONTROL_SHADER, AccessTypeFlagBits::READ}, TaskAccessConcurrency::CONCURRENT};
        case TaskImageAccess::TESSELLATION_CONTROL_SHADER_STORAGE_READ_WRITE: return {ImageLayout::GENERAL, {PipelineStageFlagBits::TESSELLATION_CONTROL_SHADER, AccessTypeFlagBits::READ_WRITE}, TaskAccessConcurrency::EXCLUSIVE};
        case TaskImageAccess::TESSELLATION_CONTROL_SHADER_STORAGE_READ_WRITE_CONCURRENT: return {ImageLayout::GENERAL, {PipelineStageFlagBits::TESSELLATION_CONTROL_SHADER, AccessTypeFlagBits::READ_WRITE}, TaskAccessConcurrency::CONCURRENT};
        case TaskImageAccess::TESSELLATION_EVALUATION_SHADER_SAMPLED: return {ImageLayout::READ_ONLY_OPTIMAL, {PipelineStageFlagBits::TESSELLATION_EVALUATION_SHADER, AccessTypeFlagBits::READ}, TaskAccessConcurrency::EXCLUSIVE};
        case TaskImageAccess::TESSELLATION_EVALUATION_SHADER_STORAGE_WRITE_ONLY: return {ImageLayout::GENERAL, {PipelineStageFlagBits::TESSELLATION_EVALUATION_SHADER, AccessTypeFlagBits::WRITE}, TaskAccessConcurrency::EXCLUSIVE};
        case TaskImageAccess::TESSELLATION_EVALUATION_SHADER_STORAGE_READ_ONLY: return {ImageLayout::GENERAL, {PipelineStageFlagBits::TESSELLATION_EVALUATION_SHADER, AccessTypeFlagBits::READ}, TaskAccessConcurrency::CONCURRENT};
        case TaskImageAccess::TESSELLATION_EVALUATION_SHADER_STORAGE_READ_WRITE: return {ImageLayout::GENERAL, {PipelineStageFlagBits::TESSELLATION_EVALUATION_SHADER, AccessTypeFlagBits::READ_WRITE}, TaskAccessConcurrency::EXCLUSIVE};
        case TaskImageAccess::TESSELLATION_EVALUATION_SHADER_STORAGE_READ_WRITE_CONCURRENT: return {ImageLayout::GENERAL, {PipelineStageFlagBits::TESSELLATION_EVALUATION_SHADER, AccessTypeFlagBits::READ_WRITE}, TaskAccessConcurrency::CONCURRENT};
        case TaskImageAccess::GEOMETRY_SHADER_SAMPLED: return {ImageLayout::READ_ONLY_OPTIMAL, {PipelineStageFlagBits::GEOMETRY_SHADER, AccessTypeFlagBits::READ}, TaskAccessConcurrency::EXCLUSIVE};
        case TaskImageAccess::GEOMETRY_SHADER_STORAGE_WRITE_ONLY: return {ImageLayout::GENERAL, {PipelineStageFlagBits::GEOMETRY_SHADER, AccessTypeFlagBits::WRITE}, TaskAccessConcurrency::EXCLUSIVE};
        case TaskImageAccess::GEOMETRY_SHADER_STORAGE_READ_ONLY: return {ImageLayout::GENERAL, {PipelineStageFlagBits::GEOMETRY_SHADER, AccessTypeFlagBits::READ}, TaskAccessConcurrency::CONCURRENT};
        case TaskImageAccess::GEOMETRY_SHADER_STORAGE_READ_WRITE: return {ImageLayout::GENERAL, {PipelineStageFlagBits::GEOMETRY_SHADER, AccessTypeFlagBits::READ_WRITE}, TaskAccessConcurrency::EXCLUSIVE};
        case TaskImageAccess::GEOMETRY_SHADER_STORAGE_READ_WRITE_CONCURRENT: return {ImageLayout::GENERAL, {PipelineStageFlagBits::GEOMETRY_SHADER, AccessTypeFlagBits::READ_WRITE}, TaskAccessConcurrency::CONCURRENT};
        case TaskImageAccess::FRAGMENT_SHADER_SAMPLED: return {ImageLayout::READ_ONLY_OPTIMAL, {PipelineStageFlagBits::FRAGMENT_SHADER, AccessTypeFlagBits::READ}, TaskAccessConcurrency::CONCURRENT};
        case TaskImageAccess::FRAGMENT_SHADER_STORAGE_WRITE_ONLY: return {ImageLayout::GENERAL, {PipelineStageFlagBits::FRAGMENT_SHADER, AccessTypeFlagBits::WRITE}, TaskAccessConcurrency::EXCLUSIVE};
        case TaskImageAccess::FRAGMENT_SHADER_STORAGE_READ_ONLY: return {ImageLayout::GENERAL, {PipelineStageFlagBits::FRAGMENT_SHADER, AccessTypeFlagBits::READ}, TaskAccessConcurrency::EXCLUSIVE};
        case TaskImageAccess::FRAGMENT_SHADER_STORAGE_READ_WRITE: return {ImageLayout::GENERAL, {PipelineStageFlagBits::FRAGMENT_SHADER, AccessTypeFlagBits::READ_WRITE}, TaskAccessConcurrency::EXCLUSIVE};
        case TaskImageAccess::FRAGMENT_SHADER_STORAGE_READ_WRITE_CONCURRENT: return {ImageLayout::GENERAL, {PipelineStageFlagBits::FRAGMENT_SHADER, AccessTypeFlagBits::READ_WRITE}, TaskAccessConcurrency::CONCURRENT};
        case TaskImageAccess::TRANSFER_READ: return {ImageLayout::TRANSFER_SRC_OPTIMAL, {PipelineStageFlagBits::TRANSFER, AccessTypeFlagBits::READ}, TaskAccessConcurrency::CONCURRENT};
        case TaskImageAccess::TRANSFER_WRITE: return {ImageLayout::TRANSFER_DST_OPTIMAL, {PipelineStageFlagBits::TRANSFER, AccessTypeFlagBits::WRITE}, TaskAccessConcurrency::EXCLUSIVE};
        case TaskImageAccess::COLOR_ATTACHMENT: return {ImageLayout::ATTACHMENT_OPTIMAL, {PipelineStageFlagBits::COLOR_ATTACHMENT_OUTPUT, AccessTypeFlagBits::READ_WRITE}, TaskAccessConcurrency::EXCLUSIVE};
        case TaskImageAccess::DEPTH_ATTACHMENT:
            [[fallthrough]];
        case TaskImageAccess::STENCIL_ATTACHMENT:
            [[fallthrough]];
        case TaskImageAccess::DEPTH_STENCIL_ATTACHMENT: return {ImageLayout::ATTACHMENT_OPTIMAL, {PipelineStageFlagBits::EARLY_FRAGMENT_TESTS | PipelineStageFlagBits::LATE_FRAGMENT_TESTS, AccessTypeFlagBits::READ_WRITE}, TaskAccessConcurrency::EXCLUSIVE};
        case TaskImageAccess::DEPTH_ATTACHMENT_READ:
            [[fallthrough]];
        case TaskImageAccess::STENCIL_ATTACHMENT_READ:
            [[fallthrough]];
        case TaskImageAccess::DEPTH_STENCIL_ATTACHMENT_READ: return {ImageLayout::READ_ONLY_OPTIMAL, {PipelineStageFlagBits::EARLY_FRAGMENT_TESTS | PipelineStageFlagBits::LATE_FRAGMENT_TESTS, AccessTypeFlagBits::READ}, TaskAccessConcurrency::CONCURRENT};
        case TaskImageAccess::RESOLVE_WRITE: return {ImageLayout::ATTACHMENT_OPTIMAL, {PipelineStageFlagBits::RESOLVE, AccessTypeFlagBits::WRITE}, TaskAccessConcurrency::EXCLUSIVE};
        case TaskImageAccess::PRESENT: return {ImageLayout::PRESENT_SRC, {PipelineStageFlagBits::ALL_COMMANDS, AccessTypeFlagBits::READ}, TaskAccessConcurrency::EXCLUSIVE};
        default: DAXA_DBG_ASSERT_TRUE_M(false, "unreachable");
        }
        return {};
    }

    auto task_buffer_access_to_access(TaskBufferAccess const & access) -> std::pair<Access, TaskAccessConcurrency>
    {
        switch (access)
        {
        case TaskBufferAccess::NONE: return {{PipelineStageFlagBits::NONE, AccessTypeFlagBits::NONE}, TaskAccessConcurrency::EXCLUSIVE};
        case TaskBufferAccess::GRAPHICS_SHADER_READ: return {{PipelineStageFlagBits::ALL_GRAPHICS, AccessTypeFlagBits::READ}, TaskAccessConcurrency::CONCURRENT};
        case TaskBufferAccess::GRAPHICS_SHADER_WRITE: return {{PipelineStageFlagBits::PipelineStageFlagBits::ALL_GRAPHICS, AccessTypeFlagBits::WRITE}, TaskAccessConcurrency::EXCLUSIVE};
        case TaskBufferAccess::GRAPHICS_SHADER_READ_WRITE: return {{PipelineStageFlagBits::PipelineStageFlagBits::ALL_GRAPHICS, AccessTypeFlagBits::READ_WRITE}, TaskAccessConcurrency::EXCLUSIVE};
        case TaskBufferAccess::GRAPHICS_SHADER_READ_WRITE_CONCURRENT: return {{PipelineStageFlagBits::PipelineStageFlagBits::ALL_GRAPHICS, AccessTypeFlagBits::READ_WRITE}, TaskAccessConcurrency::CONCURRENT};
        case TaskBufferAccess::COMPUTE_SHADER_READ: return {{PipelineStageFlagBits::COMPUTE_SHADER, AccessTypeFlagBits::READ}, TaskAccessConcurrency::CONCURRENT};
        case TaskBufferAccess::COMPUTE_SHADER_WRITE: return {{PipelineStageFlagBits::COMPUTE_SHADER, AccessTypeFlagBits::WRITE}, TaskAccessConcurrency::EXCLUSIVE};
        case TaskBufferAccess::COMPUTE_SHADER_READ_WRITE: return {{PipelineStageFlagBits::COMPUTE_SHADER, AccessTypeFlagBits::READ_WRITE}, TaskAccessConcurrency::EXCLUSIVE};
        case TaskBufferAccess::COMPUTE_SHADER_READ_WRITE_CONCURRENT: return {{PipelineStageFlagBits::COMPUTE_SHADER, AccessTypeFlagBits::READ_WRITE}, TaskAccessConcurrency::CONCURRENT};
        case TaskBufferAccess::RAY_TRACING_SHADER_READ: return {{PipelineStageFlagBits::RAY_TRACING_SHADER, AccessTypeFlagBits::READ}, TaskAccessConcurrency::CONCURRENT};
        case TaskBufferAccess::RAY_TRACING_SHADER_WRITE: return {{PipelineStageFlagBits::RAY_TRACING_SHADER, AccessTypeFlagBits::WRITE}, TaskAccessConcurrency::EXCLUSIVE};
        case TaskBufferAccess::RAY_TRACING_SHADER_READ_WRITE: return {{PipelineStageFlagBits::RAY_TRACING_SHADER, AccessTypeFlagBits::READ_WRITE}, TaskAccessConcurrency::EXCLUSIVE};
        case TaskBufferAccess::RAY_TRACING_SHADER_READ_WRITE_CONCURRENT: return {{PipelineStageFlagBits::RAY_TRACING_SHADER, AccessTypeFlagBits::READ_WRITE}, TaskAccessConcurrency::CONCURRENT};
        case TaskBufferAccess::VERTEX_SHADER_READ: return {{PipelineStageFlagBits::VERTEX_SHADER, AccessTypeFlagBits::READ}, TaskAccessConcurrency::CONCURRENT};
        case TaskBufferAccess::VERTEX_SHADER_WRITE: return {{PipelineStageFlagBits::VERTEX_SHADER, AccessTypeFlagBits::WRITE}, TaskAccessConcurrency::EXCLUSIVE};
        case TaskBufferAccess::VERTEX_SHADER_READ_WRITE: return {{PipelineStageFlagBits::VERTEX_SHADER, AccessTypeFlagBits::READ_WRITE}, TaskAccessConcurrency::EXCLUSIVE};
        case TaskBufferAccess::VERTEX_SHADER_READ_WRITE_CONCURRENT: return {{PipelineStageFlagBits::VERTEX_SHADER, AccessTypeFlagBits::READ_WRITE}, TaskAccessConcurrency::CONCURRENT};
        case TaskBufferAccess::TASK_SHADER_READ: return {{PipelineStageFlagBits::TASK_SHADER, AccessTypeFlagBits::READ}, TaskAccessConcurrency::CONCURRENT};
        case TaskBufferAccess::TASK_SHADER_WRITE: return {{PipelineStageFlagBits::TASK_SHADER, AccessTypeFlagBits::WRITE}, TaskAccessConcurrency::EXCLUSIVE};
        case TaskBufferAccess::TASK_SHADER_READ_WRITE: return {{PipelineStageFlagBits::TASK_SHADER, AccessTypeFlagBits::READ_WRITE}, TaskAccessConcurrency::EXCLUSIVE};
        case TaskBufferAccess::TASK_SHADER_READ_WRITE_CONCURRENT: return {{PipelineStageFlagBits::TASK_SHADER, AccessTypeFlagBits::READ_WRITE}, TaskAccessConcurrency::CONCURRENT};
        case TaskBufferAccess::MESH_SHADER_READ: return {{PipelineStageFlagBits::MESH_SHADER, AccessTypeFlagBits::READ}, TaskAccessConcurrency::CONCURRENT};
        case TaskBufferAccess::MESH_SHADER_WRITE: return {{PipelineStageFlagBits::MESH_SHADER, AccessTypeFlagBits::WRITE}, TaskAccessConcurrency::EXCLUSIVE};
        case TaskBufferAccess::MESH_SHADER_READ_WRITE: return {{PipelineStageFlagBits::MESH_SHADER, AccessTypeFlagBits::READ_WRITE}, TaskAccessConcurrency::EXCLUSIVE};
        case TaskBufferAccess::MESH_SHADER_READ_WRITE_CONCURRENT: return {{PipelineStageFlagBits::MESH_SHADER, AccessTypeFlagBits::READ_WRITE}, TaskAccessConcurrency::CONCURRENT};
        case TaskBufferAccess::TESSELLATION_CONTROL_SHADER_READ: return {{PipelineStageFlagBits::TESSELLATION_CONTROL_SHADER, AccessTypeFlagBits::READ}, TaskAccessConcurrency::EXCLUSIVE};
        case TaskBufferAccess::TESSELLATION_EVALUATION_SHADER_READ: return {{PipelineStageFlagBits::TESSELLATION_EVALUATION_SHADER, AccessTypeFlagBits::READ}, TaskAccessConcurrency::EXCLUSIVE};
        case TaskBufferAccess::GEOMETRY_SHADER_READ: return {{PipelineStageFlagBits::GEOMETRY_SHADER, AccessTypeFlagBits::READ}, TaskAccessConcurrency::CONCURRENT};
        case TaskBufferAccess::FRAGMENT_SHADER_READ: return {{PipelineStageFlagBits::FRAGMENT_SHADER, AccessTypeFlagBits::READ}, TaskAccessConcurrency::CONCURRENT};
        case TaskBufferAccess::TESSELLATION_CONTROL_SHADER_WRITE: return {{PipelineStageFlagBits::TESSELLATION_CONTROL_SHADER, AccessTypeFlagBits::WRITE}, TaskAccessConcurrency::EXCLUSIVE};
        case TaskBufferAccess::TESSELLATION_EVALUATION_SHADER_WRITE: return {{PipelineStageFlagBits::TESSELLATION_EVALUATION_SHADER, AccessTypeFlagBits::WRITE}, TaskAccessConcurrency::EXCLUSIVE};
        case TaskBufferAccess::GEOMETRY_SHADER_WRITE: return {{PipelineStageFlagBits::GEOMETRY_SHADER, AccessTypeFlagBits::WRITE}, TaskAccessConcurrency::EXCLUSIVE};
        case TaskBufferAccess::FRAGMENT_SHADER_WRITE: return {{PipelineStageFlagBits::FRAGMENT_SHADER, AccessTypeFlagBits::WRITE}, TaskAccessConcurrency::EXCLUSIVE};
        case TaskBufferAccess::TESSELLATION_CONTROL_SHADER_READ_WRITE: return {{PipelineStageFlagBits::TESSELLATION_CONTROL_SHADER, AccessTypeFlagBits::READ_WRITE}, TaskAccessConcurrency::EXCLUSIVE};
        case TaskBufferAccess::TESSELLATION_CONTROL_SHADER_READ_WRITE_CONCURRENT: return {{PipelineStageFlagBits::TESSELLATION_CONTROL_SHADER, AccessTypeFlagBits::READ_WRITE}, TaskAccessConcurrency::CONCURRENT};
        case TaskBufferAccess::TESSELLATION_EVALUATION_SHADER_READ_WRITE: return {{PipelineStageFlagBits::TESSELLATION_EVALUATION_SHADER, AccessTypeFlagBits::READ_WRITE}, TaskAccessConcurrency::EXCLUSIVE};
        case TaskBufferAccess::TESSELLATION_EVALUATION_SHADER_READ_WRITE_CONCURRENT: return {{PipelineStageFlagBits::TESSELLATION_EVALUATION_SHADER, AccessTypeFlagBits::READ_WRITE}, TaskAccessConcurrency::CONCURRENT};
        case TaskBufferAccess::GEOMETRY_SHADER_READ_WRITE: return {{PipelineStageFlagBits::GEOMETRY_SHADER, AccessTypeFlagBits::READ_WRITE}, TaskAccessConcurrency::EXCLUSIVE};
        case TaskBufferAccess::GEOMETRY_SHADER_READ_WRITE_CONCURRENT: return {{PipelineStageFlagBits::GEOMETRY_SHADER, AccessTypeFlagBits::READ_WRITE}, TaskAccessConcurrency::CONCURRENT};
        case TaskBufferAccess::FRAGMENT_SHADER_READ_WRITE: return {{PipelineStageFlagBits::FRAGMENT_SHADER, AccessTypeFlagBits::READ_WRITE}, TaskAccessConcurrency::EXCLUSIVE};
        case TaskBufferAccess::FRAGMENT_SHADER_READ_WRITE_CONCURRENT: return {{PipelineStageFlagBits::FRAGMENT_SHADER, AccessTypeFlagBits::READ_WRITE}, TaskAccessConcurrency::CONCURRENT};
        case TaskBufferAccess::TRANSFER_READ: return {{PipelineStageFlagBits::TRANSFER, AccessTypeFlagBits::READ}, TaskAccessConcurrency::CONCURRENT};
        case TaskBufferAccess::TRANSFER_WRITE: return {{PipelineStageFlagBits::TRANSFER, AccessTypeFlagBits::WRITE}, TaskAccessConcurrency::EXCLUSIVE};
        case TaskBufferAccess::HOST_TRANSFER_READ: return {{PipelineStageFlagBits::HOST, AccessTypeFlagBits::READ}, TaskAccessConcurrency::CONCURRENT};
        case TaskBufferAccess::HOST_TRANSFER_WRITE: return {{PipelineStageFlagBits::HOST, AccessTypeFlagBits::WRITE}, TaskAccessConcurrency::EXCLUSIVE};
        case TaskBufferAccess::INDEX_READ: return {{PipelineStageFlagBits::INDEX_INPUT, AccessTypeFlagBits::READ}, TaskAccessConcurrency::CONCURRENT};
        case TaskBufferAccess::DRAW_INDIRECT_INFO_READ: return {{PipelineStageFlagBits::DRAW_INDIRECT, AccessTypeFlagBits::READ}, TaskAccessConcurrency::CONCURRENT};
        case TaskBufferAccess::ACCELERATION_STRUCTURE_BUILD_READ: return {{PipelineStageFlagBits::ACCELERATION_STRUCTURE_BUILD, AccessTypeFlagBits::READ}, TaskAccessConcurrency::CONCURRENT};
        case TaskBufferAccess::ACCELERATION_STRUCTURE_BUILD_WRITE: return {{PipelineStageFlagBits::ACCELERATION_STRUCTURE_BUILD, AccessTypeFlagBits::WRITE}, TaskAccessConcurrency::EXCLUSIVE};
        case TaskBufferAccess::ACCELERATION_STRUCTURE_BUILD_READ_WRITE: return {{PipelineStageFlagBits::ACCELERATION_STRUCTURE_BUILD, AccessTypeFlagBits::READ_WRITE}, TaskAccessConcurrency::EXCLUSIVE};
        default: DAXA_DBG_ASSERT_TRUE_M(false, "unreachable");
        }
        return {};
    }

    auto TaskGPUResourceView::is_empty() const -> bool
    {
        return index == 0 && task_graph_index == 0;
    }

    auto TaskGPUResourceView::is_persistent() const -> bool
    {
        return task_graph_index == std::numeric_limits<u32>::max() && !is_null();
    }

    auto TaskGPUResourceView::is_null() const -> bool
    {
        return 
            task_graph_index == std::numeric_limits<u32>::max() && 
            index == std::numeric_limits<u32>::max();
    }

    auto to_string(TaskBufferAccess const & usage) -> std::string_view
    {
        switch (usage)
        {
        case daxa::TaskBufferAccess::NONE: return std::string_view{"NONE"};
        case daxa::TaskBufferAccess::GRAPHICS_SHADER_READ: return std::string_view{"GRAPHICS_SHADER_READ"};
        case daxa::TaskBufferAccess::GRAPHICS_SHADER_WRITE: return std::string_view{"GRAPHICS_SHADER_WRITE"};
        case daxa::TaskBufferAccess::GRAPHICS_SHADER_READ_WRITE: return std::string_view{"GRAPHICS_SHADER_READ_WRITE"};
        case daxa::TaskBufferAccess::COMPUTE_SHADER_READ: return std::string_view{"COMPUTE_SHADER_READ"};
        case daxa::TaskBufferAccess::COMPUTE_SHADER_WRITE: return std::string_view{"COMPUTE_SHADER_WRITE"};
        case daxa::TaskBufferAccess::COMPUTE_SHADER_READ_WRITE: return std::string_view{"COMPUTE_SHADER_READ_WRITE"};
        case daxa::TaskBufferAccess::RAY_TRACING_SHADER_READ: return std::string_view{"RAY_TRACING_SHADER_READ"};
        case daxa::TaskBufferAccess::RAY_TRACING_SHADER_WRITE: return std::string_view{"RAY_TRACING_SHADER_WRITE"};
        case daxa::TaskBufferAccess::RAY_TRACING_SHADER_READ_WRITE: return std::string_view{"RAY_TRACING_SHADER_READ_WRITE"};
        case daxa::TaskBufferAccess::TASK_SHADER_READ: return std::string_view{"TASK_SHADER_READ"};
        case daxa::TaskBufferAccess::TASK_SHADER_WRITE: return std::string_view{"TASK_SHADER_WRITE"};
        case daxa::TaskBufferAccess::TASK_SHADER_READ_WRITE: return std::string_view{"TASK_SHADER_READ_WRITE"};
        case daxa::TaskBufferAccess::MESH_SHADER_READ: return std::string_view{"MESH_SHADER_READ"};
        case daxa::TaskBufferAccess::MESH_SHADER_WRITE: return std::string_view{"MESH_SHADER_WRITE"};
        case daxa::TaskBufferAccess::MESH_SHADER_READ_WRITE: return std::string_view{"MESH_SHADER_READ_WRITE"};
        case daxa::TaskBufferAccess::VERTEX_SHADER_READ: return std::string_view{"VERTEX_SHADER_READ"};
        case daxa::TaskBufferAccess::VERTEX_SHADER_WRITE: return std::string_view{"VERTEX_SHADER_WRITE"};
        case daxa::TaskBufferAccess::VERTEX_SHADER_READ_WRITE: return std::string_view{"VERTEX_SHADER_READ_WRITE"};
        case daxa::TaskBufferAccess::TESSELLATION_CONTROL_SHADER_READ: return std::string_view{"TESSELLATION_CONTROL_SHADER_READ"};
        case daxa::TaskBufferAccess::TESSELLATION_CONTROL_SHADER_WRITE: return std::string_view{"TESSELLATION_CONTROL_SHADER_WRITE"};
        case daxa::TaskBufferAccess::TESSELLATION_CONTROL_SHADER_READ_WRITE: return std::string_view{"TESSELLATION_CONTROL_SHADER_READ_WRITE"};
        case daxa::TaskBufferAccess::TESSELLATION_EVALUATION_SHADER_READ: return std::string_view{"TESSELLATION_EVALUATION_SHADER_READ"};
        case daxa::TaskBufferAccess::TESSELLATION_EVALUATION_SHADER_WRITE: return std::string_view{"TESSELLATION_EVALUATION_SHADER_WRITE"};
        case daxa::TaskBufferAccess::TESSELLATION_EVALUATION_SHADER_READ_WRITE: return std::string_view{"TESSELLATION_EVALUATION_SHADER_READ_WRITE"};
        case daxa::TaskBufferAccess::GEOMETRY_SHADER_READ: return std::string_view{"GEOMETRY_SHADER_READ"};
        case daxa::TaskBufferAccess::GEOMETRY_SHADER_WRITE: return std::string_view{"GEOMETRY_SHADER_WRITE"};
        case daxa::TaskBufferAccess::GEOMETRY_SHADER_READ_WRITE: return std::string_view{"GEOMETRY_SHADER_READ_WRITE"};
        case daxa::TaskBufferAccess::FRAGMENT_SHADER_READ: return std::string_view{"FRAGMENT_SHADER_READ"};
        case daxa::TaskBufferAccess::FRAGMENT_SHADER_WRITE: return std::string_view{"FRAGMENT_SHADER_WRITE"};
        case daxa::TaskBufferAccess::FRAGMENT_SHADER_READ_WRITE: return std::string_view{"FRAGMENT_SHADER_READ_WRITE"};
        case daxa::TaskBufferAccess::INDEX_READ: return std::string_view{"INDEX_READ"};
        case daxa::TaskBufferAccess::DRAW_INDIRECT_INFO_READ: return std::string_view{"DRAW_INDIRECT_INFO_READ"};
        case daxa::TaskBufferAccess::TRANSFER_READ: return std::string_view{"TRANSFER_READ"};
        case daxa::TaskBufferAccess::TRANSFER_WRITE: return std::string_view{"TRANSFER_WRITE"};
        case daxa::TaskBufferAccess::HOST_TRANSFER_READ: return std::string_view{"HOST_TRANSFER_READ"};
        case daxa::TaskBufferAccess::HOST_TRANSFER_WRITE: return std::string_view{"HOST_TRANSFER_WRITE"};
        case daxa::TaskBufferAccess::ACCELERATION_STRUCTURE_BUILD_READ: return std::string_view{"HOST_TACCELERATION_STRUCTURE_BUILD_READRANSFER_WRITE"};
        case daxa::TaskBufferAccess::ACCELERATION_STRUCTURE_BUILD_WRITE: return std::string_view{"ACCELERATION_STRUCTURE_BUILD_WRITE"};
        case daxa::TaskBufferAccess::ACCELERATION_STRUCTURE_BUILD_READ_WRITE: return std::string_view{"ACCELERATION_STRUCTURE_BUILD_READ_WRITE"};
        case daxa::TaskBufferAccess::MAX_ENUM: return std::string_view{"MAX_ENUM"};
        default: DAXA_DBG_ASSERT_TRUE_M(false, "unreachable");
        }
        return "invalid";
    }

    auto to_string(TaskBlasAccess const & usage) -> std::string_view
    {
        return to_string(static_cast<TaskBufferAccess>(usage));
    }

    auto to_string(TaskTlasAccess const & usage) -> std::string_view
    {
        return to_string(static_cast<TaskBufferAccess>(usage));
    }

    auto to_string(TaskImageAccess const & usage) -> std::string_view
    {
        switch (usage)
        {
        case daxa::TaskImageAccess::NONE: return std::string_view{"NONE"};
        case daxa::TaskImageAccess::GRAPHICS_SHADER_SAMPLED: return std::string_view{"GRAPHICS_SHADER_SAMPLED"};
        case daxa::TaskImageAccess::GRAPHICS_SHADER_STORAGE_READ_WRITE: return std::string_view{"GRAPHICS_SHADER_STORAGE_READ_WRITE"};
        case daxa::TaskImageAccess::GRAPHICS_SHADER_STORAGE_WRITE_ONLY: return std::string_view{"GRAPHICS_SHADER_STORAGE_WRITE_ONLY"};
        case daxa::TaskImageAccess::GRAPHICS_SHADER_STORAGE_READ_ONLY: return std::string_view{"GRAPHICS_SHADER_STORAGE_READ_ONLY"};
        case daxa::TaskImageAccess::COMPUTE_SHADER_SAMPLED: return std::string_view{"COMPUTE_SHADER_SAMPLED"};
        case daxa::TaskImageAccess::COMPUTE_SHADER_STORAGE_WRITE_ONLY: return std::string_view{"COMPUTE_SHADER_STORAGE_WRITE_ONLY"};
        case daxa::TaskImageAccess::COMPUTE_SHADER_STORAGE_READ_ONLY: return std::string_view{"COMPUTE_SHADER_STORAGE_READ_ONLY"};
        case daxa::TaskImageAccess::COMPUTE_SHADER_STORAGE_READ_WRITE: return std::string_view{"COMPUTE_SHADER_STORAGE_READ_WRITE"};
        case daxa::TaskImageAccess::RAY_TRACING_SHADER_SAMPLED: return std::string_view{"RAY_TRACING_SHADER_SAMPLED"};
        case daxa::TaskImageAccess::RAY_TRACING_SHADER_STORAGE_WRITE_ONLY: return std::string_view{"RAY_TRACING_SHADER_STORAGE_WRITE_ONLY"};
        case daxa::TaskImageAccess::RAY_TRACING_SHADER_STORAGE_READ_ONLY: return std::string_view{"RAY_TRACING_SHADER_STORAGE_READ_ONLY"};
        case daxa::TaskImageAccess::RAY_TRACING_SHADER_STORAGE_READ_WRITE: return std::string_view{"RAY_TRACING_SHADER_STORAGE_READ_WRITE"};
        case daxa::TaskImageAccess::TASK_SHADER_SAMPLED: return std::string_view{"TASK_SHADER_SAMPLED"};
        case daxa::TaskImageAccess::TASK_SHADER_STORAGE_WRITE_ONLY: return std::string_view{"TASK_SHADER_STORAGE_WRITE_ONLY"};
        case daxa::TaskImageAccess::TASK_SHADER_STORAGE_READ_ONLY: return std::string_view{"TASK_SHADER_STORAGE_READ_ONLY"};
        case daxa::TaskImageAccess::TASK_SHADER_STORAGE_READ_WRITE: return std::string_view{"TASK_SHADER_STORAGE_READ_WRITE"};
        case daxa::TaskImageAccess::MESH_SHADER_SAMPLED: return std::string_view{"MESH_SHADER_SAMPLED"};
        case daxa::TaskImageAccess::MESH_SHADER_STORAGE_WRITE_ONLY: return std::string_view{"MESH_SHADER_STORAGE_WRITE_ONLY"};
        case daxa::TaskImageAccess::MESH_SHADER_STORAGE_READ_ONLY: return std::string_view{"MESH_SHADER_STORAGE_READ_ONLY"};
        case daxa::TaskImageAccess::MESH_SHADER_STORAGE_READ_WRITE: return std::string_view{"MESH_SHADER_STORAGE_READ_WRITE"};
        case daxa::TaskImageAccess::VERTEX_SHADER_SAMPLED: return std::string_view{"VERTEX_SHADER_SAMPLED"};
        case daxa::TaskImageAccess::VERTEX_SHADER_STORAGE_WRITE_ONLY: return std::string_view{"VERTEX_SHADER_STORAGE_WRITE_ONLY"};
        case daxa::TaskImageAccess::VERTEX_SHADER_STORAGE_READ_ONLY: return std::string_view{"VERTEX_SHADER_STORAGE_READ_ONLY"};
        case daxa::TaskImageAccess::VERTEX_SHADER_STORAGE_READ_WRITE: return std::string_view{"VERTEX_SHADER_STORAGE_READ_WRITE"};
        case daxa::TaskImageAccess::TESSELLATION_CONTROL_SHADER_SAMPLED: return std::string_view{"TESSELLATION_CONTROL_SHADER_SAMPLED"};
        case daxa::TaskImageAccess::TESSELLATION_CONTROL_SHADER_STORAGE_WRITE_ONLY: return std::string_view{"TESSELLATION_CONTROL_SHADER_STORAGE_WRITE_ONLY"};
        case daxa::TaskImageAccess::TESSELLATION_CONTROL_SHADER_STORAGE_READ_ONLY: return std::string_view{"TESSELLATION_CONTROL_SHADER_STORAGE_READ_ONLY"};
        case daxa::TaskImageAccess::TESSELLATION_CONTROL_SHADER_STORAGE_READ_WRITE: return std::string_view{"TESSELLATION_CONTROL_SHADER_STORAGE_READ_WRITE"};
        case daxa::TaskImageAccess::TESSELLATION_EVALUATION_SHADER_SAMPLED: return std::string_view{"TESSELLATION_EVALUATION_SHADER_SAMPLED"};
        case daxa::TaskImageAccess::TESSELLATION_EVALUATION_SHADER_STORAGE_WRITE_ONLY: return std::string_view{"TESSELLATION_EVALUATION_SHADER_STORAGE_WRITE_ONLY"};
        case daxa::TaskImageAccess::TESSELLATION_EVALUATION_SHADER_STORAGE_READ_ONLY: return std::string_view{"TESSELLATION_EVALUATION_SHADER_STORAGE_READ_ONLY"};
        case daxa::TaskImageAccess::TESSELLATION_EVALUATION_SHADER_STORAGE_READ_WRITE: return std::string_view{"TESSELLATION_EVALUATION_SHADER_STORAGE_READ_WRITE"};
        case daxa::TaskImageAccess::GEOMETRY_SHADER_SAMPLED: return std::string_view{"GEOMETRY_SHADER_SAMPLED"};
        case daxa::TaskImageAccess::GEOMETRY_SHADER_STORAGE_WRITE_ONLY: return std::string_view{"GEOMETRY_SHADER_STORAGE_WRITE_ONLY"};
        case daxa::TaskImageAccess::GEOMETRY_SHADER_STORAGE_READ_ONLY: return std::string_view{"GEOMETRY_SHADER_STORAGE_READ_ONLY"};
        case daxa::TaskImageAccess::GEOMETRY_SHADER_STORAGE_READ_WRITE: return std::string_view{"GEOMETRY_SHADER_STORAGE_READ_WRITE"};
        case daxa::TaskImageAccess::FRAGMENT_SHADER_SAMPLED: return std::string_view{"FRAGMENT_SHADER_SAMPLED"};
        case daxa::TaskImageAccess::FRAGMENT_SHADER_STORAGE_WRITE_ONLY: return std::string_view{"FRAGMENT_SHADER_STORAGE_WRITE_ONLY"};
        case daxa::TaskImageAccess::FRAGMENT_SHADER_STORAGE_READ_ONLY: return std::string_view{"FRAGMENT_SHADER_STORAGE_READ_ONLY"};
        case daxa::TaskImageAccess::FRAGMENT_SHADER_STORAGE_READ_WRITE: return std::string_view{"FRAGMENT_SHADER_STORAGE_READ_WRITE"};
        case daxa::TaskImageAccess::TRANSFER_READ: return std::string_view{"TRANSFER_READ"};
        case daxa::TaskImageAccess::TRANSFER_WRITE: return std::string_view{"TRANSFER_WRITE"};
        case daxa::TaskImageAccess::COLOR_ATTACHMENT: return std::string_view{"COLOR_ATTACHMENT"};
        case daxa::TaskImageAccess::DEPTH_ATTACHMENT: return std::string_view{"DEPTH_ATTACHMENT"};
        case daxa::TaskImageAccess::STENCIL_ATTACHMENT: return std::string_view{"STENCIL_ATTACHMENT"};
        case daxa::TaskImageAccess::DEPTH_STENCIL_ATTACHMENT: return std::string_view{"DEPTH_STENCIL_ATTACHMENT"};
        case daxa::TaskImageAccess::DEPTH_ATTACHMENT_READ: return std::string_view{"DEPTH_ATTACHMENT_READ"};
        case daxa::TaskImageAccess::STENCIL_ATTACHMENT_READ: return std::string_view{"STENCIL_ATTACHMENT_READ"};
        case daxa::TaskImageAccess::DEPTH_STENCIL_ATTACHMENT_READ: return std::string_view{"DEPTH_STENCIL_ATTACHMENT_READ"};
        case daxa::TaskImageAccess::RESOLVE_WRITE: return std::string_view{"RESOLVE_WRITE"};
        case daxa::TaskImageAccess::PRESENT: return std::string_view{"PRESENT"};
        case daxa::TaskImageAccess::MAX_ENUM: return std::string_view{"MAX_ENUM"};
        default: DAXA_DBG_ASSERT_TRUE_M(false, "unreachable");
        }
        return "invalid";
    }

    ImplPersistentTaskBufferBlasTlas::ImplPersistentTaskBufferBlasTlas(TaskBufferInfo a_info)
        : actual_ids{std::vector<BufferId>{a_info.initial_buffers.buffers.begin(), a_info.initial_buffers.buffers.end()}},
          latest_access{a_info.initial_buffers.latest_access},
          info{std::move(a_info)},
          unique_index{ImplPersistentTaskBufferBlasTlas::exec_unique_next_index++}
    {
    }

    ImplPersistentTaskBufferBlasTlas::ImplPersistentTaskBufferBlasTlas(Device & device, BufferInfo const & a_info)
        : actual_ids{std::vector<BufferId>{device.create_buffer(a_info)}},
          latest_access{},
          info{TaskBufferInfo{.name = a_info.name.c_str().data()}},
          owned_buffer_device{device},
          owned_buffer_info{a_info},
          unique_index{ImplPersistentTaskBufferBlasTlas::exec_unique_next_index++}
    {
    }

    ImplPersistentTaskBufferBlasTlas::ImplPersistentTaskBufferBlasTlas(TaskBlasInfo a_info)
        : actual_ids{std::vector<BlasId>{a_info.initial_blas.blas.begin(), a_info.initial_blas.blas.end()}},
          latest_access{a_info.initial_blas.latest_access},
          info{std::move(a_info)},
          unique_index{ImplPersistentTaskBufferBlasTlas::exec_unique_next_index++}
    {
    }

    ImplPersistentTaskBufferBlasTlas::ImplPersistentTaskBufferBlasTlas(TaskTlasInfo a_info)
        : actual_ids{std::vector<TlasId>{a_info.initial_tlas.tlas.begin(), a_info.initial_tlas.tlas.end()}},
          latest_access{a_info.initial_tlas.latest_access},
          info{std::move(a_info)},
          unique_index{ImplPersistentTaskBufferBlasTlas::exec_unique_next_index++}
    {
    }
    ImplPersistentTaskBufferBlasTlas::~ImplPersistentTaskBufferBlasTlas() = default;

    void ImplPersistentTaskBufferBlasTlas::zero_ref_callback(ImplHandle const * handle)
    {
        auto * self = rc_cast<ImplPersistentTaskBufferBlasTlas *>(handle);
        if (self->owned_buffer_info.has_value())
        {
            BufferId const first_id = std::get<std::vector<BufferId>>(self->actual_ids)[0];
            self->owned_buffer_device.value().destroy_buffer(first_id);
        }
        delete self;
    }

    // --- TaskBuffer --- 

    TaskBuffer::TaskBuffer(TaskBufferInfo const & info)
    {
        this->object = new ImplPersistentTaskBufferBlasTlas(info);
    }
    
    TaskBuffer::TaskBuffer(daxa::Device & device, BufferInfo const & info)
    {
        this->object = new ImplPersistentTaskBufferBlasTlas(device, info);
    }

    auto TaskBuffer::view() const -> TaskBufferView
    {
        auto & impl = *r_cast<ImplPersistentTaskBufferBlasTlas *>(this->object);
        return TaskBufferView{{.task_graph_index = std::numeric_limits<u32>::max(), .index = impl.unique_index}};
    }

    TaskBuffer::operator TaskBufferView() const
    {
        return view();
    }

    auto TaskBuffer::info() const -> TaskBufferInfo const &
    {
        auto & impl = *r_cast<ImplPersistentTaskBufferBlasTlas *>(this->object);
        return std::get<TaskBufferInfo>(impl.info);
    }

    auto TaskBuffer::get_state() const -> TrackedBuffers
    {
        auto const & impl = *r_cast<ImplPersistentTaskBufferBlasTlas const *>(this->object);
        return TrackedBuffers{
            .buffers = {std::get<std::vector<BufferId>>(impl.actual_ids).data(), std::get<std::vector<BufferId>>(impl.actual_ids).size()},
            .latest_access = impl.latest_access,
        };
    }
    
    auto TaskBuffer::is_owning() const -> bool
    {
        auto const & impl = *r_cast<ImplPersistentTaskBufferBlasTlas const *>(this->object);
        return impl.owned_buffer_device.has_value();
    }

    void TaskBuffer::set_buffers(TrackedBuffers const & buffers)
    {
        auto & impl = *r_cast<ImplPersistentTaskBufferBlasTlas *>(this->object);
        auto & actual_buffers = std::get<std::vector<BufferId>>(impl.actual_ids);
        actual_buffers.clear();
        actual_buffers.insert(actual_buffers.end(), buffers.buffers.begin(), buffers.buffers.end());
        impl.latest_access = buffers.latest_access;
    }

    void TaskBuffer::swap_buffers(TaskBuffer & other)
    {
        auto & impl = *r_cast<ImplPersistentTaskBufferBlasTlas *>(this->object);
        auto & actual_buffers = std::get<std::vector<BufferId>>(impl.actual_ids);
        auto & impl_other = *r_cast<ImplPersistentTaskBufferBlasTlas *>(other.object);
        auto & other_actual_buffers = std::get<std::vector<BufferId>>(impl_other.actual_ids);
        std::swap(actual_buffers, other_actual_buffers);
        std::swap(impl.latest_access, impl_other.latest_access);
    }

    auto TaskBuffer::inc_refcnt(ImplHandle const * object) -> u64
    {
        return object->inc_refcnt();
    }

    auto TaskBuffer::dec_refcnt(ImplHandle const * object) -> u64
    {
        return object->dec_refcnt(
            ImplPersistentTaskBufferBlasTlas::zero_ref_callback,
            nullptr);
    }

    // --- TaskBuffer End --- 


    // --- TaskBlas --- 

    TaskBlas::TaskBlas(TaskBlasInfo const & info)
    {
        this->object = new ImplPersistentTaskBufferBlasTlas(info);
    }

    auto TaskBlas::view() const -> TaskBlasView
    {
        auto & impl = *r_cast<ImplPersistentTaskBufferBlasTlas *>(this->object);
        return TaskBlasView{{.task_graph_index = std::numeric_limits<u32>::max(), .index = impl.unique_index}};
    }

    TaskBlas::operator TaskBlasView() const
    {
        return view();
    }

    auto TaskBlas::info() const -> TaskBlasInfo const &
    {
        auto & impl = *r_cast<ImplPersistentTaskBufferBlasTlas *>(this->object);
        return std::get<TaskBlasInfo>(impl.info);
    }

    auto TaskBlas::get_state() const -> TrackedBlas
    {
        auto const & impl = *r_cast<ImplPersistentTaskBufferBlasTlas const *>(this->object);
        return TrackedBlas{
            .blas = {std::get<std::vector<BlasId>>(impl.actual_ids).data(), std::get<std::vector<BlasId>>(impl.actual_ids).size()},
            .latest_access = impl.latest_access,
        };
    }

    void TaskBlas::set_blas(TrackedBlas const & other_tracked)
    {
        auto & impl = *r_cast<ImplPersistentTaskBufferBlasTlas *>(this->object);
        auto & actual_ids = std::get<std::vector<BlasId>>(impl.actual_ids);
        actual_ids.clear();
        actual_ids.insert(actual_ids.end(), other_tracked.blas.begin(), other_tracked.blas.end());
        impl.latest_access = other_tracked.latest_access;
    }

    void TaskBlas::swap_blas(TaskBlas & other)
    {
        auto & impl = *r_cast<ImplPersistentTaskBufferBlasTlas *>(this->object);
        auto & actual_buffers = std::get<std::vector<BlasId>>(impl.actual_ids);
        auto & impl_other = *r_cast<ImplPersistentTaskBufferBlasTlas *>(other.object);
        auto & other_actual_buffers = std::get<std::vector<BlasId>>(impl_other.actual_ids);
        std::swap(actual_buffers, other_actual_buffers);
        std::swap(impl.latest_access, impl_other.latest_access);
    }

    auto TaskBlas::inc_refcnt(ImplHandle const * object) -> u64
    {
        return object->inc_refcnt();
    }

    auto TaskBlas::dec_refcnt(ImplHandle const * object) -> u64
    {
        return object->dec_refcnt(
            ImplPersistentTaskBufferBlasTlas::zero_ref_callback,
            nullptr);
    }

    // --- TaskBlas End --- 


    // --- TaskTlas --- 

    TaskTlas::TaskTlas(TaskTlasInfo const & info)
    {
        this->object = new ImplPersistentTaskBufferBlasTlas(info);
    }

    auto TaskTlas::view() const -> TaskTlasView
    {
        auto & impl = *r_cast<ImplPersistentTaskBufferBlasTlas *>(this->object);
        return TaskTlasView{{.task_graph_index = std::numeric_limits<u32>::max(), .index = impl.unique_index}};
    }

    TaskTlas::operator TaskTlasView() const
    {
        return view();
    }

    auto TaskTlas::info() const -> TaskTlasInfo const &
    {
        auto & impl = *r_cast<ImplPersistentTaskBufferBlasTlas *>(this->object);
        return std::get<TaskTlasInfo>(impl.info);
    }

    auto TaskTlas::get_state() const -> TrackedTlas
    {
        auto const & impl = *r_cast<ImplPersistentTaskBufferBlasTlas const *>(this->object);
        return TrackedTlas{
            .tlas = {std::get<std::vector<TlasId>>(impl.actual_ids).data(), std::get<std::vector<TlasId>>(impl.actual_ids).size()},
            .latest_access = impl.latest_access,
        };
    }

    void TaskTlas::set_tlas(TrackedTlas const & other_tracked)
    {
        auto & impl = *r_cast<ImplPersistentTaskBufferBlasTlas *>(this->object);
        auto & actual_ids = std::get<std::vector<TlasId>>(impl.actual_ids);
        actual_ids.clear();
        actual_ids.insert(actual_ids.end(), other_tracked.tlas.begin(), other_tracked.tlas.end());
        impl.latest_access = other_tracked.latest_access;
    }

    void TaskTlas::swap_tlas(TaskTlas & other)
    {
        auto & impl = *r_cast<ImplPersistentTaskBufferBlasTlas *>(this->object);
        auto & actual_buffers = std::get<std::vector<TlasId>>(impl.actual_ids);
        auto & impl_other = *r_cast<ImplPersistentTaskBufferBlasTlas *>(other.object);
        auto & other_actual_ids = std::get<std::vector<TlasId>>(impl_other.actual_ids);
        std::swap(actual_buffers, other_actual_ids);
        std::swap(impl.latest_access, impl_other.latest_access);
    }

    auto TaskTlas::inc_refcnt(ImplHandle const * object) -> u64
    {
        return object->inc_refcnt();
    }

    auto TaskTlas::dec_refcnt(ImplHandle const * object) -> u64
    {
        return object->dec_refcnt(
            ImplPersistentTaskBufferBlasTlas::zero_ref_callback,
            nullptr);
    }

    // --- TaskTlas End --- 

    TaskImage::TaskImage(TaskImageInfo const & a_info)
    {
        this->object = new ImplPersistentTaskImage(a_info);
    }

    ImplPersistentTaskImage::ImplPersistentTaskImage(TaskImageInfo const & a_info)
        : info{a_info},
          actual_images{a_info.initial_images.images.begin(), a_info.initial_images.images.end()},
          latest_slice_states{a_info.initial_images.latest_slice_states.begin(), a_info.initial_images.latest_slice_states.end()},
          unique_index{ImplPersistentTaskImage::exec_unique_next_index++}
    {
    }

    ImplPersistentTaskImage::~ImplPersistentTaskImage() = default;

    void ImplPersistentTaskImage::zero_ref_callback(ImplHandle const * handle)
    {
        auto const * self = r_cast<ImplPersistentTaskImage const *>(handle);
        delete self;
    }

    TaskImage::operator TaskImageView() const
    {
        return view();
    }

    auto TaskImage::view() const -> TaskImageView
    {
        auto & impl = *r_cast<ImplPersistentTaskImage *>(this->object);
        return TaskImageView{{.task_graph_index = std::numeric_limits<u32>::max(), .index = impl.unique_index}};
    }

    auto TaskImage::info() const -> TaskImageInfo const &
    {
        auto & impl = *r_cast<ImplPersistentTaskImage *>(this->object);
        return impl.info;
    }

    auto TaskImage::get_state() const -> TrackedImages
    {
        auto const & impl = *r_cast<ImplPersistentTaskImage const *>(this->object);
        return TrackedImages{
            .images = {impl.actual_images.data(), impl.actual_images.size()},
            .latest_slice_states = {impl.latest_slice_states.data(), impl.latest_slice_states.size()},
        };
    }

    void TaskImage::set_images(TrackedImages const & images)
    {
        auto & impl = *r_cast<ImplPersistentTaskImage *>(this->object);
        DAXA_DBG_ASSERT_TRUE_M(!impl.info.swapchain_image || (images.images.size() == 1), "swapchain task image can only have at most one runtime image");
        impl.actual_images.clear();
        impl.actual_images.insert(impl.actual_images.end(), images.images.begin(), images.images.end());
        impl.latest_slice_states.clear();
        impl.latest_slice_states.insert(impl.latest_slice_states.end(), images.latest_slice_states.begin(), images.latest_slice_states.end());
        impl.waited_on_acquire = {};
    }

    void TaskImage::swap_images(TaskImage & other)
    {
        auto & impl = *r_cast<ImplPersistentTaskImage *>(this->object);
        auto & impl_other = *r_cast<ImplPersistentTaskImage *>(other.object);
        DAXA_DBG_ASSERT_TRUE_M(!impl.info.swapchain_image || (impl_other.actual_images.size() <= 1), "swapchain task image can only have at most one runtime image");
        std::swap(impl.actual_images, impl_other.actual_images);
        std::swap(impl.latest_slice_states, impl_other.latest_slice_states);
        std::swap(impl.waited_on_acquire, impl_other.waited_on_acquire);
    }

    auto TaskImage::inc_refcnt(ImplHandle const * object) -> u64
    {
        return object->inc_refcnt();
    }

    auto TaskImage::dec_refcnt(ImplHandle const * object) -> u64
    {
        return object->dec_refcnt(
            ImplPersistentTaskImage::zero_ref_callback,
            nullptr);
    }

    TaskGraph::TaskGraph(TaskGraphInfo const & info)
    {
        this->object = new ImplTaskGraph(info);
        auto & impl = *r_cast<ImplTaskGraph *>(this->object);
        impl.permutations.resize(usize{1} << info.permutation_condition_count);
        for (auto & permutation : impl.permutations)
        {
            permutation.batch_submit_scopes.push_back({});
        }
        impl.update_active_permutations();
    }
    TaskGraph::~TaskGraph() = default;

    void TaskGraph::use_persistent_buffer(TaskBuffer const & buffer)
    {
        auto & impl = *reinterpret_cast<ImplTaskGraph *>(this->object);
        DAXA_DBG_ASSERT_TRUE_M(!impl.compiled, "completed task graphs can not record new tasks");
        DAXA_DBG_ASSERT_TRUE_M(!impl.buffer_name_to_id.contains(buffer.info().name), "task buffer names must be unique");
        TaskBufferView const task_buffer_id{{.task_graph_index = impl.unique_index, .index = static_cast<u32>(impl.global_buffer_infos.size())}};

        for (auto & permutation : impl.permutations)
        {
            permutation.buffer_infos.push_back(PerPermTaskBuffer{
                .valid = false,
            });
        }

        impl.global_buffer_infos.emplace_back(PermIndepTaskBufferInfo{
            .task_buffer_data = PermIndepTaskBufferInfo::Persistent{
                .buffer_blas_tlas = buffer,
                },
            });
        impl.persistent_buffer_index_to_local_index[buffer.view().index] = task_buffer_id.index;
        impl.buffer_name_to_id[buffer.info().name] = task_buffer_id;
    }

    void TaskGraph::use_persistent_blas(TaskBlas const & blas)
    {
        auto & impl = *reinterpret_cast<ImplTaskGraph *>(this->object);
        DAXA_DBG_ASSERT_TRUE_M(!impl.compiled, "completed task graphs can not record new tasks");
        DAXA_DBG_ASSERT_TRUE_M(!impl.blas_name_to_id.contains(blas.info().name), "task blas names must be unique");
        TaskBlasView const task_blas_id{{.task_graph_index = impl.unique_index, .index = static_cast<u32>(impl.global_buffer_infos.size())}};

        for (auto & permutation : impl.permutations)
        {
            permutation.buffer_infos.push_back(PerPermTaskBuffer{
                .valid = false,
            });
        }

        impl.global_buffer_infos.emplace_back(PermIndepTaskBufferInfo{
            .task_buffer_data = PermIndepTaskBufferInfo::Persistent{
                .buffer_blas_tlas = blas,
                },
            });
        impl.persistent_buffer_index_to_local_index[blas.view().index] = task_blas_id.index;
        impl.blas_name_to_id[blas.info().name] = task_blas_id;
    }

    void TaskGraph::use_persistent_tlas(TaskTlas const & tlas)
    {
        auto & impl = *reinterpret_cast<ImplTaskGraph *>(this->object);
        DAXA_DBG_ASSERT_TRUE_M(!impl.compiled, "completed task graphs can not record new tasks");
        DAXA_DBG_ASSERT_TRUE_M(!impl.tlas_name_to_id.contains(tlas.info().name), "task tlas names must be unique");
        TaskTlasView const task_tlas_id{{.task_graph_index = impl.unique_index, .index = static_cast<u32>(impl.global_buffer_infos.size())}};

        for (auto & permutation : impl.permutations)
        {
            permutation.buffer_infos.push_back(PerPermTaskBuffer{
                .valid = false,
            });
        }

        impl.global_buffer_infos.emplace_back(PermIndepTaskBufferInfo{
            .task_buffer_data = PermIndepTaskBufferInfo::Persistent{
                .buffer_blas_tlas = tlas,
                },
            });
        impl.persistent_buffer_index_to_local_index[tlas.view().index] = task_tlas_id.index;
        impl.tlas_name_to_id[tlas.info().name] = task_tlas_id;
    }

    void TaskGraph::use_persistent_image(TaskImage const & image)
    {
        auto & impl = *reinterpret_cast<ImplTaskGraph *>(this->object);
        DAXA_DBG_ASSERT_TRUE_M(!impl.compiled, "completed task graphs can not record new tasks");
        DAXA_DBG_ASSERT_TRUE_M(!impl.image_name_to_id.contains(image.info().name), "task image names must be unique");
        TaskImageView const task_image_id{{.task_graph_index = impl.unique_index, .index = static_cast<u32>(impl.global_image_infos.size())}};

        for (auto & permutation : impl.permutations)
        {
            // For non-persistent resources task graph will synch on the initial to first use every execution.
            permutation.image_infos.emplace_back();
            if (image.info().swapchain_image)
            {
                DAXA_DBG_ASSERT_TRUE_M(permutation.swapchain_image.is_empty(), "can only register one swapchain image per task graph permutation");
                permutation.swapchain_image = task_image_id;
            }
        }

        impl.global_image_infos.emplace_back(PermIndepTaskImageInfo{
            .task_image_data = PermIndepTaskImageInfo::Persistent{
                .image = image,
            }});
        impl.persistent_image_index_to_local_index[image.view().index] = task_image_id.index;
        impl.image_name_to_id[image.info().name] = task_image_id;
    }

    auto TaskGraph::create_transient_buffer(TaskTransientBufferInfo const & info) -> TaskBufferView
    {
        auto & impl = *reinterpret_cast<ImplTaskGraph *>(this->object);
        DAXA_DBG_ASSERT_TRUE_M(!impl.compiled, "completed task graphs can not record new tasks");
        DAXA_DBG_ASSERT_TRUE_M(!impl.buffer_name_to_id.contains(info.name), "task buffer names must be unique");
        TaskBufferView task_buffer_id{{.task_graph_index = impl.unique_index, .index = static_cast<u32>(impl.global_buffer_infos.size())}};

        for (auto & permutation : impl.permutations)
        {
            permutation.buffer_infos.push_back(PerPermTaskBuffer{
                .valid = permutation.active,
            });
        }
        auto const & info_copy = info; // NOTE: (HACK) we must do this because msvc designated init bugs causing it to not generate copy constructors.
        impl.global_buffer_infos.emplace_back(PermIndepTaskBufferInfo{
            .task_buffer_data = PermIndepTaskBufferInfo::Transient{.info = info_copy}});

        impl.buffer_name_to_id[info.name] = task_buffer_id;
        return task_buffer_id;
    }

    auto TaskGraph::create_transient_image(TaskTransientImageInfo const & info) -> TaskImageView
    {
        auto & impl = *reinterpret_cast<ImplTaskGraph *>(this->object);
        DAXA_DBG_ASSERT_TRUE_M(!impl.compiled, "completed task graphs can not record new tasks");
        DAXA_DBG_ASSERT_TRUE_M(!impl.image_name_to_id.contains(info.name), "task image names must be unique");
        TaskImageView task_image_view = {{
            .task_graph_index = impl.unique_index,
            .index = static_cast<u32>(impl.global_image_infos.size()),
        }};
        task_image_view.slice = {
            .level_count = info.mip_level_count,
            .layer_count = info.array_layer_count,
        };

        for (auto & permutation : impl.permutations)
        {
            permutation.image_infos.emplace_back(PerPermTaskImage{
                .valid = permutation.active,
                .swapchain_semaphore_waited_upon = false,
            });
        }

        auto info_copy = info; // NOTE: (HACK) we must do this because msvc designated init bugs causing it to not generate copy constructors.
        impl.global_image_infos.emplace_back(PermIndepTaskImageInfo{
            .task_image_data = PermIndepTaskImageInfo::Transient{
                .info = info_copy,
            }});
        impl.image_name_to_id[info.name] = task_image_view;
        return task_image_view;
    }

    // static inline constexpr std::array<BufferId, 64> NULL_BUF_ARRAY = {};
    // auto ImplTaskGraph::get_actual_buffers(TaskBufferView id, TaskGraphPermutation const & perm) const -> std::span<BufferId const>
    // {
    //     if (id.is_null())
    //     {
    //         return NULL_BUF_ARRAY;
    //     }
    //     auto const & global_buffer = global_buffer_infos.at(id.index);
    //     if (global_buffer.is_persistent())
    //     {
    //         return {global_buffer.get_persistent().actual_buffers.data(),
    //                 global_buffer.get_persistent().actual_buffers.size()};
    //     }
    //     else
    //     {
    //         auto const & perm_buffer = perm.buffer_infos.at(id.index);
    //         DAXA_DBG_ASSERT_TRUE_M(perm_buffer.valid, "Can not get actual buffer - buffer is not valid in this permutation");
    //         return {&perm_buffer.actual_id, 1};
    //     }
    // }

    static inline constexpr std::array<ImageId, 64> NULL_IMG_ARRAY = {};

    auto ImplTaskGraph::get_actual_images(TaskImageView id, TaskGraphPermutation const & perm) const -> std::span<ImageId const>
    {
        if (id.is_null())
        {
            return NULL_IMG_ARRAY;
        }
        auto const & global_image = global_image_infos.at(id.index);
        if (global_image.is_persistent())
        {
            return {global_image.get_persistent().actual_images.data(),
                    global_image.get_persistent().actual_images.size()};
        }
        else
        {
            auto const & perm_image = perm.image_infos.at(id.index);
            DAXA_DBG_ASSERT_TRUE_M(perm_image.valid, "Can not get actual image - image is not valid in this permutation");
            return {&perm_image.actual_image, 1};
        }
    }

    auto ImplTaskGraph::id_to_local_id(TaskImageView id) const -> TaskImageView
    {
        if (id.is_null()) return id;
        DAXA_DBG_ASSERT_TRUE_M(!id.is_empty(), "Detected empty task image id. Please make sure to only use initialized task image ids.");
        if (id.is_persistent())
        {
            DAXA_DBG_ASSERT_TRUE_MS(
                persistent_image_index_to_local_index.contains(id.index),
                << "Detected invalid access of persistent task image id "
                << id.index
                << " in task graph \""
                << info.name
                << "\". Please make sure to declare persistent resource use to each task graph that uses this image with the function use_persistent_image!");
            return TaskImageView{{.task_graph_index = this->unique_index, .index = persistent_image_index_to_local_index.at(id.index)}, id.slice};
        }
        else
        {
            DAXA_DBG_ASSERT_TRUE_MS(
                id.task_graph_index == this->unique_index,
                << "Detected invalid access of transient task image id "
                << (id.index)
                << " in task graph \""
                << info.name
                << "\". Please make sure that you only use transient image within the list they are created in!");
            return TaskImageView{{.task_graph_index = this->unique_index, .index = id.index}, id.slice};
        }
    }

    void ImplTaskGraph::update_active_permutations()
    {
        record_active_permutations.clear();

        for (u32 permutation_i = 0; permutation_i < permutations.size(); ++permutation_i)
        {
            bool const active = (record_active_conditional_scopes & permutation_i) == (record_active_conditional_scopes & record_conditional_states);
            permutations[permutation_i].active = active;
            if (active)
            {
                record_active_permutations.push_back(&permutations[permutation_i]);
            }
        }
    }

    void validate_runtime_image_slice(ImplTaskGraph & impl, TaskGraphPermutation const & perm, u32 use_index, u32 task_image_index, ImageMipArraySlice const & access_slice)
    {
        auto const actual_images = impl.get_actual_images(TaskImageView{{.task_graph_index = impl.unique_index, .index = task_image_index}}, perm);
        std::string_view task_name = impl.global_image_infos[task_image_index].get_name();
        for (u32 index = 0; index < actual_images.size(); ++index)
        {
            ImageMipArraySlice const full_slice = impl.info.device.info_image_view(actual_images[index].default_view()).value().slice;
            auto name_sw = impl.info.device.info_image(actual_images[index]).value().name;
            std::string const & name = {name_sw.data(), name_sw.size()};
            [[maybe_unused]] bool const use_within_runtime_image_counts =
                (access_slice.base_mip_level + access_slice.level_count <= full_slice.base_mip_level + full_slice.level_count) &&
                (access_slice.base_array_layer + access_slice.layer_count <= full_slice.base_array_layer + full_slice.layer_count);
            [[maybe_unused]] std::string const error_message =
                fmt::format(R"(task image argument (arg index: {}, task image: "{}", slice: {}) exceeds runtime image (index: {}, name: "{}") dimensions ({})!)",
                            use_index, task_name, to_string(access_slice), index, name, to_string(full_slice));
            DAXA_DBG_ASSERT_TRUE_M(use_within_runtime_image_counts, error_message);
        }
    }

    void validate_image_attachs(ImplTaskGraph & impl, TaskGraphPermutation const & perm, [[maybe_unused]] u32 use_index, u32 task_image_index, TaskImageAccess task_access, [[maybe_unused]] std::string_view task_name)
    {
        ImageUsageFlags const use_flags = access_to_usage(task_access);
        auto const actual_images = impl.get_actual_images(TaskImageView{{.task_graph_index = impl.unique_index, .index = task_image_index}}, perm);
        std::string_view task_image_name = impl.global_image_infos[task_image_index].get_name();
        for (auto image : actual_images)
        {
            [[maybe_unused]] bool const access_valid = (impl.info.device.info_image(image).value().usage & use_flags) != ImageUsageFlagBits::NONE;
            DAXA_DBG_ASSERT_TRUE_M(access_valid, fmt::format("Detected invalid runtime image \"{}\" of task image \"{}\", in use {} of task \"{}\". "
                                                             "The given runtime image does NOT have the image use flag {} set, but the task use requires this use for all runtime images!",
                                                             impl.info.device.info_image(image).value().name.view(), task_image_name, use_index, task_name, daxa::to_string(use_flags)));
        }
    }

    void ImplTaskGraph::update_image_view_cache(ImplTask & task, TaskGraphPermutation const & permutation)
    {
        for_each(
            task.base_task->attachments(),
            [](u32, auto const &) {},
            [&](u32 task_image_attach_index, TaskImageAttachmentInfo const & image_attach)
            {
                // TODO:
                // Replace the validity check with a comparison of last execution actual images vs this frame actual images.
                auto & view_cache = task.image_view_cache[task_image_attach_index];
                auto & imgs_last_exec = task.runtime_images_last_execution[task_image_attach_index];

                if (image_attach.view.is_null())
                {
                    // Initialize the view array once with null ids.
                    if (image_attach.shader_array_size > 0 && view_cache.empty())
                    {
                        for (u32 index = 0; index < image_attach.shader_array_size; ++index)
                        {
                            view_cache.push_back(daxa::ImageViewId{});
                        }
                    }
                    return;
                }
                auto const slice = image_attach.translated_view.slice;
                // The image id here is already the task graph local id.
                // The persistent ids are converted to local ids in the add_task function.
                auto const tid = image_attach.translated_view;
                auto const actual_images = get_actual_images(tid, permutation);

                bool cache_valid = imgs_last_exec.size() == actual_images.size();
                if (imgs_last_exec.size() == actual_images.size())
                {
                    for (u32 i = 0; i < imgs_last_exec.size(); ++i)
                    {
                        cache_valid = cache_valid && (imgs_last_exec[i] == actual_images[i]);
                    }
                }
                if (!cache_valid)
                {
                    imgs_last_exec.clear();
                    // Save current runtime images for the next time tg updates the views.
                    for (auto img : actual_images)
                    {
                        imgs_last_exec.push_back(img);
                    }
                    validate_runtime_image_slice(*this, permutation, task_image_attach_index, tid.index, slice);
                    validate_image_attachs(*this, permutation, task_image_attach_index, tid.index, image_attach.access, task.base_task->name());
                    for (auto & view : view_cache)
                    {
                        if (info.device.is_id_valid(view))
                        {
                            ImageViewId const parent_image_default_view = info.device.info_image_view(view).value().image.default_view();
                            // Can not destroy the default view of an image!!!
                            if (parent_image_default_view != view)
                            {
                                info.device.destroy_image_view(view);
                            }
                        }
                    }
                    view_cache.clear();
                    if (image_attach.shader_array_type == TaskHeadImageArrayType::RUNTIME_IMAGES)
                    {
                        for (auto parent : actual_images)
                        {
                            ImageViewInfo view_info = info.device.info_image_view(parent.default_view()).value();
                            ImageViewType const use_view_type = (image_attach.view_type != ImageViewType::MAX_ENUM) ? image_attach.view_type : view_info.type;
                            if (parent.default_view() == daxa::ImageViewId{})
                            {
                                printf("bruh view\n");
                            }
                            if (parent == daxa::ImageId{})
                            {
                                printf("bruh image\n");
                            }

                            // When the use image view parameters match the default view,
                            // then use the default view id and avoid creating a new id here.
                            bool const is_use_default_slice = view_info.slice == slice;
                            bool const is_use_default_view_type = use_view_type == view_info.type;
                            if (is_use_default_slice && is_use_default_view_type)
                            {
                                view_cache.push_back(parent.default_view());
                            }
                            else
                            {
                                view_info.type = use_view_type;
                                view_info.slice = slice;
                                view_cache.push_back(info.device.create_image_view(view_info));
                            }
                        }
                    }
                    else // image_attach.shader_array_type == TaskHeadImageArrayType::MIP_LEVELS
                    {
                        u32 const base_mip_level = image_attach.translated_view.slice.base_mip_level;
                        view_cache.reserve(image_attach.shader_array_size);
                        auto filled_views = std::min(image_attach.translated_view.slice.level_count, u32(image_attach.shader_array_size));
                        for (u32 index = 0; index < filled_views; ++index)
                        {
                            ImageViewInfo view_info = info.device.info_image_view(actual_images[0].default_view()).value();
                            ImageViewType const use_view_type = (image_attach.view_type != ImageViewType::MAX_ENUM) ? image_attach.view_type : view_info.type;
                            view_info.type = use_view_type;
                            view_info.slice = image_attach.translated_view.slice;
                            view_info.slice.base_mip_level = base_mip_level + index;
                            view_info.slice.level_count = 1;
                            view_cache.push_back(info.device.create_image_view(view_info));
                        }
                        // When the slice is smaller then the array size,
                        // The indices larger then the size are filled with 0 ids.
                        for (u32 index = filled_views; index < image_attach.shader_array_size; ++index)
                        {
                            view_cache.push_back(daxa::ImageViewId{});
                        }
                    }
                }
            });
    }

    void validate_runtime_resources([[maybe_unused]] ImplTaskGraph const & impl, [[maybe_unused]] TaskGraphPermutation const & permutation)
    {
#if DAXA_VALIDATION
        constexpr std::string_view PERSISTENT_RESOURCE_MESSAGE = {
            "when executing a task graph, all used persistent resources must be backed by at least one and exclusively "
            "valid runtime resources"};
        for (u32 local_buffer_i = 0; local_buffer_i < impl.global_buffer_infos.size(); ++local_buffer_i)
        {
            if (!permutation.buffer_infos[local_buffer_i].valid)
            {
                continue;
            }
            if (!impl.global_buffer_infos.at(local_buffer_i).is_persistent())
            {
                continue;
            }
            auto const & runtime_ids = impl.global_buffer_infos.at(local_buffer_i).get_persistent().actual_ids;
            std::visit([&](auto const & runtime_ids){
                DAXA_DBG_ASSERT_TRUE_M(
                    !runtime_ids.empty(),
                    fmt::format(
                        "Detected persistent task buffer \"{}\" used in task graph \"{}\" with 0 runtime buffers; {}",
                        impl.global_buffer_infos[local_buffer_i].get_name(),
                        impl.info.name,
                        PERSISTENT_RESOURCE_MESSAGE));
                for (usize buffer_index = 0; buffer_index < runtime_ids.size(); ++buffer_index)
                {
                    DAXA_DBG_ASSERT_TRUE_M(
                        impl.info.device.is_id_valid(runtime_ids[buffer_index]),
                        fmt::format(
                            "Detected persistent task buffer \"{}\" used in task graph \"{}\" with invalid buffer id (runtime buffer index: {}); {}",
                            impl.global_buffer_infos[local_buffer_i].get_name(),
                            impl.info.name,
                            buffer_index,
                            PERSISTENT_RESOURCE_MESSAGE));
                }
            }, runtime_ids);
        }
        for (u32 local_image_i = 0; local_image_i < impl.global_image_infos.size(); ++local_image_i)
        {
            if (!permutation.image_infos[local_image_i].valid)
            {
                continue;
            }
            if (!impl.global_image_infos.at(local_image_i).is_persistent())
            {
                continue;
            }
            auto const & runtime_images = impl.global_image_infos.at(local_image_i).get_persistent().actual_images;
            DAXA_DBG_ASSERT_TRUE_M(
                !runtime_images.empty(),
                fmt::format(
                    "Detected persistent task image \"{}\" used in task graph \"{}\" with 0 runtime images; {}",
                    impl.global_image_infos[local_image_i].get_name(),
                    impl.info.name,
                    PERSISTENT_RESOURCE_MESSAGE));
            for (usize image_index = 0; image_index < runtime_images.size(); ++image_index)
            {
                DAXA_DBG_ASSERT_TRUE_M(
                    impl.info.device.is_id_valid(runtime_images[image_index]),
                    fmt::format(
                        "Detected persistent task image \"{}\" used in task graph \"{}\" with invalid image id (runtime image index: {}); {}",
                        impl.global_image_infos[local_image_i].get_name(),
                        impl.info.name,
                        image_index,
                        PERSISTENT_RESOURCE_MESSAGE));
            }
        }
#endif // #if DAXA_VALIDATION
    }

    auto write_attachment_shader_blob(Device device, u32 data_size, std::span<TaskAttachmentInfo const> attachments) -> std::vector<std::byte>
    {
        std::vector<std::byte> attachment_shader_blob = {};
        attachment_shader_blob.resize(data_size);
        usize shader_byte_blob_offset = 0;
        auto upalign = [&](size_t align_size)
        {
            if (align_size == 0)
            {
                return;
            }
            auto current_offset = shader_byte_blob_offset % align_size;
            if (current_offset != 0)
            {
                shader_byte_blob_offset += align_size - current_offset;
            }
        };
        for_each(
            attachments,
            [&](u32, auto const & attach)
            {
                if constexpr (std::is_same_v<std::decay_t<decltype(attach)>, TaskBufferAttachmentInfo>)
                {
                    TaskBufferAttachmentInfo const & buffer_attach = attach;
                    if (buffer_attach.shader_as_address)
                    {
                        upalign(sizeof(DeviceAddress));
                        for (u32 shader_array_i = 0; shader_array_i < buffer_attach.shader_array_size; ++shader_array_i)
                        {
                            BufferId const buf_id = buffer_attach.ids[shader_array_i];
                            DeviceAddress const buf_address = buffer_attach.view.is_null() ? DeviceAddress{} : device.get_device_address(buf_id).value();
                            auto mini_blob = std::bit_cast<std::array<std::byte, sizeof(DeviceAddress)>>(buf_address);
                            std::memcpy(attachment_shader_blob.data() + shader_byte_blob_offset, &mini_blob, sizeof(DeviceAddress));
                            shader_byte_blob_offset += sizeof(DeviceAddress);
                        }
                    }
                    else
                    {
                        upalign(sizeof(daxa_BufferId));
                        for (u32 shader_array_i = 0; shader_array_i < buffer_attach.shader_array_size; ++shader_array_i)
                        {
                            BufferId const buf_id = buffer_attach.ids[shader_array_i];
                            auto mini_blob = std::bit_cast<std::array<std::byte, sizeof(daxa_BufferId)>>(buf_id);
                            std::memcpy(attachment_shader_blob.data() + shader_byte_blob_offset, &mini_blob, sizeof(daxa_BufferId));
                            shader_byte_blob_offset += sizeof(daxa_BufferId);
                        }
                    }
                }
                if constexpr (std::is_same_v<std::decay_t<decltype(attach)>, TaskTlasAttachmentInfo>)
                {
                    upalign(sizeof(DeviceAddress));
                    TlasId const tlas_id = attach.ids[0];
                    DeviceAddress const tlas_address = attach.view.is_null() ? DeviceAddress{} : device.get_device_address(tlas_id).value();
                    auto mini_blob = std::bit_cast<std::array<std::byte, sizeof(DeviceAddress)>>(tlas_address);
                    std::memcpy(attachment_shader_blob.data() + shader_byte_blob_offset, &mini_blob, sizeof(DeviceAddress));
                    shader_byte_blob_offset += sizeof(DeviceAddress);
                }
            },
            [&](u32, TaskImageAttachmentInfo const & image_attach)
            {
                if (image_attach.shader_as_index)
                {
                    upalign(sizeof(daxa_ImageViewIndex));
                    for (u32 shader_array_i = 0; shader_array_i < image_attach.shader_array_size; ++shader_array_i)
                    {
                        ImageViewId const img_id = image_attach.view_ids[shader_array_i];
                        auto mini_blob = std::bit_cast<std::array<std::byte, sizeof(daxa_ImageViewIndex)>>(static_cast<uint32_t>(img_id.index));
                        std::memcpy(attachment_shader_blob.data() + shader_byte_blob_offset, &mini_blob, sizeof(daxa_ImageViewIndex));
                        shader_byte_blob_offset += sizeof(daxa_ImageViewIndex);
                    }
                }
                else
                {
                    upalign(sizeof(daxa_ImageViewId));
                    for (u32 shader_array_i = 0; shader_array_i < image_attach.shader_array_size; ++shader_array_i)
                    {
                        ImageViewId const img_id = image_attach.view_ids[shader_array_i];
                        auto mini_blob = std::bit_cast<std::array<std::byte, sizeof(daxa_ImageViewId)>>(img_id);
                        std::memcpy(attachment_shader_blob.data() + shader_byte_blob_offset, &mini_blob, sizeof(daxa_ImageViewId));
                        shader_byte_blob_offset += sizeof(daxa_ImageViewId);
                    }
                }
            });
        return attachment_shader_blob;
    }

    void ImplTaskGraph::execute_task(ImplTaskRuntimeInterface & impl_runtime, TaskGraphPermutation & permutation, u32 batch_index, TaskBatchId in_batch_task_index, TaskId task_id)
    {
        // We always allow to reuse the last command list ONCE within the task callback.
        // When the get command list function is called in a task this is set to false.
        // TODO(refactor): create discrete validation functions and call them before doing any work here.
        impl_runtime.reuse_last_command_list = true;
        ImplTask & task = tasks[task_id];
        update_image_view_cache(task, permutation);
        for_each(
            task.base_task->attachments(),
            [&](u32, auto & attach)
            {
                attach.ids = this->get_actual_buffer_blas_tlas(attach.translated_view, permutation);
                validate_task_buffer_blas_tlas_runtime_data(task, attach);
            },
            [&](u32 index, TaskImageAttachmentInfo & attach)
            {
                attach.ids = this->get_actual_images(attach.translated_view, permutation);
                attach.view_ids = std::span{task.image_view_cache[index].data(), task.image_view_cache[index].size()};
                validate_task_image_runtime_data(task, attach);
            });
        std::vector<std::byte> attachment_shader_blob = write_attachment_shader_blob(
            info.device,
            task.base_task->attachment_shader_blob_size(),
            task.base_task->attachments());
        impl_runtime.current_task = &task;
        impl_runtime.recorder.begin_label({
            .label_color = info.task_label_color,
            .name = std::string("batch ") + std::to_string(batch_index) + std::string(" task ") + std::to_string(in_batch_task_index) + std::string(" \"") + std::string(task.base_task->name()) + std::string("\""),
        });
        task.base_task->callback(TaskInterface{
            .device = this->info.device,
            .recorder = impl_runtime.recorder,
            .attachment_infos = task.base_task->attachments(),
            .allocator = this->staging_memory.has_value() ? &this->staging_memory.value() : nullptr,
            .attachment_shader_blob = attachment_shader_blob,
        });
        impl_runtime.recorder.end_label();
    }

    void TaskGraph::conditional(TaskGraphConditionalInfo const & conditional_info)
    {
        auto & impl = *reinterpret_cast<ImplTaskGraph *>(this->object);
        DAXA_DBG_ASSERT_TRUE_M(!impl.compiled, "completed task graphs can not record new tasks");
        [[maybe_unused]] bool const already_active = ((impl.record_active_conditional_scopes >> conditional_info.condition_index) & 1u) != 0;
        DAXA_DBG_ASSERT_TRUE_M(!already_active, "can not nest scopes of the same condition in itself.");
        DAXA_DBG_ASSERT_TRUE_M(conditional_info.condition_index < impl.info.permutation_condition_count,
                               fmt::format("Detected invalid conditional index {}; conditional indices must all be smaller then the conditional count given in construction", conditional_info.condition_index));
        // Set conditional scope to active.
        impl.record_active_conditional_scopes |= 1u << conditional_info.condition_index;
        impl.update_active_permutations();
        // Set the conditional state to active.
        impl.record_conditional_states |= 1u << conditional_info.condition_index;
        impl.update_active_permutations();
        if (conditional_info.when_true)
        {
            conditional_info.when_true();
        }
        // Set the conditional state to false.
        impl.record_conditional_states &= ~(1u << conditional_info.condition_index);
        impl.update_active_permutations();
        if (conditional_info.when_false)
        {
            conditional_info.when_false();
        }
        // Set conditional scope to inactive.
        impl.record_active_conditional_scopes &= ~(1u << conditional_info.condition_index);
        impl.update_active_permutations();
    }

    template <typename TrackedState>
    struct AccessRelation
    {
        bool is_previous_none = {};
        bool is_previous_read = {};
        bool is_current_read = {};
        bool is_previous_rw_concurrent = {};
        bool is_current_rw_concurrent = {};
        bool is_current_concurrent = {};
        bool are_both_read = {};
        bool are_both_rw_concurrent = {};
        bool are_layouts_identical = {};
        bool are_both_read_and_same_layout = {};
        bool are_both_rw_concurrent_and_same_layout = {};
        bool are_both_concurrent = {};
        bool are_both_concurrent_and_same_layout = {};
        AccessRelation(TrackedState latest, Access new_access, TaskAccessConcurrency new_concurrency, ImageLayout latest_layout = ImageLayout::UNDEFINED, ImageLayout new_layout = ImageLayout::UNDEFINED)
        {
            if constexpr (requires { latest.latest_access; })
            {
                is_previous_none = latest.latest_access.type == AccessTypeFlagBits::NONE;
                is_previous_read = latest.latest_access.type == AccessTypeFlagBits::READ;
                is_previous_rw_concurrent =
                    latest.latest_access.type == AccessTypeFlagBits::READ_WRITE &&
                    latest.latest_access_concurrent == TaskAccessConcurrency::CONCURRENT;
            }
            if constexpr (requires { latest.state.latest_access; })
            {
                is_previous_none = latest.state.latest_access.type == AccessTypeFlagBits::NONE;
                is_previous_read = latest.state.latest_access.type == AccessTypeFlagBits::READ;
                is_previous_rw_concurrent =
                    latest.state.latest_access.type == AccessTypeFlagBits::READ_WRITE &&
                    latest.latest_access_concurrent == TaskAccessConcurrency::CONCURRENT;
            }
            is_current_read = new_access.type == AccessTypeFlagBits::READ;
            is_current_rw_concurrent =
                new_access.type == AccessTypeFlagBits::READ_WRITE &&
                new_concurrency == TaskAccessConcurrency::CONCURRENT;
            is_current_concurrent = is_current_read || is_current_rw_concurrent;
            are_both_read = is_previous_read && is_current_read;
            are_both_rw_concurrent = is_previous_rw_concurrent && is_current_rw_concurrent;
            are_layouts_identical = latest_layout == new_layout;
            are_both_read_and_same_layout = are_both_read && are_layouts_identical;
            are_both_rw_concurrent_and_same_layout = are_both_rw_concurrent && are_layouts_identical;
            are_both_concurrent = (is_previous_read && is_current_read) || (is_previous_rw_concurrent && is_current_rw_concurrent);
            are_both_concurrent_and_same_layout = are_both_concurrent && are_layouts_identical;
        }
    };

    auto schedule_task(
        ImplTaskGraph & impl,
        TaskGraphPermutation & perm,
        TaskBatchSubmitScope & current_submit_scope,
        usize const current_submit_scope_index,
        ITask & task)
        -> usize
    {
        usize first_possible_batch_index = 0;
        if (!impl.info.reorder_tasks)
        {
            first_possible_batch_index = std::max(current_submit_scope.task_batches.size(), static_cast<size_t>(1ull)) - 1ull;
        }

        for_each(
            task.attachments(),
            [&](u32, auto const & attach)
            {
                if (attach.view.is_null()) return;
                PerPermTaskBuffer const & task_buffer = perm.buffer_infos[attach.translated_view.index];
                // If the latest access is in a previous submit scope, the earliest batch we can insert into is
                // the current scopes first batch.
                if (task_buffer.latest_access_submit_scope_index < current_submit_scope_index)
                {
                    return;
                }

                auto [current_buffer_access, current_access_concurrency] = task_buffer_access_to_access(static_cast<TaskBufferAccess>(attach.access));
                // Every other access (NONE, READ_WRITE, WRITE) are interpreted as writes in this context.
                // TODO(msakmary): improve scheduling here to reorder reads in front of each other, respecting the last to read barrier if present!
                // When a buffer has been read in a previous use AND the current task also reads the buffer,
                // we must insert the task at or after the last use batch.
                usize current_buffer_first_possible_batch_index = task_buffer.latest_access_batch_index;
                // When two buffer accesses intersect, we potentially need to insert a ner barrier or modify an existing barrier.
                // If the access is a read on read or a rw_concurrent on rw_concurrent, the task is still allowed within the same batch as the task of the previous access.
                // This means that two tasks reading from buffer X are allowed within the same batch, using the same barrier.
                // If they are not inserted within the same batch due to dependencies of other attachments, daxa will still reuse the barriers.
                // This is only possible for read write concurrent and read access sequences!
                AccessRelation<decltype(task_buffer)> relation{task_buffer, current_buffer_access, current_access_concurrency};
                if (!relation.are_both_read && !relation.are_both_rw_concurrent && !relation.is_previous_none)
                {
                    current_buffer_first_possible_batch_index += 1;
                }
                first_possible_batch_index = std::max(first_possible_batch_index, current_buffer_first_possible_batch_index);
            },
            [&](u32, TaskImageAttachmentInfo const & attach)
            {
                if (attach.view.is_null()) return;
                PerPermTaskImage const & task_image = perm.image_infos[attach.translated_view.index];
                PermIndepTaskImageInfo const & glob_task_image = impl.global_image_infos[attach.translated_view.index];
                DAXA_DBG_ASSERT_TRUE_M(!task_image.swapchain_semaphore_waited_upon, "swapchain image is already presented!");
                if (glob_task_image.is_persistent() && glob_task_image.get_persistent().info.swapchain_image)
                {
                    if (perm.swapchain_image_first_use_submit_scope_index == std::numeric_limits<u64>::max())
                    {
                        perm.swapchain_image_first_use_submit_scope_index = current_submit_scope_index;
                        perm.swapchain_image_last_use_submit_scope_index = current_submit_scope_index;
                    }
                    else
                    {
                        perm.swapchain_image_first_use_submit_scope_index = std::min(current_submit_scope_index, perm.swapchain_image_first_use_submit_scope_index);
                        perm.swapchain_image_last_use_submit_scope_index = std::max(current_submit_scope_index, perm.swapchain_image_last_use_submit_scope_index);
                    }
                }

                auto [this_task_image_layout, this_task_image_access, current_access_concurrent] = task_image_access_to_layout_access(attach.access);
                // As image subresources can be in different layouts and also different synchronization scopes,
                // we need to track these image ranges individually.
                for (ExtendedImageSliceState const & tracked_slice : task_image.last_slice_states)
                {
                    // If the latest access is in a previous submit scope, the earliest batch we can insert into is
                    // the current scopes first batch.
                    // When the slices dont intersect, we dont need to do any sync or execution ordering between them.
                    if (
                        tracked_slice.latest_access_submit_scope_index < current_submit_scope_index ||
                        !tracked_slice.state.slice.intersects(attach.translated_view.slice))
                    {
                        continue;
                    }
                    // Tasks are always shedules after or with the tasks they depend on.
                    usize current_image_first_possible_batch_index = tracked_slice.latest_access_batch_index;
                    // When two image accesses intersect, we potentially need to insert a ner barrier or modify an existing barrier.
                    // If the access is a read on read or a rw_concurrent on rw_concurrent, the task is still allowed within the same batch as the task of the previous access.
                    // This means that two tasks reading from image X are allowed within the same batch, using the same barrier.
                    // If they are not inserted within the same batch due to dependencies of other attachments, daxa will still reuse the barriers.
                    // This is only possible for read write concurrent and read access sequences!
                    AccessRelation<decltype(tracked_slice)> relation{tracked_slice, this_task_image_access, current_access_concurrent, tracked_slice.state.latest_layout, this_task_image_layout};
                    if (!relation.are_both_read_and_same_layout && !relation.are_both_rw_concurrent_and_same_layout)
                    {
                        current_image_first_possible_batch_index += 1;
                    }
                    first_possible_batch_index = std::max(first_possible_batch_index, current_image_first_possible_batch_index);
                }
            });
        // Make sure we have enough batches.
        if (first_possible_batch_index >= current_submit_scope.task_batches.size())
        {
            current_submit_scope.task_batches.resize(first_possible_batch_index + 1);
        }
        return first_possible_batch_index;
    }

    void translate_persistent_ids(ImplTaskGraph const & impl, ITask * task)
    {
        for_each(
            task->attachments(),
            [&](u32 i, auto & attach)
            {
                validate_buffer_blas_tlas_task_view(*task, i, attach);
                attach.translated_view = impl.buffer_blas_tlas_id_to_local_id(attach.view);
            },
            [&](u32 i, TaskImageAttachmentInfo & attach)
            {
                validate_image_task_view(*task, i, attach);
                attach.translated_view = impl.id_to_local_id(attach.view);
            });
    }

    void TaskGraph::add_task(std::unique_ptr<ITask> && task)
    {
        auto & impl = *reinterpret_cast<ImplTaskGraph *>(this->object);
        validate_not_compiled(impl);
        validate_overlapping_attachment_views(impl, task.get());

        TaskId const task_id = impl.tasks.size();

        std::vector<std::vector<ImageViewId>> view_cache = {};
        view_cache.resize(task->attachments().size(), {});
        std::vector<std::vector<ImageId>> id_cache = {};
        id_cache.resize(task->attachments().size(), {});
        auto impl_task = ImplTask{
            .base_task = std::move(task),
            .image_view_cache = std::move(view_cache),
            .runtime_images_last_execution = std::move(id_cache),
        };
        translate_persistent_ids(impl, impl_task.base_task.get());

        for (auto * permutation : impl.record_active_permutations)
        {
            permutation->add_task(impl, impl_task, task_id);
        }

        impl.tasks.emplace_back(std::move(impl_task));
    }

    thread_local std::vector<ImageMipArraySlice> tl_new_access_slices = {};
    void update_image_initial_access_slices(
        PerPermTaskImage & task_image,
        ExtendedImageSliceState new_access_slice)
    {
        // We need to test if a new use adds and or subtracts from initial uses.
        // To do that, we need to test if the new access slice is accessing a subresource BEFORE all other already stored initial access slices.
        // We compare all new use slices with already tracked first uses.
        // We intersect the earlier and later happening slices with the new slice and store the intersection rest or the respective later executing slice access.
        // This list will contain the remainder of the new access ranges after intersections.
        tl_new_access_slices.push_back(new_access_slice.state.slice);
        // Name shortening:
        auto & initial_accesses = task_image.first_slice_states;
        // Note(pahrens):
        // NEVER access new_access_slice.slice in this function past this point.
        // ALWAYS access the new access ImageMipArraySlice's from an iterator or via vector indexing.
        for (usize new_access_slice_i = 0; new_access_slice_i < tl_new_access_slices.size();)
        {
            bool broke_inner_loop = false;
            for (usize initial_access_i = 0; initial_access_i < task_image.first_slice_states.size();)
            {
                bool const slices_disjoint = !tl_new_access_slices[new_access_slice_i].intersects(initial_accesses[initial_access_i].state.slice);
                bool const same_batch =
                    new_access_slice.latest_access_submit_scope_index == initial_accesses[initial_access_i].latest_access_submit_scope_index &&
                    new_access_slice.latest_access_batch_index == initial_accesses[initial_access_i].latest_access_batch_index;
                // We check if the sets are disjoint.
                // If they are we do not need to do anything and advance to the next test.
                // When two accesses are in the same batch and scope, they can not overlap.
                // This is simply forbidden by task graph rules!
                if (same_batch || slices_disjoint)
                {
                    ++initial_access_i;
                    continue;
                }
                // Now that we have this edge case out the way, we now need to test which tracked slice is executed earlier.
                bool const new_use_executes_earlier =
                    new_access_slice.latest_access_submit_scope_index < initial_accesses[initial_access_i].latest_access_submit_scope_index ||
                    (new_access_slice.latest_access_submit_scope_index == initial_accesses[initial_access_i].latest_access_submit_scope_index &&
                     new_access_slice.latest_access_batch_index < initial_accesses[initial_access_i].latest_access_batch_index);
                // When the new use is executing earlier, we subtract from the current initial access slice.
                // We then replace the current initial access slice with the resulting rest.
                if (new_use_executes_earlier)
                {
                    // When we intersect, we remove the old initial access slice and replace it with the rest of the subtraction.
                    // We need a copy of this, as we will erase this value from the vector first.
                    auto const initial_access_slice = initial_accesses[initial_access_i];
                    // Erase value from vector.
                    task_image.first_slice_states.erase(initial_accesses.begin() + isize(initial_access_i));
                    // Subtract ranges.
                    auto const [slice_rest, slice_rest_count] = initial_access_slice.state.slice.subtract(tl_new_access_slices[new_access_slice_i]);
                    // Now construct new sub-ranges from the rest of the subtraction.
                    // We advance the iterator each time.
                    for (usize rest_i = 0; rest_i < slice_rest_count; ++rest_i)
                    {
                        auto rest_tracked_slice = initial_access_slice;
                        rest_tracked_slice.state.slice = slice_rest[rest_i];
                        // We insert into the beginning, so we dont recheck these with the current new use slice.
                        // They are the result of a subtraction therefore disjoint.
                        task_image.first_slice_states.insert(initial_accesses.begin(), rest_tracked_slice);
                    }
                    // We erased, so we implicitly advanced by an element, as erase moves all elements one to the left past the iterator.
                    // But as we inserted into the front, we need to move the index accordingly to "stay in place".
                    initial_access_i += slice_rest_count;
                }
                // When the new use is executing AFTER the current inital access slice, we subtract the current initial access slice from the new slice.
                // We then replace the current new access slice with the resulting rest.
                else
                {
                    // We subtract the initial use from the new use and append the rest.
                    auto const [slice_rest, slice_rest_count] = tl_new_access_slices[new_access_slice_i].subtract(initial_accesses[initial_access_i].state.slice);
                    // We insert the rest of the subtraction into the new use list.
                    tl_new_access_slices.insert(tl_new_access_slices.end(), slice_rest.begin(), slice_rest.begin() + isize(slice_rest_count));
                    // We remove the current new use slice, as it intersects with an initial use slice and is later in the list.
                    tl_new_access_slices.erase(tl_new_access_slices.begin() + isize(new_access_slice_i));
                    // If we advance the new use index, we restart the inner loop over the initial accesses.
                    broke_inner_loop = true;
                    break;
                }
            }
            // When we broke out the inner loop we want to "restart" iteration of the outer loop at the current index.
            if (!broke_inner_loop)
            {
                ++new_access_slice_i;
            }
        }
        // Add the newly found initial access slices to the list of initial access slices.
        for (auto const & new_slice : tl_new_access_slices)
        {
            auto new_tracked_slice = new_access_slice;
            new_tracked_slice.state.slice = new_slice;
            initial_accesses.push_back(new_tracked_slice);
        }
        tl_new_access_slices.clear();
    }

    using ShaderUseIdOffsetTable = std::vector<Variant<std::pair<TaskImageView, usize>, std::pair<TaskBufferView, usize>, Monostate>>;

    void update_buffer_first_access(PerPermTaskBuffer & buffer, usize new_access_batch, usize new_access_submit, Access new_access)
    {
        if (buffer.first_access.type == AccessTypeFlagBits::NONE)
        {
            buffer.first_access = new_access;
            buffer.first_access_batch_index = new_access_batch;
            buffer.first_access_submit_scope_index = new_access_submit;
        }
        else if (buffer.first_access.type == AccessTypeFlagBits::READ && new_access.type == AccessTypeFlagBits::READ)
        {
            buffer.first_access = buffer.first_access | new_access;
            bool const new_is_earlier = new_access_submit < buffer.first_access_submit_scope_index ||
                                        (new_access_submit == buffer.first_access_submit_scope_index && new_access_batch < buffer.first_access_batch_index);
            if (new_is_earlier)
            {
                buffer.first_access_batch_index = new_access_batch;
                buffer.first_access_submit_scope_index = new_access_submit;
            }
        }
    }

    // I hate this function.
    thread_local std::vector<ExtendedImageSliceState> tl_tracked_slice_rests = {};
    thread_local std::vector<ImageMipArraySlice> tl_new_use_slices = {};
    void TaskGraphPermutation::add_task(
        ImplTaskGraph & task_graph_impl,
        ImplTask & impl_task,
        TaskId task_id)
    {
        auto & task = *impl_task.base_task;
        // Set persistent task resources to be valid for the permutation.
        for_each(
            task.attachments(),
            [&](u32, auto const & attach)
            {
                if (attach.view.is_null()) return;
                if (attach.view.is_persistent())
                {
                    buffer_infos[attach.translated_view.index].valid = true;
                }
            },
            [&](u32, TaskImageAttachmentInfo const & attach)
            {
                if (attach.view.is_null()) return;
                if (attach.view.is_persistent())
                {
                    image_infos[attach.translated_view.index].valid = true;
                }
            });

        usize const current_submit_scope_index = this->batch_submit_scopes.size() - 1;
        TaskBatchSubmitScope & current_submit_scope = this->batch_submit_scopes[current_submit_scope_index];

        // All tasks are reordered while recording.
        // Tasks are grouped into "task batches" which are just a group of tasks,
        // that can execute together while overlapping without synchronization between them.
        // Task batches are further grouped into submit scopes.
        // A submit scopes contains a group of batches between two submits.
        // At first, we find the batch we need to insert the new task into.
        // To optimize for optimal overlap and minimal pipeline barriers, we try to insert the task as early as possible.
        usize const batch_index = schedule_task(
            task_graph_impl,
            *this,
            current_submit_scope,
            current_submit_scope_index,
            task);
        TaskBatch & batch = current_submit_scope.task_batches[batch_index];
        // Add the task to the batch.
        batch.tasks.push_back(task_id);

        // Now that we know what batch we need to insert the task into, we need to add synchronization between batches.
        // As stated earlier batches are groups of tasks which can execute together without sync between them.
        // To simplify and optimize the sync placement daxa only synchronizes between batches.
        // This effectively means that all the resource uses, and their memory and execution dependencies in a batch
        // are combined into a single unit which is synchronized against other batches.
        for_each(
            task.attachments(),
            [&](u32, auto const & buffer_attach)
            {
                if (buffer_attach.view.is_null()) return;
                PerPermTaskBuffer & task_buffer = this->buffer_infos[buffer_attach.translated_view.index];
                auto [current_buffer_access, current_access_concurrency] = task_buffer_access_to_access(static_cast<TaskBufferAccess>(buffer_attach.access));
                update_buffer_first_access(task_buffer, batch_index, current_submit_scope_index, current_buffer_access);
                // For transient buffers, we need to record first and last use so that we can later name their allocations.
                // TODO(msakmary, pahrens) We should think about how to combine this with update_buffer_first_access below since
                // they both overlap in what they are doing
                if (!task_graph_impl.global_buffer_infos.at(buffer_attach.translated_view.index).is_persistent())
                {
                    auto & buffer_first_use = task_buffer.lifetime.first_use;
                    auto & buffer_last_use = task_buffer.lifetime.last_use;
                    if (current_submit_scope_index < buffer_first_use.submit_scope_index)
                    {
                        buffer_first_use.submit_scope_index = current_submit_scope_index;
                        buffer_first_use.task_batch_index = batch_index;
                    }
                    else if (current_submit_scope_index == buffer_first_use.submit_scope_index)
                    {
                        buffer_first_use.task_batch_index = std::min(buffer_first_use.task_batch_index, batch_index);
                    }

                    if (current_submit_scope_index > buffer_last_use.submit_scope_index ||
                        buffer_last_use.submit_scope_index == std::numeric_limits<u32>::max())
                    {
                        buffer_last_use.submit_scope_index = current_submit_scope_index;
                        buffer_last_use.task_batch_index = batch_index;
                    }
                    else if (current_submit_scope_index == buffer_last_use.submit_scope_index)
                    {
                        buffer_last_use.task_batch_index = std::max(buffer_last_use.task_batch_index, batch_index);
                    }
                }
                // When the last use was a read AND the new use of the buffer is a read AND,
                // we need to add our stage flags to the existing barrier of the last use.

                AccessRelation<decltype(task_buffer)> relation{task_buffer, current_buffer_access, current_access_concurrency};
                // We only need barriers between two non-concurrent accesses of a resource.
                // If the previous access is none, the current access is the first access.
                // Therefore we do not need to insert any synchronization if the previous access is none.
                // This is buffer specific. Images have a layout that needs to be set from undefined to the current accesses layout.
                // When the latest access  is a read that did not require a barrier before we also do not need a barrier now.
                // So skip, if the latest access is read and there is no latest_concurrent_access_barrer_index present.
                bool const last_access_concurrent_and_external =
                    daxa::holds_alternative<Monostate>(task_buffer.latest_concurrent_access_barrer_index) &&
                    (relation.is_previous_read || relation.is_previous_rw_concurrent);
                if (!relation.is_previous_none && !last_access_concurrent_and_external)
                {
                    if (relation.are_both_concurrent)
                    {
                        // If the last and current access is concurrent of the same type (read or rw concurrent), we can reuse the first barrier in the sequence of concurrent accesses.
                        if (LastConcurrentAccessSplitBarrierIndex const * index0 = daxa::get_if<LastConcurrentAccessSplitBarrierIndex>(&task_buffer.latest_concurrent_access_barrer_index))
                        {
                            auto & last_concurrent_access_split_barrier = this->split_barriers[index0->index];
                            last_concurrent_access_split_barrier.dst_access = last_concurrent_access_split_barrier.dst_access | current_buffer_access;
                        }
                        else if (LastConcurrentAccessBarrierIndex const * index1 = daxa::get_if<LastConcurrentAccessBarrierIndex>(&task_buffer.latest_concurrent_access_barrer_index))
                        {
                            auto & last_concurrent_access_barrier = this->barriers[index1->index];
                            last_concurrent_access_barrier.dst_access = last_concurrent_access_barrier.dst_access | current_buffer_access;
                        }
                    }
                    else
                    {
                        // When the uses are incompatible (no read on read) we need to insert a new barrier.
                        // Host access needs to be handled in a specialized way.
                        bool const src_host_only_access = task_buffer.latest_access.stages == PipelineStageFlagBits::HOST;
                        bool const dst_host_only_access = current_buffer_access.stages == PipelineStageFlagBits::HOST;
                        DAXA_DBG_ASSERT_TRUE_M(!(src_host_only_access && dst_host_only_access), "direct sync between two host accesses on gpu are not allowed");
                        bool const is_host_barrier = src_host_only_access || dst_host_only_access;
                        // When the distance between src and dst batch is one, we can replace the split barrier with a normal barrier.
                        // We also need to make sure we do not use split barriers when the src or dst stage exclusively uses the host stage.
                        // This is because the host stage does not declare an execution dependency on the cpu but only a memory dependency.
                        bool const use_pipeline_barrier =
                            (task_buffer.latest_access_batch_index + 1 == batch_index &&
                             current_submit_scope_index == task_buffer.latest_access_submit_scope_index) ||
                            is_host_barrier;
                        if (use_pipeline_barrier)
                        {
                            usize const barrier_index = this->barriers.size();
                            this->barriers.push_back(TaskBarrier{
                                .image_id = {}, // {} signals that this is not an image barrier.
                                .src_access = task_buffer.latest_access,
                                .dst_access = current_buffer_access,
                            });
                            // And we insert the barrier index into the list of pipeline barriers of the current tasks batch.
                            batch.pipeline_barrier_indices.push_back(barrier_index);
                            if (relation.is_current_concurrent)
                            {
                                // In an uninterrupted sequence of concurrent accesses we need to remember the fist concurrent access and the barrier.
                                task_buffer.latest_concurrent_access_barrer_index = LastConcurrentAccessBarrierIndex{barrier_index};
                            }
                        }
                        else
                        {
                            usize const split_barrier_index = this->split_barriers.size();
                            this->split_barriers.push_back(TaskSplitBarrier{
                                {
                                    .image_id = {}, // {} signals that this is not an image barrier.
                                    .src_access = task_buffer.latest_access,
                                    .dst_access = current_buffer_access,
                                },
                                /* .split_barrier_state = */ task_graph_impl.info.device.create_event({
                                    .name = std::string("tg \"") + task_graph_impl.info.name + "\" sb " + std::to_string(split_barrier_index),
                                }),
                            });
                            // Now we give the src batch the index of this barrier to signal.
                            TaskBatchSubmitScope & src_scope = this->batch_submit_scopes[task_buffer.latest_access_submit_scope_index];
                            TaskBatch & src_batch = src_scope.task_batches[task_buffer.latest_access_batch_index];
                            src_batch.signal_split_barrier_indices.push_back(split_barrier_index);
                            // And we also insert the split barrier index into the waits of the current tasks batch.
                            batch.wait_split_barrier_indices.push_back(split_barrier_index);
                            if (relation.is_current_concurrent)
                            {
                                // In an uninterrupted sequence of concurrent accesses we need to remember the fist concurrent access and the barrier.
                                task_buffer.latest_concurrent_access_barrer_index = LastConcurrentAccessSplitBarrierIndex{split_barrier_index};
                            }
                        }
                    }
                }
                // Now that we inserted/updated the synchronization, we update the latest access.
                task_buffer.latest_access = current_buffer_access;
                task_buffer.latest_access_batch_index = batch_index;
                task_buffer.latest_access_submit_scope_index = current_submit_scope_index;
                task_buffer.latest_access_concurrent = current_access_concurrency;
            },
            [&](u32, TaskImageAttachmentInfo & image_attach)
            {
                if (image_attach.view.is_null()) return;
                auto const & used_image_t_id = image_attach.translated_view;
                auto const & used_image_t_access = image_attach.access;
                auto const & initial_used_image_slice = image_attach.translated_view.slice;
                PerPermTaskImage & task_image = this->image_infos[used_image_t_id.index];
                // For transient images we need to record first and last use so that we can later name their allocations
                // TODO(msakmary, pahrens) We should think about how to combine this with update_image_inital_slices below since
                // they both overlap in what they are doing
                if (!task_graph_impl.global_image_infos.at(used_image_t_id.index).is_persistent())
                {
                    auto & image_first_use = task_image.lifetime.first_use;
                    auto & image_last_use = task_image.lifetime.last_use;
                    if (current_submit_scope_index < image_first_use.submit_scope_index)
                    {
                        image_first_use.submit_scope_index = current_submit_scope_index;
                        image_first_use.task_batch_index = batch_index;
                    }
                    else if (current_submit_scope_index == image_first_use.submit_scope_index)
                    {
                        image_first_use.task_batch_index = std::min(image_first_use.task_batch_index, batch_index);
                    }

                    if (current_submit_scope_index > image_last_use.submit_scope_index ||
                        image_last_use.submit_scope_index == std::numeric_limits<u32>::max())
                    {
                        image_last_use.submit_scope_index = current_submit_scope_index;
                        image_last_use.task_batch_index = batch_index;
                    }
                    else if (current_submit_scope_index == image_last_use.submit_scope_index)
                    {
                        image_last_use.task_batch_index = std::max(image_last_use.task_batch_index, batch_index);
                    }
                }
                task_image.usage |= access_to_usage(used_image_t_access);
                task_image.create_flags |= view_type_to_create_flags(image_attach.view_type);
                auto [current_image_layout, current_image_access, current_access_concurrency] = task_image_access_to_layout_access(used_image_t_access);
                image_attach.layout = current_image_layout;
                // Now this seems strange, why would be need multiple current use slices, as we only have one here.
                // This is because when we intersect this slice with the tracked slices, we get an intersection and a rest.
                // We need to then test the rest against all the remaining tracked uses,
                // as the intersected part is already beeing handled in the following code.
                tl_new_use_slices.push_back(initial_used_image_slice);
                // This is the tracked slice we will insert after we finished analyzing the current used image.
                ExtendedImageSliceState ret_new_use_tracked_slice{
                    .state = {
                        .latest_access = current_image_access,
                        .latest_layout = current_image_layout,
                        .slice = initial_used_image_slice,
                    },
                    .latest_access_concurrent = current_access_concurrency,
                    .latest_access_batch_index = batch_index,
                    .latest_access_submit_scope_index = current_submit_scope_index,
                    .latest_concurrent_access_barrer_index = {}, // This is a dummy value (either set later or ignored entirely).
                };
                // We update the initial access slices.
                update_image_initial_access_slices(task_image, ret_new_use_tracked_slice);
                // As image subresources can be in different layouts and also different synchronization scopes,
                // we need to track these image ranges individually.
                for (
                    auto tracked_slice_iter = task_image.last_slice_states.begin();
                    tracked_slice_iter != task_image.last_slice_states.end();)
                {
                    bool advanced_tracked_slice_iterator = false;
                    for (
                        auto used_image_slice_iter = tl_new_use_slices.begin();
                        used_image_slice_iter != tl_new_use_slices.end();)
                    {
                        // We make a local copy of both slices here.
                        // We can not rely on dereferencing the iterators, as we modify them in this function.
                        // For this inner loop we want to remember the information about these slices,
                        // even after they are removed from their respective vector.
                        ImageMipArraySlice const used_image_slice = *used_image_slice_iter;
                        ExtendedImageSliceState const tracked_slice = *tracked_slice_iter;
                        // We are only interested in intersecting ranges, as use of non intersecting ranges does not need synchronization.
                        if (!used_image_slice.intersects(tracked_slice.state.slice))
                        {
                            // We only need to advance the iterator manually here.
                            // After this if statement there is an unconditional erase that advances the iterator if this is not hit.
                            ++used_image_slice_iter;
                            continue;
                        }
                        // As we found an intersection, part of the old tracked slice must be altered.
                        // Instead of altering it we remove it and add the rest slices back in later.
                        used_image_slice_iter = tl_new_use_slices.erase(used_image_slice_iter);
                        // Now we know that the new use intersects slices with a previous use.
                        // This means that we need to find the intersecting part,
                        // sync the intersecting part from the previous use to the current use
                        // and remove the overlapping part from the tracked slice.
                        // Now we need to split the uses into three groups:
                        // * the slice that is the intersection of tracked image slice and current new use (intersection)
                        // * the part of the tracked image slice that does not intersect with the current new use (tracked_slice_rest)
                        // * the part of the current new use slice that does not intersect with the tracked image (new_use_slice_rest)
                        auto intersection = tracked_slice.state.slice.intersect(used_image_slice);
                        auto [tracked_slice_rest, tracked_slice_rest_count] = tracked_slice.state.slice.subtract(intersection);
                        auto [new_use_slice_rest, new_use_slice_rest_count] = used_image_slice.subtract(intersection);
                        // We now remove the old tracked slice from the list of tracked slices, as we just split it.
                        // We need to know if the iterator was advanced. This erase advances the iterator.
                        // If the iterator got not advanced by this we need to advance it ourself manually later.
                        advanced_tracked_slice_iterator = true;
                        tracked_slice_iter = task_image.last_slice_states.erase(tracked_slice_iter);
                        // Now we remember the left over slice from the original tracked slice.
                        for (usize rest_i = 0; rest_i < tracked_slice_rest_count; ++rest_i)
                        {
                            // The rest tracked slices are the same as the original tracked slice,
                            // except for the slice itself, which is the remainder of the subtraction of the intersection.
                            ExtendedImageSliceState current_rest_tracked_slice = tracked_slice;
                            current_rest_tracked_slice.state.slice = tracked_slice_rest[rest_i];
                            tl_tracked_slice_rests.push_back(current_rest_tracked_slice);
                        }
                        // Now we remember the left over slice from our current used slice.
                        for (usize rest_i = 0; rest_i < new_use_slice_rest_count; ++rest_i)
                        {
                            // We reassign the iterator here as it is getting invalidated by the insert.
                            // The new iterator points to the newly inserted element.
                            // When the next iteration of the outer for loop starts, all these elements get skipped.
                            // This is good as these elements do NOT intersect with the currently inspected tracked slice.
                            used_image_slice_iter = tl_new_use_slices.insert(
                                tl_new_use_slices.end(),
                                new_use_slice_rest[rest_i]);
                        }
                        // Every other access (NONE, READ_WRITE, WRITE) are interpreted as writes in this context.
                        // When the last use was a read AND the new use of the buffer is a read AND,
                        // we need to add our stage flags to the existing barrier of the last use.
                        // To be able to do this the layout of the image slice must also match.
                        // If they differ we need to insert an execution barrier with a layout transition.
                        AccessRelation<decltype(tracked_slice)> relation{tracked_slice, current_image_access, current_access_concurrency, tracked_slice.state.latest_layout, current_image_layout};
                        // Read write concurrent and reads (implicitly concurrent) are reusing the already inserted barriers if there was a previous identical access.
                        if (relation.are_both_concurrent_and_same_layout)
                        {
                            // Reuse first barrier in coherent access sequence.
                            if (auto const * index0 = daxa::get_if<LastConcurrentAccessSplitBarrierIndex>(&tracked_slice.latest_concurrent_access_barrer_index))
                            {
                                auto & last_read_split_barrier = this->split_barriers[index0->index];
                                last_read_split_barrier.dst_access = last_read_split_barrier.dst_access | tracked_slice.state.latest_access;
                            }
                            else if (auto const * index1 = daxa::get_if<LastConcurrentAccessBarrierIndex>(&tracked_slice.latest_concurrent_access_barrer_index))
                            {
                                auto & last_read_barrier = this->barriers[index1->index];
                                last_read_barrier.dst_access = last_read_barrier.dst_access | tracked_slice.state.latest_access;
                            }
                        }
                        else
                        {
                            // When the uses are incompatible (no read on read, or no identical layout) we need to insert a new barrier.
                            // Host access needs to be handled in a specialized way.
                            bool const src_host_only_access = tracked_slice.state.latest_access.stages == PipelineStageFlagBits::HOST;
                            bool const dst_host_only_access = current_image_access.stages == PipelineStageFlagBits::HOST;
                            DAXA_DBG_ASSERT_TRUE_M(!(src_host_only_access && dst_host_only_access), "direct sync between two host accesses on gpu is not allowed");
                            bool const is_host_barrier = src_host_only_access || dst_host_only_access;
                            // When the distance between src and dst batch is one, we can replace the split barrier with a normal barrier.
                            // We also need to make sure we do not use split barriers when the src or dst stage exclusively uses the host stage.
                            // This is because the host stage does not declare an execution dependency on the cpu but only a memory dependency.
                            bool const use_pipeline_barrier =
                                (tracked_slice.latest_access_batch_index + 1 == batch_index &&
                                 current_submit_scope_index == tracked_slice.latest_access_submit_scope_index) ||
                                is_host_barrier;
                            if (use_pipeline_barrier)
                            {
                                usize const barrier_index = this->barriers.size();
                                this->barriers.push_back(TaskBarrier{
                                    .image_id = used_image_t_id,
                                    .slice = intersection,
                                    .layout_before = tracked_slice.state.latest_layout,
                                    .layout_after = current_image_layout,
                                    .src_access = tracked_slice.state.latest_access,
                                    .dst_access = current_image_access,
                                });
                                // And we insert the barrier index into the list of pipeline barriers of the current tasks batch.
                                batch.pipeline_barrier_indices.push_back(barrier_index);
                                if (relation.is_current_concurrent)
                                {
                                    // As the new access is a read we remember our barrier index,
                                    // So that potential future reads after this can reuse this barrier.
                                    ret_new_use_tracked_slice.latest_concurrent_access_barrer_index = LastConcurrentAccessBarrierIndex{barrier_index};
                                }
                            }
                            else
                            {
                                usize const split_barrier_index = this->split_barriers.size();
                                this->split_barriers.push_back(TaskSplitBarrier{
                                    {
                                        .image_id = used_image_t_id,
                                        .slice = intersection,
                                        .layout_before = tracked_slice.state.latest_layout,
                                        .layout_after = current_image_layout,
                                        .src_access = tracked_slice.state.latest_access,
                                        .dst_access = current_image_access,
                                    },
                                    /* .split_barrier_state = */ task_graph_impl.info.device.create_event({
                                        .name = std::string("tg \"") + task_graph_impl.info.name + "\" sbi " + std::to_string(split_barrier_index),
                                    }),
                                });
                                // Now we give the src batch the index of this barrier to signal.
                                TaskBatchSubmitScope & src_scope = this->batch_submit_scopes[tracked_slice.latest_access_submit_scope_index];
                                TaskBatch & src_batch = src_scope.task_batches[tracked_slice.latest_access_batch_index];
                                src_batch.signal_split_barrier_indices.push_back(split_barrier_index);
                                // And we also insert the split barrier index into the waits of the current tasks batch.
                                batch.wait_split_barrier_indices.push_back(split_barrier_index);
                                if (relation.is_current_concurrent)
                                {
                                    // Need to remember the first concurrent access.
                                    // In case of multiple concurrent accesses following on each other, the first barrier in the sequence can be reused for all accesses.
                                    ret_new_use_tracked_slice.latest_concurrent_access_barrer_index = LastConcurrentAccessSplitBarrierIndex{split_barrier_index};
                                }
                            }
                        }
                        // Make sure we have any tracked slices to intersect with left.
                        if (tracked_slice_iter == task_image.last_slice_states.end())
                        {
                            break;
                        }
                    }
                    if (!advanced_tracked_slice_iterator)
                    {
                        // If we didn't find any intersections, we dont remove the tracked slice.
                        // Erasing a tracked slice "advances" iterator. As we did not remove,
                        // we need to advance it manually.
                        ++tracked_slice_iter;
                    }
                }
                tl_new_use_slices.clear();
                // Now we need to add the latest use and tracked range of our current access:
                task_image.last_slice_states.push_back(ret_new_use_tracked_slice);
                // The remainder tracked slices we remembered from earlier are now inserted back into the list of tracked slices.
                // We deferred this step as we dont want to check these in the loop above, as we found them to not intersect with the new use.
                task_image.last_slice_states.insert(
                    task_image.last_slice_states.end(),
                    tl_tracked_slice_rests.begin(),
                    tl_tracked_slice_rests.end());
                tl_tracked_slice_rests.clear();
            });
    }

    void TaskGraph::submit(TaskSubmitInfo const & info)
    {
        auto & impl = *r_cast<ImplTaskGraph *>(this->object);
        DAXA_DBG_ASSERT_TRUE_M(!impl.compiled, "completed task graphs can not record new tasks");

        for (auto & permutation : impl.record_active_permutations)
        {
            permutation->submit(info);
        }
    }

    void TaskGraphPermutation::submit(TaskSubmitInfo const & info)
    {
        TaskBatchSubmitScope & submit_scope = this->batch_submit_scopes.back();
        submit_scope.submit_info = {};
        // We provide the user submit info to the submit batch.
        submit_scope.user_submit_info = info;
        // Start a new batch.
        this->batch_submit_scopes.emplace_back();
    }

    void TaskGraph::present(TaskPresentInfo const & info)
    {
        auto & impl = *r_cast<ImplTaskGraph *>(this->object);
        DAXA_DBG_ASSERT_TRUE_M(!impl.compiled, "completed task graphs can not record new tasks");
        DAXA_DBG_ASSERT_TRUE_M(impl.info.swapchain.has_value(), "can only present, when a swapchain was provided in creation");

        for (auto & permutation : impl.record_active_permutations)
        {
            permutation->present(info);
        }
    }

    void TaskGraphPermutation::present(TaskPresentInfo const & info)
    {
        DAXA_DBG_ASSERT_TRUE_M(this->batch_submit_scopes.size() > 1, "can only present if at least one submit was issued before");
        DAXA_DBG_ASSERT_TRUE_M(!this->swapchain_image.is_empty(), "can only present when an image was annotated as swapchain image");
        DAXA_DBG_ASSERT_TRUE_M(!this->image_infos[this->swapchain_image.index].swapchain_semaphore_waited_upon, "Can only present once");
        this->image_infos[this->swapchain_image.index].swapchain_semaphore_waited_upon = true;

        ExtendedImageSliceState const default_slice;
        ExtendedImageSliceState const * tracked_slice = {};
        if (this->image_infos[this->swapchain_image.index].last_slice_states.empty())
        {
            tracked_slice = &default_slice;
        }
        else
        {
            tracked_slice = &this->image_infos[this->swapchain_image.index].last_slice_states.back();
        }
        usize const submit_scope_index = tracked_slice->latest_access_submit_scope_index;
        DAXA_DBG_ASSERT_TRUE_M(submit_scope_index < this->batch_submit_scopes.size() - 1, "the last swapchain image use MUST be before the last submit when presenting");
        TaskBatchSubmitScope & submit_scope = this->batch_submit_scopes[submit_scope_index];
        // We need to insert a pipeline barrier to transition the swapchain image layout to present src optimal.
        usize const barrier_index = this->barriers.size();
        this->barriers.push_back(TaskBarrier{
            .image_id = this->swapchain_image,
            .slice = tracked_slice->state.slice,
            .layout_before = tracked_slice->state.latest_layout,
            .layout_after = ImageLayout::PRESENT_SRC,
            .src_access = tracked_slice->state.latest_access,
            .dst_access = {.stages = PipelineStageFlagBits::BOTTOM_OF_PIPE},
        });
        submit_scope.last_minute_barrier_indices.push_back(barrier_index);
        // Now we need to insert the binary semaphore between submit and present.
        submit_scope.present_info = ImplPresentInfo{
            .additional_binary_semaphores = info.additional_binary_semaphores,
        };
    }

    void ImplTaskGraph::create_transient_runtime_buffers(TaskGraphPermutation & permutation)
    {
        for (u32 buffer_info_idx = 0; buffer_info_idx < u32(global_buffer_infos.size()); buffer_info_idx++)
        {
            auto const & glob_buffer = global_buffer_infos.at(buffer_info_idx);
            auto & perm_buffer = permutation.buffer_infos.at(buffer_info_idx);

            if (!glob_buffer.is_persistent() && perm_buffer.valid)
            {
                auto const & transient_info = daxa::get<PermIndepTaskBufferInfo::Transient>(glob_buffer.task_buffer_data);

                std::get<BufferId>(perm_buffer.actual_id) = info.device.create_buffer_from_memory_block(MemoryBlockBufferInfo{
                    .buffer_info = BufferInfo{
                        .size = transient_info.info.size,
                        .name = transient_info.info.name,
                    },
                    .memory_block = transient_data_memory_block,
                    .offset = perm_buffer.allocation_offset,
                });
            }
        }
    }

    void ImplTaskGraph::create_transient_runtime_images(TaskGraphPermutation & permutation)
    {
        for (u32 image_info_idx = 0; image_info_idx < u32(global_image_infos.size()); image_info_idx++)
        {
            auto const & glob_image = global_image_infos.at(image_info_idx);
            auto & perm_image = permutation.image_infos.at(image_info_idx);

            if (!glob_image.is_persistent() && perm_image.valid)
            {
                DAXA_DBG_ASSERT_TRUE_M(perm_image.usage != ImageUsageFlagBits::NONE,
                                       std::string("Transient image is not used in this permutation but marked as valid either: ") +
                                           std::string("\t- it was used as PRESENT which is not allowed for transient images") +
                                           std::string("\t- it was used as NONE which makes no sense - just don't mark it as used in the task"));
                auto const & transient_image_info = daxa::get<PermIndepTaskImageInfo::Transient>(glob_image.task_image_data).info;
                perm_image.actual_image = info.device.create_image_from_memory_block(
                    MemoryBlockImageInfo{
                        .image_info = ImageInfo{
                            .flags = daxa::ImageCreateFlagBits::ALLOW_ALIAS | perm_image.create_flags,
                            .dimensions = transient_image_info.dimensions,
                            .format = transient_image_info.format,
                            .size = transient_image_info.size,
                            .mip_level_count = transient_image_info.mip_level_count,
                            .array_layer_count = transient_image_info.array_layer_count,
                            .sample_count = transient_image_info.sample_count,
                            .usage = perm_image.usage,
                            .name = transient_image_info.name,
                        },
                        .memory_block = transient_data_memory_block,
                        .offset = perm_image.allocation_offset,
                    });
            }
        }
    }

    void ImplTaskGraph::allocate_transient_resources()
    {
        usize transient_resource_count = 0;
        usize max_alignment_requirement = 0;
<<<<<<< HEAD
        for (auto & global_image : global_image_infos)
        {
            if (!global_image.is_persistent())
            {
                transient_resource_count += 1;
                auto & transient_image = daxa::get<PermIndepTaskImageInfo::Transient>(global_image.task_image_data);
                ImageInfo const image_info = {
                    .dimensions = transient_image.info.dimensions,
                    .format = transient_image.info.format,
                    .size = transient_image.info.size,
                    .mip_level_count = transient_image.info.mip_level_count,
                    .array_layer_count = transient_image.info.array_layer_count,
                    .sample_count = transient_image.info.sample_count,
                    .usage = ImageUsageFlagBits::SHADER_STORAGE,
                    .allocate_info = MemoryFlagBits::DEDICATED_MEMORY,
                    .name = "Dummy to figure mem requirements",
                };
                transient_image.memory_requirements = info.device.get_memory_requirements({image_info});
                max_alignment_requirement = std::max<u64>(transient_image.memory_requirements.alignment, max_alignment_requirement);
            }
        }
        for (auto & global_buffer : global_buffer_infos)
=======
        for (auto & permutation : permutations)
>>>>>>> c7b58e9a
        {
            for (u32 image_i = 0; image_i < permutation.image_infos.size(); ++image_i)
            {
                PerPermTaskImage & permut_image = permutation.image_infos[image_i];
                PermIndepTaskImageInfo & global_image = global_image_infos[image_i];
                if (!global_image.is_persistent())
                {
                    transient_resource_count += 1;
                    TaskTransientImageInfo trans_img_info = daxa::get<PermIndepTaskImageInfo::Transient>(global_image.task_image_data).info;
                    ImageInfo image_info{
                        // .flags = trans_img_info.flags,
                        .dimensions = trans_img_info.dimensions,
                        .format = trans_img_info.format,
                        .size = trans_img_info.size,
                        .mip_level_count = trans_img_info.mip_level_count,
                        .array_layer_count = trans_img_info.array_layer_count,
                        .sample_count = trans_img_info.sample_count,
                        .usage = permut_image.usage,
                        .allocate_info = MemoryFlagBits::DEDICATED_MEMORY,
                        .name = "Dummy to figure mem requirements",
                    };
                    permut_image.memory_requirements = info.device.get_memory_requirements({image_info});
                    max_alignment_requirement = std::max(permut_image.memory_requirements.alignment, max_alignment_requirement);
                }
            }
            for (u32 buffer_i = 0; buffer_i < permutation.buffer_infos.size(); ++buffer_i)
            {
<<<<<<< HEAD
                transient_resource_count += 1;
                auto & transient_buffer = daxa::get<PermIndepTaskBufferInfo::Transient>(global_buffer.task_buffer_data);
                BufferInfo const buffer_info = {
                    .size = transient_buffer.info.size,
                    .allocate_info = MemoryFlagBits::DEDICATED_MEMORY,
                    .name = "Dummy to figure mem requirements"};
                transient_buffer.memory_requirements = info.device.get_memory_requirements({buffer_info});
                max_alignment_requirement = std::max<u64>(transient_buffer.memory_requirements.alignment, max_alignment_requirement);
=======
                PerPermTaskBuffer & permut_buffer = permutation.buffer_infos[buffer_i];
                PermIndepTaskBufferInfo & global_buffer = global_buffer_infos[buffer_i];
                if (!global_buffer.is_persistent())
                {
                    transient_resource_count += 1;
                    TaskTransientBufferInfo trans_buf_info = daxa::get<PermIndepTaskBufferInfo::Transient>(global_buffer.task_buffer_data).info;
                    BufferInfo buffer_info{
                        .size = trans_buf_info.size,
                        .allocate_info = MemoryFlagBits::DEDICATED_MEMORY,
                        .name = "Dummy to figure mem requirements",
                    };
                    permut_buffer.memory_requirements = info.device.get_memory_requirements({buffer_info});
                    max_alignment_requirement = std::max(permut_buffer.memory_requirements.alignment, max_alignment_requirement);
                }
>>>>>>> c7b58e9a
            }
        }
        if (transient_resource_count == 0)
        {
            return;
        }

        // for each permutation figure out the max memory requirements
        for (auto & permutation : permutations)
        {
            usize batches = 0;
            std::vector<usize> submit_batch_offsets(permutation.batch_submit_scopes.size());
            for (u32 submit_scope_idx = 0; submit_scope_idx < permutation.batch_submit_scopes.size(); submit_scope_idx++)
            {
                submit_batch_offsets.at(submit_scope_idx) = batches;
                batches += permutation.batch_submit_scopes.at(submit_scope_idx).task_batches.size();
            }

            struct LifetimeLengthResource
            {
                usize start_batch;
                usize end_batch;
                usize lifetime_length;
                bool is_image;
                u32 resource_idx;
            };

            std::vector<LifetimeLengthResource> lifetime_length_sorted_resources;

            for (u32 perm_image_idx = 0; perm_image_idx < permutation.image_infos.size(); perm_image_idx++)
            {
                if (global_image_infos.at(perm_image_idx).is_persistent() || !permutation.image_infos.at(perm_image_idx).valid)
                {
                    continue;
                }

                auto const & perm_task_image = permutation.image_infos.at(perm_image_idx);

                if (perm_task_image.lifetime.first_use.submit_scope_index == std::numeric_limits<u32>::max() ||
                    perm_task_image.lifetime.last_use.submit_scope_index == std::numeric_limits<u32>::max())
                {
                    // TODO(msakmary) Transient image created but not used - should we somehow warn the user about this?
                    permutation.image_infos.at(perm_image_idx).valid = false;
                    continue;
                }

                usize const start_idx = submit_batch_offsets.at(perm_task_image.lifetime.first_use.submit_scope_index) +
                                        perm_task_image.lifetime.first_use.task_batch_index;
                usize const end_idx = submit_batch_offsets.at(perm_task_image.lifetime.last_use.submit_scope_index) +
                                      perm_task_image.lifetime.last_use.task_batch_index;

                lifetime_length_sorted_resources.emplace_back(LifetimeLengthResource{
                    .start_batch = start_idx,
                    .end_batch = end_idx,
                    .lifetime_length = end_idx - start_idx + 1,
                    .is_image = true,
                    .resource_idx = perm_image_idx,
                });
            }

            for (u32 perm_buffer_idx = 0; perm_buffer_idx < permutation.buffer_infos.size(); perm_buffer_idx++)
            {
                if (global_buffer_infos.at(perm_buffer_idx).is_persistent())
                {
                    continue;
                }

                auto const & perm_task_buffer = permutation.buffer_infos.at(perm_buffer_idx);

                if (perm_task_buffer.lifetime.first_use.submit_scope_index == std::numeric_limits<u32>::max() ||
                    perm_task_buffer.lifetime.last_use.submit_scope_index == std::numeric_limits<u32>::max())
                {
                    // TODO(msakmary) Transient buffer created but not used - should we somehow warn the user about this?
                    permutation.buffer_infos.at(perm_buffer_idx).valid = false;
                    continue;
                }

                usize const start_idx = submit_batch_offsets.at(perm_task_buffer.lifetime.first_use.submit_scope_index) +
                                        perm_task_buffer.lifetime.first_use.task_batch_index;
                usize const end_idx = submit_batch_offsets.at(perm_task_buffer.lifetime.last_use.submit_scope_index) +
                                      perm_task_buffer.lifetime.last_use.task_batch_index;

                lifetime_length_sorted_resources.emplace_back(LifetimeLengthResource{
                    .start_batch = start_idx,
                    .end_batch = end_idx,
                    .lifetime_length = end_idx - start_idx + 1,
                    .is_image = false,
                    .resource_idx = perm_buffer_idx,
                });
            }

            std::sort(lifetime_length_sorted_resources.begin(), lifetime_length_sorted_resources.end(),
                      [](LifetimeLengthResource const & first, LifetimeLengthResource const & second) -> bool
                      {
                          return first.lifetime_length > second.lifetime_length;
                      });

            struct Allocation
            {
                usize offset = {};
                usize size = {};
                usize start_batch = {};
                usize end_batch = {};
                bool is_image = {};
                u32 owning_resource_idx = {};
                u32 memory_type_bits = {};
                ImageMipArraySlice intersection_object = {};
            };
            // Sort allocations in the set in the following way
            //      1) sort by offsets into the memory block
            //  if equal:
            //      2) sort by start batch of the allocation
            //  if equal:
            //      3) sort by owning image index
            struct AllocCompare
            {
                constexpr auto operator()(Allocation const & first, Allocation const & second) const -> bool
                {
                    if (first.offset < second.offset)
                    {
                        return true;
                    }
                    if (first.offset == second.offset)
                    {
                        if (first.start_batch < second.start_batch)
                        {
                            return true;
                        }
                        if (first.start_batch == second.start_batch)
                        {
                            return first.owning_resource_idx < second.owning_resource_idx;
                        }
                        // first.offset == second.offset && first.start_batch > second.start_batch
                        return false;
                    }
                    // first.offset > second.offset
                    return false;
                };
            };
            std::set<Allocation, AllocCompare> allocations = {};
            // Figure out where to allocate each resource
            usize no_alias_back_offset = {};
            for (auto const & resource_lifetime : lifetime_length_sorted_resources)
            {
                MemoryRequirements mem_requirements;
                if (resource_lifetime.is_image)
                {
                    mem_requirements = permutation.image_infos.at(resource_lifetime.resource_idx).memory_requirements;
                }
                else
                {
                    mem_requirements = permutation.buffer_infos.at(resource_lifetime.resource_idx).memory_requirements;
                }
                // Go through all memory block states in which this resource is alive and try to find a spot for it
                u8 const resource_lifetime_duration = static_cast<u8>(resource_lifetime.end_batch - resource_lifetime.start_batch + 1);
                auto new_allocation = Allocation{
                    .offset = 0,
                    .size = mem_requirements.size,
                    .start_batch = resource_lifetime.start_batch,
                    .end_batch = resource_lifetime.end_batch,
                    .is_image = resource_lifetime.is_image,
                    .owning_resource_idx = resource_lifetime.resource_idx,
                    .memory_type_bits = mem_requirements.memory_type_bits,
                    .intersection_object = {
                        .base_mip_level = static_cast<u8>(resource_lifetime.start_batch),
                        .level_count = resource_lifetime_duration,
                        .base_array_layer = static_cast<u16>(0),
                        .layer_count = static_cast<u32>(mem_requirements.size),
                    }};
                usize const align = std::max<u64>(mem_requirements.alignment, 1);

                if (info.alias_transients)
                {
                    // TODO(msakmary) Fix the intersect functionality so that it is general and does not do hacky stuff like constructing
                    // a mip array slice
                    // Find space in memory and time the new allocation fits into.
                    for (auto const & allocation : allocations)
                    {
                        if (new_allocation.intersection_object.intersects(allocation.intersection_object))
                        {
                            // assign new offset into the memory block - we need to guarantee correct alignment
                            usize const curr_offset = allocation.offset + allocation.size;
                            usize const aligned_curr_offset = (curr_offset + align - 1) / align * align;
                            new_allocation.offset = aligned_curr_offset;
                            new_allocation.intersection_object.base_array_layer = static_cast<u32>(new_allocation.offset);
                        }
                    }
                }
                else
                {
                    usize const aligned_curr_offset = (no_alias_back_offset + align - 1) / align * align;
                    new_allocation.offset = aligned_curr_offset;
                    no_alias_back_offset = new_allocation.offset + new_allocation.size;
                }
                allocations.insert(new_allocation);
            }
            // Once we are done with finding space for all the allocations go through all permutation images and copy over the allocation information
            for (auto const & allocation : allocations)
            {
                if (allocation.is_image)
                {
                    permutation.image_infos.at(allocation.owning_resource_idx).allocation_offset = allocation.offset;
                }
                else
                {
                    permutation.buffer_infos.at(allocation.owning_resource_idx).allocation_offset = allocation.offset;
                }
                // find the amount of memory this permutation requires
                memory_block_size = std::max(memory_block_size, allocation.offset + allocation.size);
                memory_type_bits = memory_type_bits & allocation.memory_type_bits;
            }
        }

        transient_data_memory_block = info.device.create_memory({
            .requirements = {
                .size = memory_block_size,
                .alignment = max_alignment_requirement,
                .memory_type_bits = memory_type_bits,
            },
            .flags = MemoryFlagBits::DEDICATED_MEMORY,
        });
    }

    void TaskGraph::complete(TaskCompleteInfo const & /*unused*/)
    {
        auto & impl = *r_cast<ImplTaskGraph *>(this->object);
        DAXA_DBG_ASSERT_TRUE_M(!impl.compiled, "task graphs can only be completed once");
        impl.compiled = true;

        impl.allocate_transient_resources();
        // Insert static barriers initializing image layouts.
        for (auto & permutation : impl.permutations)
        {
            impl.create_transient_runtime_buffers(permutation);
            impl.create_transient_runtime_images(permutation);

            // Insert static initialization barriers for non persistent resources:
            // Buffers never need layout initialization, only images.
            for (u32 task_image_index = 0; task_image_index < permutation.image_infos.size(); ++task_image_index)
            {
                TaskImageView const task_image_id = {{impl.unique_index, task_image_index}};
                auto & task_image = permutation.image_infos[task_image_index];
                PermIndepTaskImageInfo const & glob_task_image = impl.global_image_infos[task_image_index];
                if (task_image.valid && !glob_task_image.is_persistent())
                {
                    // Insert barriers, initializing all the initially accesses subresource ranges to the correct layout.
                    for (auto & first_access : task_image.first_slice_states)
                    {
                        usize const new_barrier_index = permutation.barriers.size();
                        permutation.barriers.push_back(TaskBarrier{
                            .image_id = task_image_id,
                            .slice = first_access.state.slice,
                            .layout_before = {},
                            .layout_after = first_access.state.latest_layout,
                            .src_access = {},
                            .dst_access = first_access.state.latest_access,
                        });
                        // Because resources may be aliased we need to insert the barrier into the batch in which the resource is first used
                        // If we just inserted all transitions into the first batch an error as follows might occur:
                        //      Image A lives in batch 1, Image B lives in batch 2
                        //      Image A and B are aliased (share the same/part-of memory)
                        //      Image A is transitioned from UNDEFINED -> TRANSFER_DST in batch 0 BUT
                        //      Image B is also transitioned from UNDEFINED -> TRANSFER_SRT in batch 0
                        // This is an erroneous state - task graph assumes they are separate images and thus,
                        // for example uses Image A thinking it's in TRANSFER_DST which it is not
                        if (impl.info.alias_transients)
                        {
                            // TODO(msakmary) This is only needed when we actually alias two images - should be possible to detect this
                            // and only defer the initialization barrier for these aliased ones instead of all of them
                            auto const submit_scope_index = first_access.latest_access_submit_scope_index;
                            auto const batch_index = first_access.latest_access_batch_index;
                            auto & first_used_batch = permutation.batch_submit_scopes[submit_scope_index].task_batches[batch_index];
                            first_used_batch.pipeline_barrier_indices.push_back(new_barrier_index);
                        }
                        else
                        {
                            auto & first_used_batch = permutation.batch_submit_scopes[0].task_batches[0];
                            first_used_batch.pipeline_barrier_indices.push_back(new_barrier_index);
                        }
                    }
                }
            }
        }
    }

    // auto TaskGraph::get_command_lists() -> std::vector<CommandRecorder>
    // {
    //     auto & impl = *r_cast<ImplTaskGraph *>(this->object);
    //     DAXA_DBG_ASSERT_TRUE_M(impl.compiled, "Can only get command lists of a finished task graph");
    //     DAXA_DBG_ASSERT_TRUE_M(!impl.executed_once, "Can only get command lists of a task graph that has been executed");
    //     auto command_lists = std::move(impl.left_over_command_lists);
    //     impl.left_over_command_lists = {};
    //     return command_lists;
    // }

    auto TaskGraph::get_debug_string() -> std::string
    {
        auto & impl = *r_cast<ImplTaskGraph *>(this->object);
        DAXA_DBG_ASSERT_TRUE_M(impl.info.record_debug_information,
                               "in order to have debug string you need to set record_debug_information flag to true on task graph creation");
        DAXA_DBG_ASSERT_TRUE_M(impl.executed_once,
                               "in order to have debug string you need to execute the task graph at least once");
        std::string ret = impl.debug_string_stream.str();
        impl.debug_string_stream.str("");
        return ret;
    }

    auto TaskGraph::get_transient_memory_size() -> daxa::usize
    {
        auto & impl = *r_cast<ImplTaskGraph *>(this->object);
        return impl.memory_block_size;
    }

    thread_local std::vector<EventWaitInfo> tl_split_barrier_wait_infos = {};
    thread_local std::vector<ImageMemoryBarrierInfo> tl_image_barrier_infos = {};
    thread_local std::vector<MemoryBarrierInfo> tl_memory_barrier_infos = {};
    void insert_pipeline_barrier(ImplTaskGraph const & impl, TaskGraphPermutation & perm, CommandRecorder & command_list, TaskBarrier & barrier)
    {
        // Check if barrier is image barrier or normal barrier (see TaskBarrier struct comments).
        if (barrier.image_id.is_empty())
        {
            command_list.pipeline_barrier({
                .src_access = barrier.src_access,
                .dst_access = barrier.dst_access,
            });
        }
        else
        {
            auto const actual_images = impl.get_actual_images(barrier.image_id, perm);
            for (usize index = 0; index < actual_images.size(); ++index)
            {
                auto const & image = actual_images[index];
                DAXA_DBG_ASSERT_TRUE_M(
                    impl.info.device.is_id_valid(image),
                    std::string("Detected invalid runtime image id while inserting barriers: the runtime image id at index ") +
                        std::to_string(index) +
                        std::string(" of task image \"") +
                        std::string(impl.global_image_infos[barrier.image_id.index].get_name()) +
                        std::string("\" is invalid"));
                command_list.pipeline_barrier_image_transition({
                    .src_access = barrier.src_access,
                    .dst_access = barrier.dst_access,
                    .src_layout = barrier.layout_before,
                    .dst_layout = barrier.layout_after,
                    .image_slice = barrier.slice,
                    .image_id = image,
                });
            }
        }
    }

    void generate_persistent_resource_synch(
        ImplTaskGraph & impl,
        TaskGraphPermutation & permutation,
        CommandRecorder & recorder)
    {
        // Persistent resources need just in time synch between executions,
        // as pre generating the transitions between all permutations is not manageable.
        std::string out;
        std::string indent;
        if (impl.info.record_debug_information)
        {
            fmt::format_to(std::back_inserter(out), "{}runtime sync memory barriers:\n", indent);
            begin_indent(out, indent, true);
        }
        for (usize task_buffer_index = 0; task_buffer_index < permutation.buffer_infos.size(); ++task_buffer_index)
        {
            auto & task_buffer = permutation.buffer_infos[task_buffer_index];
            auto & glob_buffer_info = impl.global_buffer_infos[task_buffer_index];
            if (task_buffer.valid && glob_buffer_info.is_persistent())
            {
                auto & persistent_data = glob_buffer_info.get_persistent();
                bool const no_prev_access = persistent_data.latest_access == AccessConsts::NONE;
                bool const read_on_read_same_access =
                    persistent_data.latest_access == permutation.buffer_infos[task_buffer_index].first_access &&
                    persistent_data.latest_access.type == AccessTypeFlagBits::READ;
                // TODO(pahrens,msakmary): read on read should only be set to true whenever the access the same and the STAGES are also the same
                // otherwise we need to generate barrier
                //      AS WE CANT MODIFY BARRIERS FROM PREVIOUSLY ALREADY EXECUTED TASK GRAPHS, WE MUST OVER SYNC ON THE LAST WRITE TO READ
                //      WE CAN ONLY SKIP ON THE SAME ACCESS READ ON READ
                //      WE MUST REMEMBER THE LAST WRITE

                // bool const read_on_read =
                //     persistent_data.latest_access.type == AccessTypeFlagBits::READ &&
                //     permutation.buffer_infos[task_buffer_index].first_access.type == AccessTypeFlagBits::READ;
                // For now just over sync on reads.
                if (no_prev_access || read_on_read_same_access)
                {
                    // Skip buffers that have no previous access, as there is nothing to sync on.
                    continue;
                }

                MemoryBarrierInfo const mem_barrier_info{
                    .src_access = persistent_data.latest_access,
                    .dst_access = permutation.buffer_infos[task_buffer_index].first_access,
                };
                recorder.pipeline_barrier(mem_barrier_info);
                if (impl.info.record_debug_information)
                {
                    fmt::format_to(std::back_inserter(out), "{}{}\n", indent, to_string(mem_barrier_info));
                    print_separator_to(out, indent);
                }
                persistent_data.latest_access = {};
            }
        }
        if (impl.info.record_debug_information)
        {
            end_indent(out, indent);
            fmt::format_to(std::back_inserter(out), "{}runtime sync image memory barriers:\n", indent);
            begin_indent(out, indent, true);
        }
        // If parts of the first use slices to not intersect with any previous use,
        // we must synchronize on undefined layout!
        std::vector<ExtendedImageSliceState> remaining_first_accesses = {};
        for (u32 task_image_index = 0; task_image_index < permutation.image_infos.size(); ++task_image_index)
        {
            auto & task_image = permutation.image_infos[task_image_index];
            auto & exec_image = impl.global_image_infos[task_image_index];
            remaining_first_accesses = task_image.first_slice_states;
            // Iterate over all persistent images.
            // Find all intersections between tracked slices of first use and previous use.
            // Synch on the intersection and delete the intersected part from the tracked slice of the previous use.
            if (task_image.valid && exec_image.is_persistent())
            {
                if (impl.info.record_debug_information)
                {
                    fmt::format_to(std::back_inserter(out), "{}sync from previous uses:\n", indent);
                    begin_indent(out, indent, true);
                }
                auto & previous_access_slices = exec_image.get_persistent().latest_slice_states;
                for (u32 previous_access_slice_index = 0; previous_access_slice_index < previous_access_slices.size();)
                {
                    bool broke_inner_loop = false;
                    for (u32 first_access_slice_index = 0; first_access_slice_index < remaining_first_accesses.size(); ++first_access_slice_index)
                    {
                        // Dont sync on disjoint subresource uses.
                        if (!remaining_first_accesses[first_access_slice_index].state.slice.intersects(previous_access_slices[previous_access_slice_index].slice))
                        {
                            // Disjoint subresources or read on read with same layout.
                            continue;
                        }
                        // Intersect previous use and initial use.
                        // Record synchronization for the intersecting part.
                        auto intersection = previous_access_slices[previous_access_slice_index].slice.intersect(remaining_first_accesses[first_access_slice_index].state.slice);
                        // Dont sync on same accesses following each other.
                        bool const both_accesses_read =
                            remaining_first_accesses[first_access_slice_index].state.latest_access.type == AccessTypeFlagBits::READ &&
                            previous_access_slices[previous_access_slice_index].latest_access.type == AccessTypeFlagBits::READ;
                        bool const both_layouts_same =
                            remaining_first_accesses[first_access_slice_index].state.latest_layout ==
                            previous_access_slices[previous_access_slice_index].latest_layout;
                        if (!(both_accesses_read && both_layouts_same))
                        {
                            for (auto execution_image_id : impl.get_actual_images(TaskImageView{{.task_graph_index = impl.unique_index, .index = task_image_index}}, permutation))
                            {
                                ImageMemoryBarrierInfo const img_barrier_info{
                                    .src_access = previous_access_slices[previous_access_slice_index].latest_access,
                                    .dst_access = remaining_first_accesses[first_access_slice_index].state.latest_access,
                                    .src_layout = previous_access_slices[previous_access_slice_index].latest_layout,
                                    .dst_layout = remaining_first_accesses[first_access_slice_index].state.latest_layout,
                                    .image_slice = intersection,
                                    .image_id = execution_image_id,
                                };
                                recorder.pipeline_barrier_image_transition(img_barrier_info);
                                if (impl.info.record_debug_information)
                                {
                                    fmt::format_to(std::back_inserter(out), "{}{}\n", indent, to_string(img_barrier_info));
                                    print_separator_to(out, indent);
                                }
                            }
                        }
                        // Put back the non intersecting rest into the previous use list.
                        auto [previous_use_slice_rest, previous_use_slice_rest_count] = previous_access_slices[previous_access_slice_index].slice.subtract(intersection);
                        auto [first_use_slice_rest, first_use_slice_rest_count] = remaining_first_accesses[first_access_slice_index].state.slice.subtract(intersection);
                        for (usize rest_slice_index = 0; rest_slice_index < previous_use_slice_rest_count; ++rest_slice_index)
                        {
                            auto rest_previous_slice = previous_access_slices[previous_access_slice_index];
                            rest_previous_slice.slice = previous_use_slice_rest[rest_slice_index];
                            previous_access_slices.push_back(rest_previous_slice);
                        }
                        // Append the new rest first uses.nd
                        for (usize rest_slice_index = 0; rest_slice_index < first_use_slice_rest_count; ++rest_slice_index)
                        {
                            auto rest_first_slice = remaining_first_accesses[first_access_slice_index];
                            rest_first_slice.state.slice = first_use_slice_rest[rest_slice_index];
                            remaining_first_accesses.push_back(rest_first_slice);
                        }
                        // Remove the previous use from the list, it is synchronized now.
                        previous_access_slices.erase(std::next(previous_access_slices.begin(), static_cast<ptrdiff_t>(previous_access_slice_index)));
                        // Remove the first use from the remaining first uses, as it was now synchronized from.
                        remaining_first_accesses.erase(std::next(remaining_first_accesses.begin(), static_cast<ptrdiff_t>(first_access_slice_index)));
                        // As we removed an element in this place,
                        // we dont need to advance the iterator as in its place there will be a new element already that we do not want to skip.
                        broke_inner_loop = true;
                        break;
                    }
                    if (!broke_inner_loop)
                    {
                        // We break the loop when we erase the current element.
                        // Erasing moved all elements past the current one one to the left.
                        // This means that the current element is already a new one,
                        // we do not want to skip it so we wont increment the index here.
                        ++previous_access_slice_index;
                    }
                }
                if (impl.info.record_debug_information)
                {
                    end_indent(out, indent);
                    fmt::format_to(std::back_inserter(out), "{}sync from undefined:\n", indent);
                    begin_indent(out, indent, true);
                }
                // For all first uses that did NOT intersect with and previous use,
                // we need to synchronize from an undefined state to initialize the layout of the image.
                for (auto & remaining_first_accesse : remaining_first_accesses)
                {
                    for (auto execution_image_id : impl.get_actual_images(TaskImageView{{.task_graph_index = impl.unique_index, .index = task_image_index}}, permutation))
                    {
                        ImageMemoryBarrierInfo const img_barrier_info{
                            .src_access = AccessConsts::NONE,
                            .dst_access = remaining_first_accesse.state.latest_access,
                            .src_layout = ImageLayout::UNDEFINED,
                            .dst_layout = remaining_first_accesse.state.latest_layout,
                            .image_slice = remaining_first_accesse.state.slice,
                            .image_id = execution_image_id,
                        };
                        recorder.pipeline_barrier_image_transition(img_barrier_info);
                        if (impl.info.record_debug_information)
                        {
                            fmt::format_to(std::back_inserter(out), "{}{}\n", indent, to_string(img_barrier_info));
                            print_separator_to(out, indent);
                        }
                    }
                }
                if (impl.info.record_debug_information)
                {
                    end_indent(out, indent);
                }
            }
        }
        if (impl.info.record_debug_information)
        {
            end_indent(out, indent);
            impl.debug_string_stream << out;
        }
    }

    /// Execution flow:
    /// 1. choose permutation based on conditionals
    /// 2. validate used persistent resources, based on permutation
    /// 3. runtime generate and insert runtime sync for persistent resources.
    /// 4. for every submit scope:
    ///     2.1 for every batch in scope:
    ///         3.1 wait for pipeline and split barriers
    ///         3.2 for every task:
    ///             4.1 validate runtime resources of used resources
    ///             4.2 refresh image view cache.
    ///             4.3 collect shader use handles, allocate gpu local staging memory, copy in handles and bind to constant buffer binding.
    ///             4.4 run task
    ///         3.3 signal split barriers
    ///     2.2 check if submit scope submits work, either submit or collect cmd lists and sync primitives for query
    ///     2.3 check if submit scope presents, present if true.
    void TaskGraph::execute(ExecutionInfo const & info)
    {
        auto & impl = *r_cast<ImplTaskGraph *>(this->object);
        DAXA_DBG_ASSERT_TRUE_M(info.permutation_condition_values.size() >= impl.info.permutation_condition_count, "Detected invalid permutation condition count");
        DAXA_DBG_ASSERT_TRUE_M(impl.compiled, "task graphs must be completed before execution");

        u32 permutation_index = {};
        for (u32 index = 0; index < std::min(usize(32), info.permutation_condition_values.size()); ++index)
        {
            permutation_index |= info.permutation_condition_values[index] ? (1u << index) : 0;
        }
        impl.chosen_permutation_last_execution = permutation_index;
        TaskGraphPermutation & permutation = impl.permutations[permutation_index];

        CommandRecorder recorder = impl.info.device.create_command_recorder({});

        ImplTaskRuntimeInterface impl_runtime{.task_graph = impl, .permutation = permutation, .recorder = recorder};

        validate_runtime_resources(impl, permutation);
        // Generate and insert synchronization for persistent resources:
        generate_persistent_resource_synch(impl, permutation, recorder);

        usize submit_scope_index = 0;
        for (auto & submit_scope : permutation.batch_submit_scopes)
        {
            if (impl.info.enable_command_labels)
            {
                impl_runtime.recorder.begin_label({
                    .label_color = impl.info.task_graph_label_color,
                    .name = impl.info.name + std::string(", submit ") + std::to_string(submit_scope_index),
                });
            }
            usize batch_index = 0;
            for (auto & task_batch : submit_scope.task_batches)
            {
                batch_index += 1;
                // Wait on pipeline barriers before batch execution.
                for (auto barrier_index : task_batch.pipeline_barrier_indices)
                {
                    TaskBarrier & barrier = permutation.barriers[barrier_index];
                    insert_pipeline_barrier(impl, permutation, impl_runtime.recorder, barrier);
                }
                // Wait on split barriers before batch execution.
                if (!impl.info.use_split_barriers)
                {
                    for (auto barrier_index : task_batch.wait_split_barrier_indices)
                    {
                        TaskSplitBarrier const & split_barrier = permutation.split_barriers[barrier_index];
                        // Convert split barrier to normal barrier.
                        TaskBarrier barrier = split_barrier;
                        insert_pipeline_barrier(impl, permutation, impl_runtime.recorder, barrier);
                    }
                }
                else
                {
                    usize needed_image_barriers = 0;
                    for (auto barrier_index : task_batch.wait_split_barrier_indices)
                    {
                        TaskSplitBarrier const & split_barrier = permutation.split_barriers[barrier_index];
                        if (!split_barrier.image_id.is_empty())
                        {
                            needed_image_barriers += impl.get_actual_images(split_barrier.image_id, permutation).size();
                        }
                    }
                    tl_split_barrier_wait_infos.reserve(task_batch.wait_split_barrier_indices.size());
                    tl_memory_barrier_infos.reserve(task_batch.wait_split_barrier_indices.size());
                    tl_image_barrier_infos.reserve(needed_image_barriers);
                    for (auto barrier_index : task_batch.wait_split_barrier_indices)
                    {
                        TaskSplitBarrier & split_barrier = permutation.split_barriers[barrier_index];
                        if (split_barrier.image_id.is_empty())
                        {
                            tl_memory_barrier_infos.push_back(MemoryBarrierInfo{
                                .src_access = split_barrier.src_access,
                                .dst_access = split_barrier.dst_access,
                            });
                            tl_split_barrier_wait_infos.push_back(EventWaitInfo{
                                .memory_barriers = std::span{&tl_memory_barrier_infos.back(), 1},
                                .event = split_barrier.split_barrier_state,
                            });
                        }
                        else
                        {
                            usize const img_bar_vec_start_size = tl_image_barrier_infos.size();
                            for (auto image : impl.get_actual_images(split_barrier.image_id, permutation))
                            {
                                tl_image_barrier_infos.push_back(ImageMemoryBarrierInfo{
                                    .src_access = split_barrier.src_access,
                                    .dst_access = split_barrier.dst_access,
                                    .src_layout = split_barrier.layout_before,
                                    .dst_layout = split_barrier.layout_after,
                                    .image_slice = split_barrier.slice,
                                    .image_id = image,
                                });
                            }
                            usize const img_bar_vec_end_size = tl_image_barrier_infos.size();
                            usize const img_bar_count = img_bar_vec_end_size - img_bar_vec_start_size;
                            tl_split_barrier_wait_infos.push_back(EventWaitInfo{
                                .image_barriers = std::span{tl_image_barrier_infos.data() + img_bar_vec_start_size, img_bar_count},
                                .event = split_barrier.split_barrier_state,
                            });
                        }
                    }
                    if (!tl_split_barrier_wait_infos.empty())
                    {
                        impl_runtime.recorder.wait_events(tl_split_barrier_wait_infos);
                    }
                    tl_split_barrier_wait_infos.clear();
                    tl_image_barrier_infos.clear();
                    tl_memory_barrier_infos.clear();
                }
                // Execute all tasks in the batch.
                usize task_index = 0;
                for (TaskId const task_id : task_batch.tasks)
                {
                    impl.execute_task(impl_runtime, permutation, batch_index, task_index, task_id);
                    task_index += 1;
                }
                if (impl.info.use_split_barriers)
                {
                    // Reset all waited upon split barriers here.
                    for (auto barrier_index : task_batch.wait_split_barrier_indices)
                    {
                        // We wait on the stages, that waited on our split barrier earlier.
                        // This way, we make sure, that the stages that wait on the split barrier
                        // executed and saw the split barrier signaled, before we reset them.
                        impl_runtime.recorder.reset_event({
                            .event = permutation.split_barriers[barrier_index].split_barrier_state,
                            .stage = permutation.split_barriers[barrier_index].dst_access.stages,
                        });
                    }
                    // Signal all signal split barriers after batch execution.
                    for (usize const barrier_index : task_batch.signal_split_barrier_indices)
                    {
                        TaskSplitBarrier & task_split_barrier = permutation.split_barriers[barrier_index];
                        if (task_split_barrier.image_id.is_empty())
                        {
                            MemoryBarrierInfo memory_barrier{
                                .src_access = task_split_barrier.src_access,
                                .dst_access = task_split_barrier.dst_access,
                            };
                            impl_runtime.recorder.signal_event({
                                .memory_barriers = std::span{&memory_barrier, 1},
                                .event = task_split_barrier.split_barrier_state,
                            });
                        }
                        else
                        {
                            for (auto image : impl.get_actual_images(task_split_barrier.image_id, permutation))
                            {
                                tl_image_barrier_infos.push_back({
                                    .src_access = task_split_barrier.src_access,
                                    .dst_access = task_split_barrier.dst_access,
                                    .src_layout = task_split_barrier.layout_before,
                                    .dst_layout = task_split_barrier.layout_after,
                                    .image_slice = task_split_barrier.slice,
                                    .image_id = image,
                                });
                            }
                            impl_runtime.recorder.signal_event({
                                .image_barriers = tl_image_barrier_infos,
                                .event = task_split_barrier.split_barrier_state,
                            });
                            tl_image_barrier_infos.clear();
                        }
                    }
                }
            }
            for (usize const barrier_index : submit_scope.last_minute_barrier_indices)
            {
                TaskBarrier & barrier = permutation.barriers[barrier_index];
                insert_pipeline_barrier(impl, permutation, impl_runtime.recorder, barrier);
            }
            if (impl.info.enable_command_labels)
            {
                impl_runtime.recorder.end_label();
            }

            if (&submit_scope != &permutation.batch_submit_scopes.back())
            {
                PipelineStageFlags const wait_stages = submit_scope.submit_info.wait_stages;
                std::vector<ExecutableCommandList> commands = {submit_scope.submit_info.command_lists.begin(), submit_scope.submit_info.command_lists.end()};
                std::vector<BinarySemaphore> wait_binary_semaphores = {submit_scope.submit_info.wait_binary_semaphores.begin(), submit_scope.submit_info.wait_binary_semaphores.end()};
                std::vector<BinarySemaphore> signal_binary_semaphores = {submit_scope.submit_info.signal_binary_semaphores.begin(), submit_scope.submit_info.signal_binary_semaphores.end()};
                std::vector<std::pair<TimelineSemaphore, u64>> wait_timeline_semaphores = {submit_scope.submit_info.wait_timeline_semaphores.begin(), submit_scope.submit_info.wait_timeline_semaphores.end()};
                std::vector<std::pair<TimelineSemaphore, u64>> signal_timeline_semaphores = {submit_scope.submit_info.signal_timeline_semaphores.begin(), submit_scope.submit_info.signal_timeline_semaphores.end()};
                commands.push_back(recorder.complete_current_commands());
                if (impl.info.swapchain.has_value())
                {
                    Swapchain const & swapchain = impl.info.swapchain.value();
                    if (submit_scope_index == permutation.swapchain_image_first_use_submit_scope_index)
                    {
                        ImplPersistentTaskImage & swapchain_image = impl.global_image_infos.at(permutation.swapchain_image.index).get_persistent();
                        // It can happen, that a previous task graph accessed the swapchain image.
                        // In that case the acquire semaphore is already waited upon and by extension we wait on the previous access and therefore on the acquire.
                        // So we must not wait in the case that the semaphore is already waited upon.
                        if (!swapchain_image.waited_on_acquire)
                        {
                            swapchain_image.waited_on_acquire = true;
                            wait_binary_semaphores.push_back(swapchain.current_acquire_semaphore());
                        }
                    }
                    if (submit_scope_index == permutation.swapchain_image_last_use_submit_scope_index)
                    {
                        signal_binary_semaphores.push_back(swapchain.current_present_semaphore());
                        signal_timeline_semaphores.emplace_back(
                            swapchain.gpu_timeline_semaphore(),
                            swapchain.current_cpu_timeline_value());
                    }
                    if (permutation.swapchain_image_first_use_submit_scope_index == std::numeric_limits<u64>::max() &&
                        submit_scope.present_info.has_value())
                    {
                        // It can be the case, that the only use of the swapchain is the present itself.
                        // If so, simply signal the timeline sema of the swapchain with the latest submit.
                        // TODO: this is a hack until we get timeline semaphores for presenting.
                        // TODO: im not sure about this design, maybe just remove this explicit signaling completely.
                        signal_timeline_semaphores.emplace_back(
                            swapchain.gpu_timeline_semaphore(),
                            swapchain.current_cpu_timeline_value());
                        ImplPersistentTaskImage & swapchain_image = impl.global_image_infos.at(permutation.swapchain_image.index).get_persistent();
                        swapchain_image.waited_on_acquire = true;
                        wait_binary_semaphores.push_back(impl.info.swapchain.value().current_acquire_semaphore());
                        signal_binary_semaphores.push_back(impl.info.swapchain.value().current_present_semaphore());
                    }
                }
                if (submit_scope.user_submit_info.additional_command_lists != nullptr)
                {
                    commands.insert(commands.end(), submit_scope.user_submit_info.additional_command_lists->begin(), submit_scope.user_submit_info.additional_command_lists->end());
                }
                if (submit_scope.user_submit_info.additional_wait_binary_semaphores != nullptr)
                {
                    wait_binary_semaphores.insert(wait_binary_semaphores.end(), submit_scope.user_submit_info.additional_wait_binary_semaphores->begin(), submit_scope.user_submit_info.additional_wait_binary_semaphores->end());
                }
                if (submit_scope.user_submit_info.additional_signal_binary_semaphores != nullptr)
                {
                    signal_binary_semaphores.insert(signal_binary_semaphores.end(), submit_scope.user_submit_info.additional_signal_binary_semaphores->begin(), submit_scope.user_submit_info.additional_signal_binary_semaphores->end());
                }
                if (submit_scope.user_submit_info.additional_wait_timeline_semaphores != nullptr)
                {
                    wait_timeline_semaphores.insert(wait_timeline_semaphores.end(), submit_scope.user_submit_info.additional_wait_timeline_semaphores->begin(), submit_scope.user_submit_info.additional_wait_timeline_semaphores->end());
                }
                if (submit_scope.user_submit_info.additional_signal_timeline_semaphores != nullptr)
                {
                    signal_timeline_semaphores.insert(signal_timeline_semaphores.end(), submit_scope.user_submit_info.additional_signal_timeline_semaphores->begin(), submit_scope.user_submit_info.additional_signal_timeline_semaphores->end());
                }
                signal_timeline_semaphores.emplace_back(impl.staging_memory->timeline_semaphore(), impl.staging_memory->inc_timeline_value());
                daxa::CommandSubmitInfo const submit_info = {
                    .wait_stages = wait_stages,
                    .command_lists = commands,
                    .wait_binary_semaphores = wait_binary_semaphores,
                    .signal_binary_semaphores = signal_binary_semaphores,
                    .wait_timeline_semaphores = wait_timeline_semaphores,
                    .signal_timeline_semaphores = signal_timeline_semaphores,
                };
                impl.info.device.submit_commands(submit_info);

                if (submit_scope.present_info.has_value())
                {
                    ImplPresentInfo & impl_present_info = submit_scope.present_info.value();
                    std::vector<BinarySemaphore> present_wait_semaphores = impl_present_info.binary_semaphores;
                    DAXA_DBG_ASSERT_TRUE_M(impl.info.swapchain.has_value(), "must have swapchain registered in info on creation in order to use present.");
                    present_wait_semaphores.push_back(impl.info.swapchain.value().current_present_semaphore());
                    if (impl_present_info.additional_binary_semaphores != nullptr)
                    {
                        present_wait_semaphores.insert(
                            present_wait_semaphores.end(),
                            impl_present_info.additional_binary_semaphores->begin(),
                            impl_present_info.additional_binary_semaphores->end());
                    }
                    impl.info.device.present_frame(PresentInfo{
                        .wait_binary_semaphores = present_wait_semaphores,
                        .swapchain = impl.info.swapchain.value(),
                    });
                }
            }
            ++submit_scope_index;
        }

        // Insert pervious uses into execution info for tje next executions synch.
        for (usize task_buffer_index = 0; task_buffer_index < permutation.buffer_infos.size(); ++task_buffer_index)
        {
            bool const is_persistent = daxa::holds_alternative<PermIndepTaskBufferInfo::Persistent>(impl.global_buffer_infos[task_buffer_index].task_buffer_data);
            if (permutation.buffer_infos[task_buffer_index].valid && is_persistent)
            {
                daxa::get<PermIndepTaskBufferInfo::Persistent>(impl.global_buffer_infos[task_buffer_index].task_buffer_data).get().latest_access = permutation.buffer_infos[task_buffer_index].latest_access;
            }
        }
        for (usize task_image_index = 0; task_image_index < permutation.image_infos.size(); ++task_image_index)
        {
            if (
                permutation.image_infos[task_image_index].valid &&
                impl.global_image_infos[task_image_index].is_persistent())
            {
                auto & persistent_image = impl.global_image_infos[task_image_index].get_persistent();
                for (auto const & extended_state : permutation.image_infos[task_image_index].last_slice_states)
                {
                    persistent_image.latest_slice_states.push_back(extended_state.state);
                }
            }
        }

        // TODO: reimplement left over commands
        // impl.left_over_command_lists = std::move(impl_runtime.recorder.complete_current_commands());
        impl.executed_once = true;
        impl.prev_frame_permutation_index = permutation_index;

        if (impl.info.record_debug_information)
        {
            impl.debug_print();
        }
    }

    ImplTaskGraph::ImplTaskGraph(TaskGraphInfo a_info)
        : unique_index{ImplTaskGraph::exec_unique_next_index++}, info{std::move(a_info)}
    {
        if (a_info.staging_memory_pool_size != 0)
        {
            this->staging_memory = TransferMemoryPool{TransferMemoryPoolInfo{.device = info.device, .capacity = info.staging_memory_pool_size, .use_bar_memory = true, .name = "Transfer Memory Pool"}};
        }
    }

    ImplTaskGraph::~ImplTaskGraph()
    {
        for (auto & task : tasks)
        {
            for (auto & view_cache : task.image_view_cache)
            {
                for (auto & view : view_cache)
                {
                    if (info.device.is_id_valid(view))
                    {
                        ImageId const parent = info.device.info_image_view(view).value().image;
                        bool const is_default_view = parent.default_view() == view;
                        if (!is_default_view)
                        {
                            info.device.destroy_image_view(view);
                        }
                    }
                }
            }
        }
        for (auto & permutation : permutations)
        {
            // because transient buffers are owned by the task graph, we need to destroy them
            for (u32 buffer_info_idx = 0; buffer_info_idx < static_cast<u32>(global_buffer_infos.size()); buffer_info_idx++)
            {
                auto const & global_buffer = global_buffer_infos.at(buffer_info_idx);
                PerPermTaskBuffer const & perm_buffer = permutation.buffer_infos.at(buffer_info_idx);
                if (!global_buffer.is_persistent() && 
                    perm_buffer.valid)
                {
                    if (auto const * id = std::get_if<BufferId>(&perm_buffer.actual_id))
                    {
                        info.device.destroy_buffer(*id);
                    }
                    if (auto const * id = std::get_if<BlasId>(&perm_buffer.actual_id))
                    {
                        info.device.destroy_blas(*id);
                    }
                    if (auto const * id = std::get_if<TlasId>(&perm_buffer.actual_id))
                    {
                        info.device.destroy_tlas(*id);
                    }
                }
            }
            // because transient images are owned by the task graph, we need to destroy them
            for (u32 image_info_idx = 0; image_info_idx < static_cast<u32>(global_image_infos.size()); image_info_idx++)
            {
                auto const & global_image = global_image_infos.at(image_info_idx);
                auto const & perm_image = permutation.image_infos.at(image_info_idx);
                if (!global_image.is_persistent() && perm_image.valid)
                {
                    info.device.destroy_image(get_actual_images(TaskImageView{{.task_graph_index = unique_index, .index = image_info_idx}}, permutation)[0]);
                }
            }
        }
    }

    void ImplTaskGraph::print_task_image_to(std::string & out, std::string indent, TaskGraphPermutation const & permutation, TaskImageView local_id)
    {
        if (local_id.is_null())
        {
            fmt::format_to(std::back_inserter(out), "{}task image [NULL]\n", indent);
            return;
        }
        auto const & glob_image = global_image_infos[local_id.index];
        std::string persistent_info;
        if (global_image_infos[local_id.index].is_persistent())
        {
            u32 const persistent_index = global_image_infos[local_id.index].get_persistent().unique_index;
            persistent_info = fmt::format(", persistent index: {}", persistent_index);
        }
        fmt::format_to(std::back_inserter(out), "{}task image name: \"{}\", id: ({}){}\n", indent, glob_image.get_name(), to_string(local_id), persistent_info);
        fmt::format_to(std::back_inserter(out), "{}runtime images:\n", indent);
        {
            [[maybe_unused]] FormatIndent const d1{out, indent, true};
            for (u32 child_i = 0; child_i < get_actual_images(local_id, permutation).size(); ++child_i)
            {
                auto const child_id = get_actual_images(local_id, permutation)[child_i];
                auto const & child_info = info.device.info_image(child_id).value();
                fmt::format_to(std::back_inserter(out), "{}name: \"{}\", id: ({})\n", indent, child_info.name.view(), to_string(child_id));
            }
            print_separator_to(out, indent);
        }
    }

    void ImplTaskGraph::print_task_buffer_blas_tlas_to(std::string & out, std::string indent, TaskGraphPermutation const & permutation, TaskGPUResourceView local_id)
    {
        if (local_id.is_null())
        {
            fmt::format_to(std::back_inserter(out), "{}[NULL]\n", indent);
            return;
        }
        auto const & glob_buffer = global_buffer_infos[local_id.index];
        auto const & actual_ids = get_actual_buffer_blas_tlas_generic(local_id, permutation);
        std::string_view type_str = buffer_blas_tlas_str(local_id, permutation);
        std::string persistent_info;
        if (global_buffer_infos[local_id.index].is_persistent())
        {
            u32 const persistent_index = global_buffer_infos[local_id.index].get_persistent().unique_index;
            persistent_info = fmt::format(", persistent index: {}", persistent_index);
        }
        fmt::format_to(std::back_inserter(out), "{}task {} name: \"{}\", id: ({}){}\n", indent, type_str, glob_buffer.get_name(), to_string(local_id), persistent_info);
        fmt::format_to(std::back_inserter(out), "{}runtime {}:\n", indent, type_str);
        std::visit([&](auto const & ids) {
            [[maybe_unused]] FormatIndent const d2{out, indent, true};
            for (u32 child_i = 0; child_i < ids.size(); ++child_i)
            {
                auto const child_id = ids[child_i];
                using ChildIdT = std::decay_t<decltype(child_id)>;
                if constexpr (std::is_same_v<ChildIdT, BufferId>)
                {
                    auto const & child_info = info.device.info_buffer(child_id).value();
                    fmt::format_to(std::back_inserter(out), "{}name: \"{}\", id: ({})\n", indent, child_info.name.view(), to_string(child_id));
                }
                if constexpr (std::is_same_v<ChildIdT, BlasId>)
                {
                    auto const & child_info = info.device.info_blas(child_id).value();
                    fmt::format_to(std::back_inserter(out), "{}name: \"{}\", id: ({})\n", indent, child_info.name.view(), to_string(child_id));
                }
                if constexpr (std::is_same_v<ChildIdT, TlasId>)
                {
                    auto const & child_info = info.device.info_tlas(child_id).value();
                    fmt::format_to(std::back_inserter(out), "{}name: \"{}\", id: ({})\n", indent, child_info.name.view(), to_string(child_id));
                }
            }
            print_separator_to(out, indent);
        }, actual_ids);
    }

    void ImplTaskGraph::print_task_barrier_to(std::string & out, std::string & indent, TaskGraphPermutation const & permutation, usize index, bool const split_barrier)
    {
        TaskBarrier const & barrier = split_barrier ? permutation.split_barriers[index] : permutation.barriers[index];
        if (barrier.image_id.is_empty())
        {
            MemoryBarrierInfo const mem_barrier{
                .src_access = barrier.src_access,
                .dst_access = barrier.dst_access,
            };
            out.append(indent).append(to_string(mem_barrier)).push_back('\n');
        }
        else
        {
            fmt::format_to(std::back_inserter(out), "{}slice: ({})\n", indent, to_string(barrier.slice));
            fmt::format_to(std::back_inserter(out), "{}{}\n", indent, to_string(MemoryBarrierInfo{.src_access = barrier.src_access, .dst_access = barrier.dst_access}));
            fmt::format_to(std::back_inserter(out), "{}layout: ({}) -> ({})\n", indent, to_string(barrier.layout_before), to_string(barrier.layout_after));
            print_task_image_to(out, indent, permutation, barrier.image_id);
        }
    }

    void ImplTaskGraph::print_task_to(std::string & out, std::string & indent, TaskGraphPermutation const & permutation, usize task_id)
    {
        ImplTask const & task = tasks[task_id];
        fmt::format_to(std::back_inserter(out), "{}task name: \"{}\", id: {}\n", indent, task.base_task->name(), task_id);
        fmt::format_to(std::back_inserter(out), "{}task arguments:\n", indent);
        [[maybe_unused]] FormatIndent const d0{out, indent, true};
        for_each(
            task.base_task->attachments(),
            [&](u32, auto const & attach)
            {
                auto [access, is_concurrent] = task_buffer_access_to_access(static_cast<TaskBufferAccess>(attach.access));
                std::string_view type_str = buffer_blas_tlas_str(attach.translated_view, permutation);
                fmt::format_to(std::back_inserter(out), "{}{} argument:\n", indent, type_str);
                fmt::format_to(std::back_inserter(out), "{}access: ({})\n", indent, to_string(access));
                print_task_buffer_blas_tlas_to(out, indent, permutation, attach.translated_view);
                print_separator_to(out, indent);
            },
            [&](u32, TaskImageAttachmentInfo const & img)
            {
                auto [layout, access, is_concurrent] = task_image_access_to_layout_access(img.access);
                fmt::format_to(std::back_inserter(out), "{}image argument:\n", indent);
                fmt::format_to(std::back_inserter(out), "{}access: ({})\n", indent, to_string(access));
                fmt::format_to(std::back_inserter(out), "{}layout: {}\n", indent, to_string(layout));
                fmt::format_to(std::back_inserter(out), "{}slice: {}\n", indent, to_string(img.translated_view.slice));
                print_task_image_to(out, indent, permutation, img.translated_view);
                print_separator_to(out, indent);
            });
    }

    void ImplTaskGraph::print_permutation_aliasing_to(std::string & out, std::string indent, TaskGraphPermutation const & permutation)
    {
        usize batches = 0;
        std::vector<usize> submit_batch_offsets(permutation.batch_submit_scopes.size());
        for (u32 submit_scope_idx = 0; submit_scope_idx < permutation.batch_submit_scopes.size(); submit_scope_idx++)
        {
            submit_batch_offsets.at(submit_scope_idx) = batches;
            batches += permutation.batch_submit_scopes.at(submit_scope_idx).task_batches.size();
        }
        auto print_lifetime = [&](usize start_idx, usize end_idx)
        {
            for (usize i = 0; i < batches; i++)
            {
                if (i >= start_idx && i < end_idx)
                {
                    fmt::format_to(std::back_inserter(out), "{}===", i);
                }
                else if (i == end_idx && end_idx != batches - 1)
                {
                    fmt::format_to(std::back_inserter(out), "{}---", i);
                }
                else if (i != batches - 1)
                {
                    fmt::format_to(std::back_inserter(out), "----", i);
                }
                else
                {
                    if (end_idx == batches - 1)
                    {
                        fmt::format_to(std::back_inserter(out), "{}", i);
                    }
                    else
                    {
                        fmt::format_to(std::back_inserter(out), "-");
                    }
                }
            }
        };
        fmt::format_to(std::back_inserter(out), "{}Resource lifetimes and aliasing:\n", indent);
        for (u32 perm_image_idx = 0; perm_image_idx < permutation.image_infos.size(); perm_image_idx++)
        {
            if (global_image_infos.at(perm_image_idx).is_persistent() || !permutation.image_infos.at(perm_image_idx).valid)
            {
                continue;
            }

            auto const & perm_task_image = permutation.image_infos.at(perm_image_idx);
            usize const start_idx = submit_batch_offsets.at(perm_task_image.lifetime.first_use.submit_scope_index) +
                                    perm_task_image.lifetime.first_use.task_batch_index;
            usize const end_idx = submit_batch_offsets.at(perm_task_image.lifetime.last_use.submit_scope_index) +
                                  perm_task_image.lifetime.last_use.task_batch_index;
            fmt::format_to(std::back_inserter(out), "{}", indent);
            print_lifetime(start_idx, end_idx);
            fmt::format_to(std::back_inserter(out), "  allocation offset: {} allocation size: {} task resource name: {}\n",
                           perm_task_image.allocation_offset,
                           0, // TODO(msakmary)
                           global_image_infos.at(perm_image_idx).get_name());
        }
        for (u32 perm_buffer_idx = 0; perm_buffer_idx < permutation.buffer_infos.size(); perm_buffer_idx++)
        {
            if (global_buffer_infos.at(perm_buffer_idx).is_persistent() || !permutation.buffer_infos.at(perm_buffer_idx).valid)
            {
                continue;
            }

            auto const & perm_task_buffer = permutation.buffer_infos.at(perm_buffer_idx);
            usize const start_idx = submit_batch_offsets.at(perm_task_buffer.lifetime.first_use.submit_scope_index) +
                                    perm_task_buffer.lifetime.first_use.task_batch_index;
            usize const end_idx = submit_batch_offsets.at(perm_task_buffer.lifetime.last_use.submit_scope_index) +
                                  perm_task_buffer.lifetime.last_use.task_batch_index;
            fmt::format_to(std::back_inserter(out), "{}", indent);
            print_lifetime(start_idx, end_idx);
            fmt::format_to(std::back_inserter(out), "  allocation offset: {} allocation size: {} task resource name: {}\n",
                           perm_task_buffer.allocation_offset,
                           0, // TODO(msakmary)
                           global_buffer_infos.at(perm_buffer_idx).get_name());
        }
    }

    void ImplTaskGraph::debug_print()
    {
        std::string out = {};
        std::string indent = {};
        fmt::format_to(std::back_inserter(out), "task graph name: {}, id: {}:\n", info.name, unique_index);
        fmt::format_to(std::back_inserter(out), "device: {}\n", info.device.info().name.view());
        fmt::format_to(std::back_inserter(out), "swapchain: {}\n", (this->info.swapchain.has_value() ? this->info.swapchain.value().info().name.view() : "-"));
        fmt::format_to(std::back_inserter(out), "reorder tasks: {}\n", info.reorder_tasks);
        fmt::format_to(std::back_inserter(out), "use split barriers: {}\n", info.use_split_barriers);
        fmt::format_to(std::back_inserter(out), "permutation_condition_count: {}\n", info.permutation_condition_count);
        fmt::format_to(std::back_inserter(out), "enable_command_labels: {}\n", info.enable_command_labels);
        fmt::format_to(std::back_inserter(out), "task_graph_label_color: ({},{},{},{})\n",
                       info.task_graph_label_color[0],
                       info.task_graph_label_color[1],
                       info.task_graph_label_color[2],
                       info.task_graph_label_color[3]);
        fmt::format_to(std::back_inserter(out), "task_batch_label_color: ({},{},{},{})\n",
                       info.task_batch_label_color[0],
                       info.task_batch_label_color[1],
                       info.task_batch_label_color[2],
                       info.task_batch_label_color[3]);
        fmt::format_to(std::back_inserter(out), "task_label_color: ({},{},{},{})\n",
                       info.task_label_color[0],
                       info.task_label_color[1],
                       info.task_label_color[2],
                       info.task_label_color[3]);
        fmt::format_to(std::back_inserter(out), "record_debug_information: {}\n", info.record_debug_information);
        fmt::format_to(std::back_inserter(out), "staging_memory_pool_size: {}\n", info.staging_memory_pool_size);
        fmt::format_to(std::back_inserter(out), "executed permutation: {}\n", chosen_permutation_last_execution);
        usize permutation_index = this->chosen_permutation_last_execution;
        auto & permutation = this->permutations[permutation_index];
        {
            this->print_permutation_aliasing_to(out, indent, permutation);
            permutation_index += 1;
            fmt::format_to(std::back_inserter(out), "permutations split barriers: {}\n", info.use_split_barriers);
            [[maybe_unused]] FormatIndent const d0{out, indent, true};
            usize submit_scope_index = 0;
            for (auto & submit_scope : permutation.batch_submit_scopes)
            {
                fmt::format_to(std::back_inserter(out), "{}submit scope: {}\n", indent, submit_scope_index);
                [[maybe_unused]] FormatIndent const d1{out, indent, true};
                usize batch_index = 0;
                for (auto & task_batch : submit_scope.task_batches)
                {
                    fmt::format_to(std::back_inserter(out), "{}batch: {}\n", indent, batch_index);
                    batch_index += 1;
                    fmt::format_to(std::back_inserter(out), "{}inserted pipeline barriers:\n", indent);
                    {
                        [[maybe_unused]] FormatIndent const d2{out, indent, true};
                        for (auto barrier_index : task_batch.pipeline_barrier_indices)
                        {
                            this->print_task_barrier_to(out, indent, permutation, barrier_index, false);
                            print_separator_to(out, indent);
                        }
                    }
                    if (!this->info.use_split_barriers)
                    {
                        fmt::format_to(std::back_inserter(out), "{}inserted pipeline barriers (converted from split barrier):\n", indent);
                        [[maybe_unused]] FormatIndent const d2{out, indent, true};
                        for (auto barrier_index : task_batch.wait_split_barrier_indices)
                        {
                            this->print_task_barrier_to(out, indent, permutation, barrier_index, true);
                            print_separator_to(out, indent);
                        }
                    }
                    else
                    {
                        fmt::format_to(std::back_inserter(out), "{}inserted split pipeline barrier waits:\n", indent);
                        [[maybe_unused]] FormatIndent const d2{out, indent, true};
                        print_separator_to(out, indent);
                        for (auto barrier_index : task_batch.wait_split_barrier_indices)
                        {
                            this->print_task_barrier_to(out, indent, permutation, barrier_index, true);
                            print_separator_to(out, indent);
                        }
                    }
                    fmt::format_to(std::back_inserter(out), "{}tasks:\n", indent);
                    {
                        [[maybe_unused]] FormatIndent const d2{out, indent, true};
                        for (TaskId const task_id : task_batch.tasks)
                        {
                            this->print_task_to(out, indent, permutation, task_id);
                            print_separator_to(out, indent);
                        }
                    }
                    if (this->info.use_split_barriers)
                    {
                        fmt::format_to(std::back_inserter(out), "{}inserted split barrier signals:\n", indent);
                        [[maybe_unused]] FormatIndent const d2{out, indent, true};
                        for (usize const barrier_index : task_batch.signal_split_barrier_indices)
                        {
                            this->print_task_barrier_to(out, indent, permutation, barrier_index, true);
                            print_separator_to(out, indent);
                        }
                    }
                    print_separator_to(out, indent);
                }
                if (!submit_scope.last_minute_barrier_indices.empty())
                {
                    fmt::format_to(std::back_inserter(out), "{}inserted last minute pipeline barriers:\n", indent);
                    [[maybe_unused]] FormatIndent const d2{out, indent, true};
                    for (usize const barrier_index : submit_scope.last_minute_barrier_indices)
                    {
                        this->print_task_barrier_to(out, indent, permutation, barrier_index, false);
                        print_separator_to(out, indent);
                    }
                }
                if (&submit_scope != &permutation.batch_submit_scopes.back())
                {
                    fmt::format_to(std::back_inserter(out), "{} -- inserted submit -- \n", indent);
                    if (submit_scope.present_info.has_value())
                    {
                        fmt::format_to(std::back_inserter(out), "{} -- inserted present -- \n", indent);
                    }
                }
                print_separator_to(out, indent);
            }
            print_separator_to(out, indent);
        }
        this->debug_string_stream << out;
    }

    auto TaskGraph::inc_refcnt(ImplHandle const * object) -> u64
    {
        return object->inc_refcnt();
    }

    auto TaskGraph::dec_refcnt(ImplHandle const * object) -> u64
    {
        return object->dec_refcnt(
            ImplTaskGraph::zero_ref_callback,
            nullptr);
    }

    void ImplTaskGraph::zero_ref_callback(ImplHandle const * handle)
    {
        auto const * self = r_cast<ImplTaskGraph const *>(handle);
        delete self;
    }
} // namespace daxa

#endif<|MERGE_RESOLUTION|>--- conflicted
+++ resolved
@@ -2284,32 +2284,7 @@
     {
         usize transient_resource_count = 0;
         usize max_alignment_requirement = 0;
-<<<<<<< HEAD
-        for (auto & global_image : global_image_infos)
-        {
-            if (!global_image.is_persistent())
-            {
-                transient_resource_count += 1;
-                auto & transient_image = daxa::get<PermIndepTaskImageInfo::Transient>(global_image.task_image_data);
-                ImageInfo const image_info = {
-                    .dimensions = transient_image.info.dimensions,
-                    .format = transient_image.info.format,
-                    .size = transient_image.info.size,
-                    .mip_level_count = transient_image.info.mip_level_count,
-                    .array_layer_count = transient_image.info.array_layer_count,
-                    .sample_count = transient_image.info.sample_count,
-                    .usage = ImageUsageFlagBits::SHADER_STORAGE,
-                    .allocate_info = MemoryFlagBits::DEDICATED_MEMORY,
-                    .name = "Dummy to figure mem requirements",
-                };
-                transient_image.memory_requirements = info.device.get_memory_requirements({image_info});
-                max_alignment_requirement = std::max<u64>(transient_image.memory_requirements.alignment, max_alignment_requirement);
-            }
-        }
-        for (auto & global_buffer : global_buffer_infos)
-=======
         for (auto & permutation : permutations)
->>>>>>> c7b58e9a
         {
             for (u32 image_i = 0; image_i < permutation.image_infos.size(); ++image_i)
             {
@@ -2337,16 +2312,6 @@
             }
             for (u32 buffer_i = 0; buffer_i < permutation.buffer_infos.size(); ++buffer_i)
             {
-<<<<<<< HEAD
-                transient_resource_count += 1;
-                auto & transient_buffer = daxa::get<PermIndepTaskBufferInfo::Transient>(global_buffer.task_buffer_data);
-                BufferInfo const buffer_info = {
-                    .size = transient_buffer.info.size,
-                    .allocate_info = MemoryFlagBits::DEDICATED_MEMORY,
-                    .name = "Dummy to figure mem requirements"};
-                transient_buffer.memory_requirements = info.device.get_memory_requirements({buffer_info});
-                max_alignment_requirement = std::max<u64>(transient_buffer.memory_requirements.alignment, max_alignment_requirement);
-=======
                 PerPermTaskBuffer & permut_buffer = permutation.buffer_infos[buffer_i];
                 PermIndepTaskBufferInfo & global_buffer = global_buffer_infos[buffer_i];
                 if (!global_buffer.is_persistent())
@@ -2361,7 +2326,6 @@
                     permut_buffer.memory_requirements = info.device.get_memory_requirements({buffer_info});
                     max_alignment_requirement = std::max(permut_buffer.memory_requirements.alignment, max_alignment_requirement);
                 }
->>>>>>> c7b58e9a
             }
         }
         if (transient_resource_count == 0)
