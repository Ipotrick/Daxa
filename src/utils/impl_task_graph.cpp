--- conflicted
+++ resolved
@@ -1934,16 +1934,6 @@
         // Make sure we have enough batches.
         if (first_possible_batch_index >= queue_submit_scope.task_batches.size())
         {
-<<<<<<< HEAD
-            queue_submit_scope.task_batches.resize(static_cast<u32>(first_possible_batch_index + 1), 
-                TaskBatch{
-                    .pipeline_barrier_indices = { &impl.mk2.task_memory },
-                    .wait_split_barrier_indices = { &impl.mk2.task_memory },
-                    .tasks = { &impl.mk2.task_memory },
-                    .signal_split_barrier_indices = { &impl.mk2.task_memory },
-                }
-            );
-=======
             queue_submit_scope.task_batches.resize(first_possible_batch_index + 1,
                                                    TaskBatch{
                                                        .pipeline_barrier_indices = {&impl.mk2.task_memory},
@@ -1951,7 +1941,6 @@
                                                        .tasks = {&impl.mk2.task_memory},
                                                        .signal_split_barrier_indices = {&impl.mk2.task_memory},
                                                    });
->>>>>>> b04c7d69
         }
         return first_possible_batch_index;
     }
