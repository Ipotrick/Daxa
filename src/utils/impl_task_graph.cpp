--- conflicted
+++ resolved
@@ -191,88 +191,9 @@
         return std::format("tg idx: {}, index: {}", id.task_graph_index, id.index);
     }
 
-<<<<<<< HEAD
-    auto static constexpr access_to_usage(TaskImageAccess const & access) -> ImageUsageFlags
-    {
-        switch (access)
-        {
-        case TaskImageAccess::GRAPHICS_SHADER_SAMPLED: [[fallthrough]];
-        case TaskImageAccess::VERTEX_SHADER_SAMPLED: [[fallthrough]];
-        case TaskImageAccess::TESSELLATION_CONTROL_SHADER_SAMPLED: [[fallthrough]];
-        case TaskImageAccess::TESSELLATION_EVALUATION_SHADER_SAMPLED: [[fallthrough]];
-        case TaskImageAccess::GEOMETRY_SHADER_SAMPLED: [[fallthrough]];
-        case TaskImageAccess::FRAGMENT_SHADER_SAMPLED: [[fallthrough]];
-        case TaskImageAccess::TASK_SHADER_SAMPLED: [[fallthrough]];
-        case TaskImageAccess::MESH_SHADER_SAMPLED: [[fallthrough]];
-        case TaskImageAccess::COMPUTE_SHADER_SAMPLED:
-        case TaskImageAccess::RAY_TRACING_SHADER_SAMPLED:
-            return ImageUsageFlagBits::SHADER_SAMPLED;
-        case TaskImageAccess::GRAPHICS_SHADER_STORAGE_WRITE_ONLY: [[fallthrough]];
-        case TaskImageAccess::GRAPHICS_SHADER_STORAGE_READ_ONLY: [[fallthrough]];
-        case TaskImageAccess::GRAPHICS_SHADER_STORAGE_READ_WRITE: [[fallthrough]];
-        case TaskImageAccess::GRAPHICS_SHADER_STORAGE_READ_WRITE_CONCURRENT: [[fallthrough]];
-        case TaskImageAccess::COMPUTE_SHADER_STORAGE_WRITE_ONLY: [[fallthrough]];
-        case TaskImageAccess::COMPUTE_SHADER_STORAGE_READ_ONLY: [[fallthrough]];
-        case TaskImageAccess::COMPUTE_SHADER_STORAGE_READ_WRITE: [[fallthrough]];
-        case TaskImageAccess::COMPUTE_SHADER_STORAGE_READ_WRITE_CONCURRENT: [[fallthrough]];
-        case TaskImageAccess::RAY_TRACING_SHADER_STORAGE_WRITE_ONLY: [[fallthrough]];
-        case TaskImageAccess::RAY_TRACING_SHADER_STORAGE_READ_ONLY: [[fallthrough]];
-        case TaskImageAccess::RAY_TRACING_SHADER_STORAGE_READ_WRITE: [[fallthrough]];
-        case TaskImageAccess::RAY_TRACING_SHADER_STORAGE_READ_WRITE_CONCURRENT: [[fallthrough]];
-        case TaskImageAccess::VERTEX_SHADER_STORAGE_WRITE_ONLY: [[fallthrough]];
-        case TaskImageAccess::VERTEX_SHADER_STORAGE_READ_ONLY: [[fallthrough]];
-        case TaskImageAccess::VERTEX_SHADER_STORAGE_READ_WRITE: [[fallthrough]];
-        case TaskImageAccess::VERTEX_SHADER_STORAGE_READ_WRITE_CONCURRENT: [[fallthrough]];
-        case TaskImageAccess::TASK_SHADER_STORAGE_WRITE_ONLY: [[fallthrough]];
-        case TaskImageAccess::TASK_SHADER_STORAGE_READ_ONLY: [[fallthrough]];
-        case TaskImageAccess::TASK_SHADER_STORAGE_READ_WRITE: [[fallthrough]];
-        case TaskImageAccess::TASK_SHADER_STORAGE_READ_WRITE_CONCURRENT: [[fallthrough]];
-        case TaskImageAccess::MESH_SHADER_STORAGE_WRITE_ONLY: [[fallthrough]];
-        case TaskImageAccess::MESH_SHADER_STORAGE_READ_ONLY: [[fallthrough]];
-        case TaskImageAccess::MESH_SHADER_STORAGE_READ_WRITE: [[fallthrough]];
-        case TaskImageAccess::MESH_SHADER_STORAGE_READ_WRITE_CONCURRENT: [[fallthrough]];
-        case TaskImageAccess::TESSELLATION_CONTROL_SHADER_STORAGE_WRITE_ONLY: [[fallthrough]];
-        case TaskImageAccess::TESSELLATION_CONTROL_SHADER_STORAGE_READ_ONLY: [[fallthrough]];
-        case TaskImageAccess::TESSELLATION_CONTROL_SHADER_STORAGE_READ_WRITE: [[fallthrough]];
-        case TaskImageAccess::TESSELLATION_CONTROL_SHADER_STORAGE_READ_WRITE_CONCURRENT: [[fallthrough]];
-        case TaskImageAccess::TESSELLATION_EVALUATION_SHADER_STORAGE_WRITE_ONLY: [[fallthrough]];
-        case TaskImageAccess::TESSELLATION_EVALUATION_SHADER_STORAGE_READ_ONLY: [[fallthrough]];
-        case TaskImageAccess::TESSELLATION_EVALUATION_SHADER_STORAGE_READ_WRITE: [[fallthrough]];
-        case TaskImageAccess::TESSELLATION_EVALUATION_SHADER_STORAGE_READ_WRITE_CONCURRENT: [[fallthrough]];
-        case TaskImageAccess::GEOMETRY_SHADER_STORAGE_WRITE_ONLY: [[fallthrough]];
-        case TaskImageAccess::GEOMETRY_SHADER_STORAGE_READ_ONLY: [[fallthrough]];
-        case TaskImageAccess::GEOMETRY_SHADER_STORAGE_READ_WRITE: [[fallthrough]];
-        case TaskImageAccess::GEOMETRY_SHADER_STORAGE_READ_WRITE_CONCURRENT: [[fallthrough]];
-        case TaskImageAccess::FRAGMENT_SHADER_STORAGE_WRITE_ONLY: [[fallthrough]];
-        case TaskImageAccess::FRAGMENT_SHADER_STORAGE_READ_ONLY: [[fallthrough]];
-        case TaskImageAccess::FRAGMENT_SHADER_STORAGE_READ_WRITE: [[fallthrough]];
-        case TaskImageAccess::FRAGMENT_SHADER_STORAGE_READ_WRITE_CONCURRENT:
-            return ImageUsageFlagBits::SHADER_STORAGE;
-        case TaskImageAccess::TRANSFER_READ:
-            return ImageUsageFlagBits::TRANSFER_SRC;
-        case TaskImageAccess::TRANSFER_WRITE:
-            return ImageUsageFlagBits::TRANSFER_DST;
-        // NOTE(msakmary) - not fully sure about the resolve being color attachment usage
-        // this is the best I could deduce from vulkan docs
-        case TaskImageAccess::RESOLVE_WRITE: [[fallthrough]];
-        case TaskImageAccess::COLOR_ATTACHMENT:
-            return ImageUsageFlagBits::COLOR_ATTACHMENT;
-        case TaskImageAccess::DEPTH_ATTACHMENT: [[fallthrough]];
-        case TaskImageAccess::STENCIL_ATTACHMENT: [[fallthrough]];
-        case TaskImageAccess::DEPTH_STENCIL_ATTACHMENT:
-            return ImageUsageFlagBits::DEPTH_STENCIL_ATTACHMENT;
-        case TaskImageAccess::DEPTH_ATTACHMENT_READ: [[fallthrough]];
-        case TaskImageAccess::STENCIL_ATTACHMENT_READ: [[fallthrough]];
-        case TaskImageAccess::DEPTH_STENCIL_ATTACHMENT_READ:
-            return ImageUsageFlagBits::DEPTH_STENCIL_ATTACHMENT;
-        case TaskImageAccess::PRESENT: [[fallthrough]];
-        case TaskImageAccess::NONE: [[fallthrough]];
-        default:
-            return ImageUsageFlagBits::NONE;
-=======
     auto to_access_type(TaskAccessType taccess) -> AccessTypeFlags
     {
-        AccessTypeFlags ret = {};
+        AccessTypeFlags ret;
         switch (taccess)
         {
             case TaskAccessType::NONE: ret = AccessTypeFlagBits::NONE; break;
@@ -282,6 +203,7 @@
             case TaskAccessType::READ_WRITE: ret = AccessTypeFlagBits::READ_WRITE; break;
             case TaskAccessType::WRITE_CONCURRENT: ret = AccessTypeFlagBits::WRITE; break;
             case TaskAccessType::READ_WRITE_CONCURRENT: ret = AccessTypeFlagBits::READ_WRITE; break;
+            default: ret = {}; break;
         }
         return ret;
     }
@@ -374,7 +296,6 @@
         if (used_as_color_attachment)
         {
             usages = usages | ImageUsageFlagBits::COLOR_ATTACHMENT;
->>>>>>> e22f1b05
         }
         if (used_as_ds_attachment)
         {
@@ -414,146 +335,6 @@
         }
     }
 
-<<<<<<< HEAD
-    auto task_image_access_to_layout_access(TaskImageAccess const & access) -> std::tuple<ImageLayout, Access, TaskAccessConcurrency>
-    {
-        switch (access)
-        {
-        case TaskImageAccess::NONE: return {ImageLayout::UNDEFINED, {PipelineStageFlagBits::NONE, AccessTypeFlagBits::NONE}, TaskAccessConcurrency::EXCLUSIVE};
-        case TaskImageAccess::GRAPHICS_SHADER_SAMPLED: return {ImageLayout::READ_ONLY_OPTIMAL, {PipelineStageFlagBits::ALL_GRAPHICS, AccessTypeFlagBits::READ}, TaskAccessConcurrency::EXCLUSIVE};
-        case TaskImageAccess::GRAPHICS_SHADER_STORAGE_WRITE_ONLY: return {ImageLayout::GENERAL, {PipelineStageFlagBits::PipelineStageFlagBits::ALL_GRAPHICS, AccessTypeFlagBits::WRITE}, TaskAccessConcurrency::EXCLUSIVE};
-        case TaskImageAccess::GRAPHICS_SHADER_STORAGE_READ_ONLY: return {ImageLayout::GENERAL, {PipelineStageFlagBits::PipelineStageFlagBits::ALL_GRAPHICS, AccessTypeFlagBits::READ}, TaskAccessConcurrency::CONCURRENT};
-        case TaskImageAccess::GRAPHICS_SHADER_STORAGE_READ_WRITE: return {ImageLayout::GENERAL, {PipelineStageFlagBits::PipelineStageFlagBits::ALL_GRAPHICS, AccessTypeFlagBits::READ_WRITE}, TaskAccessConcurrency::EXCLUSIVE};
-        case TaskImageAccess::GRAPHICS_SHADER_STORAGE_READ_WRITE_CONCURRENT: return {ImageLayout::GENERAL, {PipelineStageFlagBits::PipelineStageFlagBits::ALL_GRAPHICS, AccessTypeFlagBits::READ_WRITE}, TaskAccessConcurrency::CONCURRENT};
-        case TaskImageAccess::COMPUTE_SHADER_SAMPLED: return {ImageLayout::READ_ONLY_OPTIMAL, {PipelineStageFlagBits::COMPUTE_SHADER, AccessTypeFlagBits::READ}, TaskAccessConcurrency::EXCLUSIVE};
-        case TaskImageAccess::COMPUTE_SHADER_STORAGE_WRITE_ONLY: return {ImageLayout::GENERAL, {PipelineStageFlagBits::COMPUTE_SHADER, AccessTypeFlagBits::WRITE}, TaskAccessConcurrency::EXCLUSIVE};
-        case TaskImageAccess::COMPUTE_SHADER_STORAGE_READ_ONLY: return {ImageLayout::GENERAL, {PipelineStageFlagBits::COMPUTE_SHADER, AccessTypeFlagBits::READ}, TaskAccessConcurrency::CONCURRENT};
-        case TaskImageAccess::COMPUTE_SHADER_STORAGE_READ_WRITE: return {ImageLayout::GENERAL, {PipelineStageFlagBits::COMPUTE_SHADER, AccessTypeFlagBits::READ_WRITE}, TaskAccessConcurrency::EXCLUSIVE};
-        case TaskImageAccess::COMPUTE_SHADER_STORAGE_READ_WRITE_CONCURRENT: return {ImageLayout::GENERAL, {PipelineStageFlagBits::COMPUTE_SHADER, AccessTypeFlagBits::READ_WRITE}, TaskAccessConcurrency::CONCURRENT};
-        case TaskImageAccess::RAY_TRACING_SHADER_SAMPLED: return {ImageLayout::READ_ONLY_OPTIMAL, {PipelineStageFlagBits::RAY_TRACING_SHADER, AccessTypeFlagBits::READ}, TaskAccessConcurrency::EXCLUSIVE};
-        case TaskImageAccess::RAY_TRACING_SHADER_STORAGE_WRITE_ONLY: return {ImageLayout::GENERAL, {PipelineStageFlagBits::RAY_TRACING_SHADER, AccessTypeFlagBits::WRITE}, TaskAccessConcurrency::EXCLUSIVE};
-        case TaskImageAccess::RAY_TRACING_SHADER_STORAGE_READ_ONLY: return {ImageLayout::GENERAL, {PipelineStageFlagBits::RAY_TRACING_SHADER, AccessTypeFlagBits::READ}, TaskAccessConcurrency::CONCURRENT};
-        case TaskImageAccess::RAY_TRACING_SHADER_STORAGE_READ_WRITE: return {ImageLayout::GENERAL, {PipelineStageFlagBits::RAY_TRACING_SHADER, AccessTypeFlagBits::READ_WRITE}, TaskAccessConcurrency::EXCLUSIVE};
-        case TaskImageAccess::RAY_TRACING_SHADER_STORAGE_READ_WRITE_CONCURRENT: return {ImageLayout::GENERAL, {PipelineStageFlagBits::RAY_TRACING_SHADER, AccessTypeFlagBits::READ_WRITE}, TaskAccessConcurrency::CONCURRENT};
-        case TaskImageAccess::VERTEX_SHADER_SAMPLED: return {ImageLayout::READ_ONLY_OPTIMAL, {PipelineStageFlagBits::VERTEX_SHADER, AccessTypeFlagBits::READ}, TaskAccessConcurrency::EXCLUSIVE};
-        case TaskImageAccess::VERTEX_SHADER_STORAGE_WRITE_ONLY: return {ImageLayout::GENERAL, {PipelineStageFlagBits::VERTEX_SHADER, AccessTypeFlagBits::WRITE}, TaskAccessConcurrency::EXCLUSIVE};
-        case TaskImageAccess::VERTEX_SHADER_STORAGE_READ_ONLY: return {ImageLayout::GENERAL, {PipelineStageFlagBits::VERTEX_SHADER, AccessTypeFlagBits::READ}, TaskAccessConcurrency::CONCURRENT};
-        case TaskImageAccess::VERTEX_SHADER_STORAGE_READ_WRITE: return {ImageLayout::GENERAL, {PipelineStageFlagBits::VERTEX_SHADER, AccessTypeFlagBits::READ_WRITE}, TaskAccessConcurrency::EXCLUSIVE};
-        case TaskImageAccess::VERTEX_SHADER_STORAGE_READ_WRITE_CONCURRENT: return {ImageLayout::GENERAL, {PipelineStageFlagBits::VERTEX_SHADER, AccessTypeFlagBits::READ_WRITE}, TaskAccessConcurrency::CONCURRENT};
-        case TaskImageAccess::TASK_SHADER_SAMPLED: return {ImageLayout::READ_ONLY_OPTIMAL, {PipelineStageFlagBits::TASK_SHADER, AccessTypeFlagBits::READ}, TaskAccessConcurrency::EXCLUSIVE};
-        case TaskImageAccess::TASK_SHADER_STORAGE_WRITE_ONLY: return {ImageLayout::GENERAL, {PipelineStageFlagBits::TASK_SHADER, AccessTypeFlagBits::WRITE}, TaskAccessConcurrency::EXCLUSIVE};
-        case TaskImageAccess::TASK_SHADER_STORAGE_READ_ONLY: return {ImageLayout::GENERAL, {PipelineStageFlagBits::TASK_SHADER, AccessTypeFlagBits::READ}, TaskAccessConcurrency::CONCURRENT};
-        case TaskImageAccess::TASK_SHADER_STORAGE_READ_WRITE: return {ImageLayout::GENERAL, {PipelineStageFlagBits::TASK_SHADER, AccessTypeFlagBits::READ_WRITE}, TaskAccessConcurrency::EXCLUSIVE};
-        case TaskImageAccess::TASK_SHADER_STORAGE_READ_WRITE_CONCURRENT: return {ImageLayout::GENERAL, {PipelineStageFlagBits::TASK_SHADER, AccessTypeFlagBits::READ_WRITE}, TaskAccessConcurrency::CONCURRENT};
-        case TaskImageAccess::MESH_SHADER_SAMPLED: return {ImageLayout::READ_ONLY_OPTIMAL, {PipelineStageFlagBits::MESH_SHADER, AccessTypeFlagBits::READ}, TaskAccessConcurrency::EXCLUSIVE};
-        case TaskImageAccess::MESH_SHADER_STORAGE_WRITE_ONLY: return {ImageLayout::GENERAL, {PipelineStageFlagBits::MESH_SHADER, AccessTypeFlagBits::WRITE}, TaskAccessConcurrency::EXCLUSIVE};
-        case TaskImageAccess::MESH_SHADER_STORAGE_READ_ONLY: return {ImageLayout::GENERAL, {PipelineStageFlagBits::MESH_SHADER, AccessTypeFlagBits::READ}, TaskAccessConcurrency::CONCURRENT};
-        case TaskImageAccess::MESH_SHADER_STORAGE_READ_WRITE: return {ImageLayout::GENERAL, {PipelineStageFlagBits::MESH_SHADER, AccessTypeFlagBits::READ_WRITE}, TaskAccessConcurrency::EXCLUSIVE};
-        case TaskImageAccess::MESH_SHADER_STORAGE_READ_WRITE_CONCURRENT: return {ImageLayout::GENERAL, {PipelineStageFlagBits::MESH_SHADER, AccessTypeFlagBits::READ_WRITE}, TaskAccessConcurrency::CONCURRENT};
-        case TaskImageAccess::TESSELLATION_CONTROL_SHADER_SAMPLED: return {ImageLayout::READ_ONLY_OPTIMAL, {PipelineStageFlagBits::TESSELLATION_CONTROL_SHADER, AccessTypeFlagBits::READ}, TaskAccessConcurrency::EXCLUSIVE};
-        case TaskImageAccess::TESSELLATION_CONTROL_SHADER_STORAGE_WRITE_ONLY: return {ImageLayout::GENERAL, {PipelineStageFlagBits::TESSELLATION_CONTROL_SHADER, AccessTypeFlagBits::WRITE}, TaskAccessConcurrency::EXCLUSIVE};
-        case TaskImageAccess::TESSELLATION_CONTROL_SHADER_STORAGE_READ_ONLY: return {ImageLayout::GENERAL, {PipelineStageFlagBits::TESSELLATION_CONTROL_SHADER, AccessTypeFlagBits::READ}, TaskAccessConcurrency::CONCURRENT};
-        case TaskImageAccess::TESSELLATION_CONTROL_SHADER_STORAGE_READ_WRITE: return {ImageLayout::GENERAL, {PipelineStageFlagBits::TESSELLATION_CONTROL_SHADER, AccessTypeFlagBits::READ_WRITE}, TaskAccessConcurrency::EXCLUSIVE};
-        case TaskImageAccess::TESSELLATION_CONTROL_SHADER_STORAGE_READ_WRITE_CONCURRENT: return {ImageLayout::GENERAL, {PipelineStageFlagBits::TESSELLATION_CONTROL_SHADER, AccessTypeFlagBits::READ_WRITE}, TaskAccessConcurrency::CONCURRENT};
-        case TaskImageAccess::TESSELLATION_EVALUATION_SHADER_SAMPLED: return {ImageLayout::READ_ONLY_OPTIMAL, {PipelineStageFlagBits::TESSELLATION_EVALUATION_SHADER, AccessTypeFlagBits::READ}, TaskAccessConcurrency::EXCLUSIVE};
-        case TaskImageAccess::TESSELLATION_EVALUATION_SHADER_STORAGE_WRITE_ONLY: return {ImageLayout::GENERAL, {PipelineStageFlagBits::TESSELLATION_EVALUATION_SHADER, AccessTypeFlagBits::WRITE}, TaskAccessConcurrency::EXCLUSIVE};
-        case TaskImageAccess::TESSELLATION_EVALUATION_SHADER_STORAGE_READ_ONLY: return {ImageLayout::GENERAL, {PipelineStageFlagBits::TESSELLATION_EVALUATION_SHADER, AccessTypeFlagBits::READ}, TaskAccessConcurrency::CONCURRENT};
-        case TaskImageAccess::TESSELLATION_EVALUATION_SHADER_STORAGE_READ_WRITE: return {ImageLayout::GENERAL, {PipelineStageFlagBits::TESSELLATION_EVALUATION_SHADER, AccessTypeFlagBits::READ_WRITE}, TaskAccessConcurrency::EXCLUSIVE};
-        case TaskImageAccess::TESSELLATION_EVALUATION_SHADER_STORAGE_READ_WRITE_CONCURRENT: return {ImageLayout::GENERAL, {PipelineStageFlagBits::TESSELLATION_EVALUATION_SHADER, AccessTypeFlagBits::READ_WRITE}, TaskAccessConcurrency::CONCURRENT};
-        case TaskImageAccess::GEOMETRY_SHADER_SAMPLED: return {ImageLayout::READ_ONLY_OPTIMAL, {PipelineStageFlagBits::GEOMETRY_SHADER, AccessTypeFlagBits::READ}, TaskAccessConcurrency::EXCLUSIVE};
-        case TaskImageAccess::GEOMETRY_SHADER_STORAGE_WRITE_ONLY: return {ImageLayout::GENERAL, {PipelineStageFlagBits::GEOMETRY_SHADER, AccessTypeFlagBits::WRITE}, TaskAccessConcurrency::EXCLUSIVE};
-        case TaskImageAccess::GEOMETRY_SHADER_STORAGE_READ_ONLY: return {ImageLayout::GENERAL, {PipelineStageFlagBits::GEOMETRY_SHADER, AccessTypeFlagBits::READ}, TaskAccessConcurrency::CONCURRENT};
-        case TaskImageAccess::GEOMETRY_SHADER_STORAGE_READ_WRITE: return {ImageLayout::GENERAL, {PipelineStageFlagBits::GEOMETRY_SHADER, AccessTypeFlagBits::READ_WRITE}, TaskAccessConcurrency::EXCLUSIVE};
-        case TaskImageAccess::GEOMETRY_SHADER_STORAGE_READ_WRITE_CONCURRENT: return {ImageLayout::GENERAL, {PipelineStageFlagBits::GEOMETRY_SHADER, AccessTypeFlagBits::READ_WRITE}, TaskAccessConcurrency::CONCURRENT};
-        case TaskImageAccess::FRAGMENT_SHADER_SAMPLED: return {ImageLayout::READ_ONLY_OPTIMAL, {PipelineStageFlagBits::FRAGMENT_SHADER, AccessTypeFlagBits::READ}, TaskAccessConcurrency::CONCURRENT};
-        case TaskImageAccess::FRAGMENT_SHADER_STORAGE_WRITE_ONLY: return {ImageLayout::GENERAL, {PipelineStageFlagBits::FRAGMENT_SHADER, AccessTypeFlagBits::WRITE}, TaskAccessConcurrency::EXCLUSIVE};
-        case TaskImageAccess::FRAGMENT_SHADER_STORAGE_READ_ONLY: return {ImageLayout::GENERAL, {PipelineStageFlagBits::FRAGMENT_SHADER, AccessTypeFlagBits::READ}, TaskAccessConcurrency::EXCLUSIVE};
-        case TaskImageAccess::FRAGMENT_SHADER_STORAGE_READ_WRITE: return {ImageLayout::GENERAL, {PipelineStageFlagBits::FRAGMENT_SHADER, AccessTypeFlagBits::READ_WRITE}, TaskAccessConcurrency::EXCLUSIVE};
-        case TaskImageAccess::FRAGMENT_SHADER_STORAGE_READ_WRITE_CONCURRENT: return {ImageLayout::GENERAL, {PipelineStageFlagBits::FRAGMENT_SHADER, AccessTypeFlagBits::READ_WRITE}, TaskAccessConcurrency::CONCURRENT};
-        case TaskImageAccess::TRANSFER_READ: return {ImageLayout::TRANSFER_SRC_OPTIMAL, {PipelineStageFlagBits::TRANSFER, AccessTypeFlagBits::READ}, TaskAccessConcurrency::CONCURRENT};
-        case TaskImageAccess::TRANSFER_WRITE: return {ImageLayout::TRANSFER_DST_OPTIMAL, {PipelineStageFlagBits::TRANSFER, AccessTypeFlagBits::WRITE}, TaskAccessConcurrency::EXCLUSIVE};
-        case TaskImageAccess::COLOR_ATTACHMENT: return {ImageLayout::ATTACHMENT_OPTIMAL, {PipelineStageFlagBits::COLOR_ATTACHMENT_OUTPUT, AccessTypeFlagBits::READ_WRITE}, TaskAccessConcurrency::EXCLUSIVE};
-        case TaskImageAccess::DEPTH_ATTACHMENT:
-            [[fallthrough]];
-        case TaskImageAccess::STENCIL_ATTACHMENT:
-            [[fallthrough]];
-        case TaskImageAccess::DEPTH_STENCIL_ATTACHMENT: return {ImageLayout::ATTACHMENT_OPTIMAL, {PipelineStageFlagBits::EARLY_FRAGMENT_TESTS | PipelineStageFlagBits::LATE_FRAGMENT_TESTS, AccessTypeFlagBits::READ_WRITE}, TaskAccessConcurrency::EXCLUSIVE};
-        case TaskImageAccess::DEPTH_ATTACHMENT_READ:
-            [[fallthrough]];
-        case TaskImageAccess::STENCIL_ATTACHMENT_READ:
-            [[fallthrough]];
-        case TaskImageAccess::DEPTH_STENCIL_ATTACHMENT_READ: return {ImageLayout::READ_ONLY_OPTIMAL, {PipelineStageFlagBits::EARLY_FRAGMENT_TESTS | PipelineStageFlagBits::LATE_FRAGMENT_TESTS, AccessTypeFlagBits::READ}, TaskAccessConcurrency::CONCURRENT};
-        case TaskImageAccess::RESOLVE_WRITE: return {ImageLayout::ATTACHMENT_OPTIMAL, {PipelineStageFlagBits::RESOLVE, AccessTypeFlagBits::WRITE}, TaskAccessConcurrency::EXCLUSIVE};
-        case TaskImageAccess::PRESENT: return {ImageLayout::PRESENT_SRC, {PipelineStageFlagBits::ALL_COMMANDS, AccessTypeFlagBits::READ}, TaskAccessConcurrency::EXCLUSIVE};
-        default: DAXA_DBG_ASSERT_TRUE_M(false, "unreachable");
-        }
-        return {};
-    }
-
-    auto task_buffer_access_to_access(TaskBufferAccess const & access) -> std::pair<Access, TaskAccessConcurrency>
-    {
-        switch (access)
-        {
-        case TaskBufferAccess::NONE: return {{PipelineStageFlagBits::NONE, AccessTypeFlagBits::NONE}, TaskAccessConcurrency::EXCLUSIVE};
-        case TaskBufferAccess::READ: return {{PipelineStageFlagBits::ALL_COMMANDS, AccessTypeFlagBits::READ}, TaskAccessConcurrency::EXCLUSIVE};
-        case TaskBufferAccess::WRITE: return {{PipelineStageFlagBits::ALL_COMMANDS, AccessTypeFlagBits::WRITE}, TaskAccessConcurrency::EXCLUSIVE};
-        case TaskBufferAccess::READ_WRITE: return {{PipelineStageFlagBits::ALL_COMMANDS, AccessTypeFlagBits::READ_WRITE}, TaskAccessConcurrency::EXCLUSIVE};
-        case TaskBufferAccess::READ_WRITE_CONCURRENT: return {{PipelineStageFlagBits::ALL_COMMANDS, AccessTypeFlagBits::READ_WRITE}, TaskAccessConcurrency::EXCLUSIVE};
-        case TaskBufferAccess::GRAPHICS_SHADER_READ: return {{PipelineStageFlagBits::ALL_GRAPHICS, AccessTypeFlagBits::READ}, TaskAccessConcurrency::CONCURRENT};
-        case TaskBufferAccess::GRAPHICS_SHADER_WRITE: return {{PipelineStageFlagBits::PipelineStageFlagBits::ALL_GRAPHICS, AccessTypeFlagBits::WRITE}, TaskAccessConcurrency::EXCLUSIVE};
-        case TaskBufferAccess::GRAPHICS_SHADER_READ_WRITE: return {{PipelineStageFlagBits::PipelineStageFlagBits::ALL_GRAPHICS, AccessTypeFlagBits::READ_WRITE}, TaskAccessConcurrency::EXCLUSIVE};
-        case TaskBufferAccess::GRAPHICS_SHADER_READ_WRITE_CONCURRENT: return {{PipelineStageFlagBits::PipelineStageFlagBits::ALL_GRAPHICS, AccessTypeFlagBits::READ_WRITE}, TaskAccessConcurrency::CONCURRENT};
-        case TaskBufferAccess::COMPUTE_SHADER_READ: return {{PipelineStageFlagBits::COMPUTE_SHADER, AccessTypeFlagBits::READ}, TaskAccessConcurrency::CONCURRENT};
-        case TaskBufferAccess::COMPUTE_SHADER_WRITE: return {{PipelineStageFlagBits::COMPUTE_SHADER, AccessTypeFlagBits::WRITE}, TaskAccessConcurrency::EXCLUSIVE};
-        case TaskBufferAccess::COMPUTE_SHADER_READ_WRITE: return {{PipelineStageFlagBits::COMPUTE_SHADER, AccessTypeFlagBits::READ_WRITE}, TaskAccessConcurrency::EXCLUSIVE};
-        case TaskBufferAccess::COMPUTE_SHADER_READ_WRITE_CONCURRENT: return {{PipelineStageFlagBits::COMPUTE_SHADER, AccessTypeFlagBits::READ_WRITE}, TaskAccessConcurrency::CONCURRENT};
-        case TaskBufferAccess::RAY_TRACING_SHADER_READ: return {{PipelineStageFlagBits::RAY_TRACING_SHADER, AccessTypeFlagBits::READ}, TaskAccessConcurrency::CONCURRENT};
-        case TaskBufferAccess::RAY_TRACING_SHADER_WRITE: return {{PipelineStageFlagBits::RAY_TRACING_SHADER, AccessTypeFlagBits::WRITE}, TaskAccessConcurrency::EXCLUSIVE};
-        case TaskBufferAccess::RAY_TRACING_SHADER_READ_WRITE: return {{PipelineStageFlagBits::RAY_TRACING_SHADER, AccessTypeFlagBits::READ_WRITE}, TaskAccessConcurrency::EXCLUSIVE};
-        case TaskBufferAccess::RAY_TRACING_SHADER_READ_WRITE_CONCURRENT: return {{PipelineStageFlagBits::RAY_TRACING_SHADER, AccessTypeFlagBits::READ_WRITE}, TaskAccessConcurrency::CONCURRENT};
-        case TaskBufferAccess::VERTEX_SHADER_READ: return {{PipelineStageFlagBits::VERTEX_SHADER, AccessTypeFlagBits::READ}, TaskAccessConcurrency::CONCURRENT};
-        case TaskBufferAccess::VERTEX_SHADER_WRITE: return {{PipelineStageFlagBits::VERTEX_SHADER, AccessTypeFlagBits::WRITE}, TaskAccessConcurrency::EXCLUSIVE};
-        case TaskBufferAccess::VERTEX_SHADER_READ_WRITE: return {{PipelineStageFlagBits::VERTEX_SHADER, AccessTypeFlagBits::READ_WRITE}, TaskAccessConcurrency::EXCLUSIVE};
-        case TaskBufferAccess::VERTEX_SHADER_READ_WRITE_CONCURRENT: return {{PipelineStageFlagBits::VERTEX_SHADER, AccessTypeFlagBits::READ_WRITE}, TaskAccessConcurrency::CONCURRENT};
-        case TaskBufferAccess::TASK_SHADER_READ: return {{PipelineStageFlagBits::TASK_SHADER, AccessTypeFlagBits::READ}, TaskAccessConcurrency::CONCURRENT};
-        case TaskBufferAccess::TASK_SHADER_WRITE: return {{PipelineStageFlagBits::TASK_SHADER, AccessTypeFlagBits::WRITE}, TaskAccessConcurrency::EXCLUSIVE};
-        case TaskBufferAccess::TASK_SHADER_READ_WRITE: return {{PipelineStageFlagBits::TASK_SHADER, AccessTypeFlagBits::READ_WRITE}, TaskAccessConcurrency::EXCLUSIVE};
-        case TaskBufferAccess::TASK_SHADER_READ_WRITE_CONCURRENT: return {{PipelineStageFlagBits::TASK_SHADER, AccessTypeFlagBits::READ_WRITE}, TaskAccessConcurrency::CONCURRENT};
-        case TaskBufferAccess::MESH_SHADER_READ: return {{PipelineStageFlagBits::MESH_SHADER, AccessTypeFlagBits::READ}, TaskAccessConcurrency::CONCURRENT};
-        case TaskBufferAccess::MESH_SHADER_WRITE: return {{PipelineStageFlagBits::MESH_SHADER, AccessTypeFlagBits::WRITE}, TaskAccessConcurrency::EXCLUSIVE};
-        case TaskBufferAccess::MESH_SHADER_READ_WRITE: return {{PipelineStageFlagBits::MESH_SHADER, AccessTypeFlagBits::READ_WRITE}, TaskAccessConcurrency::EXCLUSIVE};
-        case TaskBufferAccess::MESH_SHADER_READ_WRITE_CONCURRENT: return {{PipelineStageFlagBits::MESH_SHADER, AccessTypeFlagBits::READ_WRITE}, TaskAccessConcurrency::CONCURRENT};
-        case TaskBufferAccess::TESSELLATION_CONTROL_SHADER_READ: return {{PipelineStageFlagBits::TESSELLATION_CONTROL_SHADER, AccessTypeFlagBits::READ}, TaskAccessConcurrency::EXCLUSIVE};
-        case TaskBufferAccess::TESSELLATION_CONTROL_SHADER_WRITE: return {{PipelineStageFlagBits::TESSELLATION_CONTROL_SHADER, AccessTypeFlagBits::WRITE}, TaskAccessConcurrency::EXCLUSIVE};
-        case TaskBufferAccess::TESSELLATION_CONTROL_SHADER_READ_WRITE: return {{PipelineStageFlagBits::TESSELLATION_CONTROL_SHADER, AccessTypeFlagBits::READ_WRITE}, TaskAccessConcurrency::EXCLUSIVE};
-        case TaskBufferAccess::TESSELLATION_CONTROL_SHADER_READ_WRITE_CONCURRENT: return {{PipelineStageFlagBits::TESSELLATION_CONTROL_SHADER, AccessTypeFlagBits::READ_WRITE}, TaskAccessConcurrency::CONCURRENT};
-        case TaskBufferAccess::TESSELLATION_EVALUATION_SHADER_READ: return {{PipelineStageFlagBits::TESSELLATION_EVALUATION_SHADER, AccessTypeFlagBits::READ}, TaskAccessConcurrency::EXCLUSIVE};
-        case TaskBufferAccess::TESSELLATION_EVALUATION_SHADER_WRITE: return {{PipelineStageFlagBits::TESSELLATION_EVALUATION_SHADER, AccessTypeFlagBits::WRITE}, TaskAccessConcurrency::EXCLUSIVE};
-        case TaskBufferAccess::TESSELLATION_EVALUATION_SHADER_READ_WRITE: return {{PipelineStageFlagBits::TESSELLATION_EVALUATION_SHADER, AccessTypeFlagBits::READ_WRITE}, TaskAccessConcurrency::EXCLUSIVE};
-        case TaskBufferAccess::TESSELLATION_EVALUATION_SHADER_READ_WRITE_CONCURRENT: return {{PipelineStageFlagBits::TESSELLATION_EVALUATION_SHADER, AccessTypeFlagBits::READ_WRITE}, TaskAccessConcurrency::CONCURRENT};
-        case TaskBufferAccess::GEOMETRY_SHADER_READ: return {{PipelineStageFlagBits::GEOMETRY_SHADER, AccessTypeFlagBits::READ}, TaskAccessConcurrency::CONCURRENT};
-        case TaskBufferAccess::GEOMETRY_SHADER_WRITE: return {{PipelineStageFlagBits::GEOMETRY_SHADER, AccessTypeFlagBits::WRITE}, TaskAccessConcurrency::EXCLUSIVE};
-        case TaskBufferAccess::GEOMETRY_SHADER_READ_WRITE: return {{PipelineStageFlagBits::GEOMETRY_SHADER, AccessTypeFlagBits::READ_WRITE}, TaskAccessConcurrency::EXCLUSIVE};
-        case TaskBufferAccess::GEOMETRY_SHADER_READ_WRITE_CONCURRENT: return {{PipelineStageFlagBits::GEOMETRY_SHADER, AccessTypeFlagBits::READ_WRITE}, TaskAccessConcurrency::CONCURRENT};
-        case TaskBufferAccess::FRAGMENT_SHADER_READ: return {{PipelineStageFlagBits::FRAGMENT_SHADER, AccessTypeFlagBits::READ}, TaskAccessConcurrency::CONCURRENT};
-        case TaskBufferAccess::FRAGMENT_SHADER_WRITE: return {{PipelineStageFlagBits::FRAGMENT_SHADER, AccessTypeFlagBits::WRITE}, TaskAccessConcurrency::EXCLUSIVE};
-        case TaskBufferAccess::FRAGMENT_SHADER_READ_WRITE: return {{PipelineStageFlagBits::FRAGMENT_SHADER, AccessTypeFlagBits::READ_WRITE}, TaskAccessConcurrency::EXCLUSIVE};
-        case TaskBufferAccess::FRAGMENT_SHADER_READ_WRITE_CONCURRENT: return {{PipelineStageFlagBits::FRAGMENT_SHADER, AccessTypeFlagBits::READ_WRITE}, TaskAccessConcurrency::CONCURRENT};
-        case TaskBufferAccess::TRANSFER_READ: return {{PipelineStageFlagBits::TRANSFER, AccessTypeFlagBits::READ}, TaskAccessConcurrency::CONCURRENT};
-        case TaskBufferAccess::TRANSFER_WRITE: return {{PipelineStageFlagBits::TRANSFER, AccessTypeFlagBits::WRITE}, TaskAccessConcurrency::EXCLUSIVE};
-        case TaskBufferAccess::TRANSFER_READ_WRITE: return {{PipelineStageFlagBits::TRANSFER, AccessTypeFlagBits::READ_WRITE}, TaskAccessConcurrency::EXCLUSIVE};
-        case TaskBufferAccess::HOST_TRANSFER_READ: return {{PipelineStageFlagBits::HOST, AccessTypeFlagBits::READ}, TaskAccessConcurrency::CONCURRENT};
-        case TaskBufferAccess::HOST_TRANSFER_WRITE: return {{PipelineStageFlagBits::HOST, AccessTypeFlagBits::WRITE}, TaskAccessConcurrency::EXCLUSIVE};
-        case TaskBufferAccess::HOST_TRANSFER_READ_WRITE: return {{PipelineStageFlagBits::HOST, AccessTypeFlagBits::READ_WRITE}, TaskAccessConcurrency::EXCLUSIVE};
-        case TaskBufferAccess::INDEX_READ: return {{PipelineStageFlagBits::INDEX_INPUT, AccessTypeFlagBits::READ}, TaskAccessConcurrency::CONCURRENT};
-        case TaskBufferAccess::DRAW_INDIRECT_INFO_READ: return {{PipelineStageFlagBits::DRAW_INDIRECT, AccessTypeFlagBits::READ}, TaskAccessConcurrency::CONCURRENT};
-        case TaskBufferAccess::ACCELERATION_STRUCTURE_BUILD_READ: return {{PipelineStageFlagBits::ACCELERATION_STRUCTURE_BUILD, AccessTypeFlagBits::READ}, TaskAccessConcurrency::CONCURRENT};
-        case TaskBufferAccess::ACCELERATION_STRUCTURE_BUILD_WRITE: return {{PipelineStageFlagBits::ACCELERATION_STRUCTURE_BUILD, AccessTypeFlagBits::WRITE}, TaskAccessConcurrency::EXCLUSIVE};
-        case TaskBufferAccess::ACCELERATION_STRUCTURE_BUILD_READ_WRITE: return {{PipelineStageFlagBits::ACCELERATION_STRUCTURE_BUILD, AccessTypeFlagBits::READ_WRITE}, TaskAccessConcurrency::EXCLUSIVE};
-        default: DAXA_DBG_ASSERT_TRUE_M(false, "unreachable");
-        }
-        return {};
-=======
     auto task_image_access_to_layout_access(TaskAccess const & taccess) -> std::tuple<ImageLayout, Access, TaskAccessConcurrency>
     {
         auto const [access, concurrency] = task_access_to_access(taccess);
@@ -599,7 +380,6 @@
         TaskAccessConcurrency const concurrent = (static_cast<u8>(taccess.type) & static_cast<u8>(TaskAccessType::CONCURRENT_BIT)) != 0 ? TaskAccessConcurrency::CONCURRENT : TaskAccessConcurrency::EXCLUSIVE;
         Access const access = Access{to_pipeline_stage_flags(taccess.stage), to_access_type(taccess.type)};
         return {access, concurrent};
->>>>>>> e22f1b05
     }
 
     auto TaskGPUResourceView::is_empty() const -> bool
@@ -618,144 +398,6 @@
                index == std::numeric_limits<u32>::max();
     }
 
-<<<<<<< HEAD
-    auto to_string(TaskBufferAccess const & usage) -> std::string_view
-    {
-        switch (usage)
-        {
-        case daxa::TaskBufferAccess::NONE: return std::string_view{"NONE"};
-        case daxa::TaskBufferAccess::READ: return std::string_view{"READ"};
-        case daxa::TaskBufferAccess::WRITE: return std::string_view{"WRITE"};
-        case daxa::TaskBufferAccess::READ_WRITE: return std::string_view{"READ_WRITE"};
-        case daxa::TaskBufferAccess::READ_WRITE_CONCURRENT: return std::string_view{"READ_WRITE_CONCURRENT"};
-        case daxa::TaskBufferAccess::GRAPHICS_SHADER_READ: return std::string_view{"GRAPHICS_SHADER_READ"};
-        case daxa::TaskBufferAccess::GRAPHICS_SHADER_WRITE: return std::string_view{"GRAPHICS_SHADER_WRITE"};
-        case daxa::TaskBufferAccess::GRAPHICS_SHADER_READ_WRITE: return std::string_view{"GRAPHICS_SHADER_READ_WRITE"};
-        case daxa::TaskBufferAccess::GRAPHICS_SHADER_READ_WRITE_CONCURRENT: return std::string_view{"GRAPHICS_SHADER_READ_WRITE_CONCURRENT"};
-        case daxa::TaskBufferAccess::COMPUTE_SHADER_READ: return std::string_view{"COMPUTE_SHADER_READ"};
-        case daxa::TaskBufferAccess::COMPUTE_SHADER_WRITE: return std::string_view{"COMPUTE_SHADER_WRITE"};
-        case daxa::TaskBufferAccess::COMPUTE_SHADER_READ_WRITE: return std::string_view{"COMPUTE_SHADER_READ_WRITE"};
-        case daxa::TaskBufferAccess::COMPUTE_SHADER_READ_WRITE_CONCURRENT: return std::string_view{"COMPUTE_SHADER_READ_WRITE_CONCURRENT"};
-        case daxa::TaskBufferAccess::RAY_TRACING_SHADER_READ: return std::string_view{"RAY_TRACING_SHADER_READ"};
-        case daxa::TaskBufferAccess::RAY_TRACING_SHADER_WRITE: return std::string_view{"RAY_TRACING_SHADER_WRITE"};
-        case daxa::TaskBufferAccess::RAY_TRACING_SHADER_READ_WRITE: return std::string_view{"RAY_TRACING_SHADER_READ_WRITE"};
-        case daxa::TaskBufferAccess::RAY_TRACING_SHADER_READ_WRITE_CONCURRENT: return std::string_view{"RAY_TRACING_SHADER_READ_WRITE_CONCURRENT"};
-        case daxa::TaskBufferAccess::TASK_SHADER_READ: return std::string_view{"TASK_SHADER_READ"};
-        case daxa::TaskBufferAccess::TASK_SHADER_WRITE: return std::string_view{"TASK_SHADER_WRITE"};
-        case daxa::TaskBufferAccess::TASK_SHADER_READ_WRITE: return std::string_view{"TASK_SHADER_READ_WRITE"};
-        case daxa::TaskBufferAccess::TASK_SHADER_READ_WRITE_CONCURRENT: return std::string_view{"TASK_SHADER_READ_WRITE_CONCURRENT"};
-        case daxa::TaskBufferAccess::MESH_SHADER_READ: return std::string_view{"MESH_SHADER_READ"};
-        case daxa::TaskBufferAccess::MESH_SHADER_WRITE: return std::string_view{"MESH_SHADER_WRITE"};
-        case daxa::TaskBufferAccess::MESH_SHADER_READ_WRITE: return std::string_view{"MESH_SHADER_READ_WRITE"};
-        case daxa::TaskBufferAccess::MESH_SHADER_READ_WRITE_CONCURRENT: return std::string_view{"MESH_SHADER_READ_WRITE_CONCURRENT"};
-        case daxa::TaskBufferAccess::VERTEX_SHADER_READ: return std::string_view{"VERTEX_SHADER_READ"};
-        case daxa::TaskBufferAccess::VERTEX_SHADER_WRITE: return std::string_view{"VERTEX_SHADER_WRITE"};
-        case daxa::TaskBufferAccess::VERTEX_SHADER_READ_WRITE: return std::string_view{"VERTEX_SHADER_READ_WRITE"};
-        case daxa::TaskBufferAccess::VERTEX_SHADER_READ_WRITE_CONCURRENT: return std::string_view{"VERTEX_SHADER_READ_WRITE_CONCURRENT"};
-        case daxa::TaskBufferAccess::TESSELLATION_CONTROL_SHADER_READ: return std::string_view{"TESSELLATION_CONTROL_SHADER_READ"};
-        case daxa::TaskBufferAccess::TESSELLATION_CONTROL_SHADER_WRITE: return std::string_view{"TESSELLATION_CONTROL_SHADER_WRITE"};
-        case daxa::TaskBufferAccess::TESSELLATION_CONTROL_SHADER_READ_WRITE: return std::string_view{"TESSELLATION_CONTROL_SHADER_READ_WRITE"};
-        case daxa::TaskBufferAccess::TESSELLATION_CONTROL_SHADER_READ_WRITE_CONCURRENT: return std::string_view{"TESSELLATION_CONTROL_SHADER_READ_WRITE_CONCURRENT"};
-        case daxa::TaskBufferAccess::TESSELLATION_EVALUATION_SHADER_READ: return std::string_view{"TESSELLATION_EVALUATION_SHADER_READ"};
-        case daxa::TaskBufferAccess::TESSELLATION_EVALUATION_SHADER_WRITE: return std::string_view{"TESSELLATION_EVALUATION_SHADER_WRITE"};
-        case daxa::TaskBufferAccess::TESSELLATION_EVALUATION_SHADER_READ_WRITE: return std::string_view{"TESSELLATION_EVALUATION_SHADER_READ_WRITE"};
-        case daxa::TaskBufferAccess::TESSELLATION_EVALUATION_SHADER_READ_WRITE_CONCURRENT: return std::string_view{"TESSELLATION_EVALUATION_SHADER_READ_WRITE_CONCURRENT"};
-        case daxa::TaskBufferAccess::GEOMETRY_SHADER_READ: return std::string_view{"GEOMETRY_SHADER_READ"};
-        case daxa::TaskBufferAccess::GEOMETRY_SHADER_WRITE: return std::string_view{"GEOMETRY_SHADER_WRITE"};
-        case daxa::TaskBufferAccess::GEOMETRY_SHADER_READ_WRITE: return std::string_view{"GEOMETRY_SHADER_READ_WRITE"};
-        case daxa::TaskBufferAccess::GEOMETRY_SHADER_READ_WRITE_CONCURRENT: return std::string_view{"GEOMETRY_SHADER_READ_WRITE_CONCURRENT"};
-        case daxa::TaskBufferAccess::FRAGMENT_SHADER_READ: return std::string_view{"FRAGMENT_SHADER_READ"};
-        case daxa::TaskBufferAccess::FRAGMENT_SHADER_WRITE: return std::string_view{"FRAGMENT_SHADER_WRITE"};
-        case daxa::TaskBufferAccess::FRAGMENT_SHADER_READ_WRITE: return std::string_view{"FRAGMENT_SHADER_READ_WRITE"};
-        case daxa::TaskBufferAccess::FRAGMENT_SHADER_READ_WRITE_CONCURRENT: return std::string_view{"FRAGMENT_SHADER_READ_WRITE_CONCURRENT"};
-        case daxa::TaskBufferAccess::INDEX_READ: return std::string_view{"INDEX_READ"};
-        case daxa::TaskBufferAccess::DRAW_INDIRECT_INFO_READ: return std::string_view{"DRAW_INDIRECT_INFO_READ"};
-        case daxa::TaskBufferAccess::TRANSFER_READ: return std::string_view{"TRANSFER_READ"};
-        case daxa::TaskBufferAccess::TRANSFER_WRITE: return std::string_view{"TRANSFER_WRITE"};
-        case daxa::TaskBufferAccess::TRANSFER_READ_WRITE: return std::string_view{"TRANSFER_READ_WRITE"};
-        case daxa::TaskBufferAccess::HOST_TRANSFER_READ: return std::string_view{"HOST_TRANSFER_READ"};
-        case daxa::TaskBufferAccess::HOST_TRANSFER_WRITE: return std::string_view{"HOST_TRANSFER_WRITE"};
-        case daxa::TaskBufferAccess::HOST_TRANSFER_READ_WRITE: return std::string_view{"HOST_TRANSFER_READ_WRITE"};
-        case daxa::TaskBufferAccess::ACCELERATION_STRUCTURE_BUILD_READ: return std::string_view{"HOST_TACCELERATION_STRUCTURE_BUILD_READRANSFER_WRITE"};
-        case daxa::TaskBufferAccess::ACCELERATION_STRUCTURE_BUILD_WRITE: return std::string_view{"ACCELERATION_STRUCTURE_BUILD_WRITE"};
-        case daxa::TaskBufferAccess::ACCELERATION_STRUCTURE_BUILD_READ_WRITE: return std::string_view{"ACCELERATION_STRUCTURE_BUILD_READ_WRITE"};
-        case daxa::TaskBufferAccess::MAX_ENUM: return std::string_view{"MAX_ENUM"};
-        default: DAXA_DBG_ASSERT_TRUE_M(false, "unreachable");
-        }
-        return "invalid";
-    }
-
-    auto to_string(TaskBlasAccess const & usage) -> std::string_view
-    {
-        return to_string(static_cast<TaskBufferAccess>(usage));
-    }
-
-    auto to_string(TaskTlasAccess const & usage) -> std::string_view
-    {
-        return to_string(static_cast<TaskBufferAccess>(usage));
-    }
-
-    auto to_string(TaskImageAccess const & usage) -> std::string_view
-    {
-        switch (usage)
-        {
-        case daxa::TaskImageAccess::NONE: return std::string_view{"NONE"};
-        case daxa::TaskImageAccess::GRAPHICS_SHADER_SAMPLED: return std::string_view{"GRAPHICS_SHADER_SAMPLED"};
-        case daxa::TaskImageAccess::GRAPHICS_SHADER_STORAGE_READ_WRITE: return std::string_view{"GRAPHICS_SHADER_STORAGE_READ_WRITE"};
-        case daxa::TaskImageAccess::GRAPHICS_SHADER_STORAGE_WRITE_ONLY: return std::string_view{"GRAPHICS_SHADER_STORAGE_WRITE_ONLY"};
-        case daxa::TaskImageAccess::GRAPHICS_SHADER_STORAGE_READ_ONLY: return std::string_view{"GRAPHICS_SHADER_STORAGE_READ_ONLY"};
-        case daxa::TaskImageAccess::COMPUTE_SHADER_SAMPLED: return std::string_view{"COMPUTE_SHADER_SAMPLED"};
-        case daxa::TaskImageAccess::COMPUTE_SHADER_STORAGE_WRITE_ONLY: return std::string_view{"COMPUTE_SHADER_STORAGE_WRITE_ONLY"};
-        case daxa::TaskImageAccess::COMPUTE_SHADER_STORAGE_READ_ONLY: return std::string_view{"COMPUTE_SHADER_STORAGE_READ_ONLY"};
-        case daxa::TaskImageAccess::COMPUTE_SHADER_STORAGE_READ_WRITE: return std::string_view{"COMPUTE_SHADER_STORAGE_READ_WRITE"};
-        case daxa::TaskImageAccess::RAY_TRACING_SHADER_SAMPLED: return std::string_view{"RAY_TRACING_SHADER_SAMPLED"};
-        case daxa::TaskImageAccess::RAY_TRACING_SHADER_STORAGE_WRITE_ONLY: return std::string_view{"RAY_TRACING_SHADER_STORAGE_WRITE_ONLY"};
-        case daxa::TaskImageAccess::RAY_TRACING_SHADER_STORAGE_READ_ONLY: return std::string_view{"RAY_TRACING_SHADER_STORAGE_READ_ONLY"};
-        case daxa::TaskImageAccess::RAY_TRACING_SHADER_STORAGE_READ_WRITE: return std::string_view{"RAY_TRACING_SHADER_STORAGE_READ_WRITE"};
-        case daxa::TaskImageAccess::TASK_SHADER_SAMPLED: return std::string_view{"TASK_SHADER_SAMPLED"};
-        case daxa::TaskImageAccess::TASK_SHADER_STORAGE_WRITE_ONLY: return std::string_view{"TASK_SHADER_STORAGE_WRITE_ONLY"};
-        case daxa::TaskImageAccess::TASK_SHADER_STORAGE_READ_ONLY: return std::string_view{"TASK_SHADER_STORAGE_READ_ONLY"};
-        case daxa::TaskImageAccess::TASK_SHADER_STORAGE_READ_WRITE: return std::string_view{"TASK_SHADER_STORAGE_READ_WRITE"};
-        case daxa::TaskImageAccess::MESH_SHADER_SAMPLED: return std::string_view{"MESH_SHADER_SAMPLED"};
-        case daxa::TaskImageAccess::MESH_SHADER_STORAGE_WRITE_ONLY: return std::string_view{"MESH_SHADER_STORAGE_WRITE_ONLY"};
-        case daxa::TaskImageAccess::MESH_SHADER_STORAGE_READ_ONLY: return std::string_view{"MESH_SHADER_STORAGE_READ_ONLY"};
-        case daxa::TaskImageAccess::MESH_SHADER_STORAGE_READ_WRITE: return std::string_view{"MESH_SHADER_STORAGE_READ_WRITE"};
-        case daxa::TaskImageAccess::VERTEX_SHADER_SAMPLED: return std::string_view{"VERTEX_SHADER_SAMPLED"};
-        case daxa::TaskImageAccess::VERTEX_SHADER_STORAGE_WRITE_ONLY: return std::string_view{"VERTEX_SHADER_STORAGE_WRITE_ONLY"};
-        case daxa::TaskImageAccess::VERTEX_SHADER_STORAGE_READ_ONLY: return std::string_view{"VERTEX_SHADER_STORAGE_READ_ONLY"};
-        case daxa::TaskImageAccess::VERTEX_SHADER_STORAGE_READ_WRITE: return std::string_view{"VERTEX_SHADER_STORAGE_READ_WRITE"};
-        case daxa::TaskImageAccess::TESSELLATION_CONTROL_SHADER_SAMPLED: return std::string_view{"TESSELLATION_CONTROL_SHADER_SAMPLED"};
-        case daxa::TaskImageAccess::TESSELLATION_CONTROL_SHADER_STORAGE_WRITE_ONLY: return std::string_view{"TESSELLATION_CONTROL_SHADER_STORAGE_WRITE_ONLY"};
-        case daxa::TaskImageAccess::TESSELLATION_CONTROL_SHADER_STORAGE_READ_ONLY: return std::string_view{"TESSELLATION_CONTROL_SHADER_STORAGE_READ_ONLY"};
-        case daxa::TaskImageAccess::TESSELLATION_CONTROL_SHADER_STORAGE_READ_WRITE: return std::string_view{"TESSELLATION_CONTROL_SHADER_STORAGE_READ_WRITE"};
-        case daxa::TaskImageAccess::TESSELLATION_EVALUATION_SHADER_SAMPLED: return std::string_view{"TESSELLATION_EVALUATION_SHADER_SAMPLED"};
-        case daxa::TaskImageAccess::TESSELLATION_EVALUATION_SHADER_STORAGE_WRITE_ONLY: return std::string_view{"TESSELLATION_EVALUATION_SHADER_STORAGE_WRITE_ONLY"};
-        case daxa::TaskImageAccess::TESSELLATION_EVALUATION_SHADER_STORAGE_READ_ONLY: return std::string_view{"TESSELLATION_EVALUATION_SHADER_STORAGE_READ_ONLY"};
-        case daxa::TaskImageAccess::TESSELLATION_EVALUATION_SHADER_STORAGE_READ_WRITE: return std::string_view{"TESSELLATION_EVALUATION_SHADER_STORAGE_READ_WRITE"};
-        case daxa::TaskImageAccess::GEOMETRY_SHADER_SAMPLED: return std::string_view{"GEOMETRY_SHADER_SAMPLED"};
-        case daxa::TaskImageAccess::GEOMETRY_SHADER_STORAGE_WRITE_ONLY: return std::string_view{"GEOMETRY_SHADER_STORAGE_WRITE_ONLY"};
-        case daxa::TaskImageAccess::GEOMETRY_SHADER_STORAGE_READ_ONLY: return std::string_view{"GEOMETRY_SHADER_STORAGE_READ_ONLY"};
-        case daxa::TaskImageAccess::GEOMETRY_SHADER_STORAGE_READ_WRITE: return std::string_view{"GEOMETRY_SHADER_STORAGE_READ_WRITE"};
-        case daxa::TaskImageAccess::FRAGMENT_SHADER_SAMPLED: return std::string_view{"FRAGMENT_SHADER_SAMPLED"};
-        case daxa::TaskImageAccess::FRAGMENT_SHADER_STORAGE_WRITE_ONLY: return std::string_view{"FRAGMENT_SHADER_STORAGE_WRITE_ONLY"};
-        case daxa::TaskImageAccess::FRAGMENT_SHADER_STORAGE_READ_ONLY: return std::string_view{"FRAGMENT_SHADER_STORAGE_READ_ONLY"};
-        case daxa::TaskImageAccess::FRAGMENT_SHADER_STORAGE_READ_WRITE: return std::string_view{"FRAGMENT_SHADER_STORAGE_READ_WRITE"};
-        case daxa::TaskImageAccess::TRANSFER_READ: return std::string_view{"TRANSFER_READ"};
-        case daxa::TaskImageAccess::TRANSFER_WRITE: return std::string_view{"TRANSFER_WRITE"};
-        case daxa::TaskImageAccess::COLOR_ATTACHMENT: return std::string_view{"COLOR_ATTACHMENT"};
-        case daxa::TaskImageAccess::DEPTH_ATTACHMENT: return std::string_view{"DEPTH_ATTACHMENT"};
-        case daxa::TaskImageAccess::STENCIL_ATTACHMENT: return std::string_view{"STENCIL_ATTACHMENT"};
-        case daxa::TaskImageAccess::DEPTH_STENCIL_ATTACHMENT: return std::string_view{"DEPTH_STENCIL_ATTACHMENT"};
-        case daxa::TaskImageAccess::DEPTH_ATTACHMENT_READ: return std::string_view{"DEPTH_ATTACHMENT_READ"};
-        case daxa::TaskImageAccess::STENCIL_ATTACHMENT_READ: return std::string_view{"STENCIL_ATTACHMENT_READ"};
-        case daxa::TaskImageAccess::DEPTH_STENCIL_ATTACHMENT_READ: return std::string_view{"DEPTH_STENCIL_ATTACHMENT_READ"};
-        case daxa::TaskImageAccess::RESOLVE_WRITE: return std::string_view{"RESOLVE_WRITE"};
-        case daxa::TaskImageAccess::PRESENT: return std::string_view{"PRESENT"};
-        case daxa::TaskImageAccess::MAX_ENUM: return std::string_view{"MAX_ENUM"};
-        default: DAXA_DBG_ASSERT_TRUE_M(false, "unreachable");
-        }
-        return "invalid";
-=======
     auto to_string(TaskAccess const & taccess) -> std::string_view
     {
         std::string_view ret = {};
@@ -769,6 +411,7 @@
     case TaskAccessType::READ_WRITE: ret = std::string_view{#STAGE "_READ_WRITE"}; break;                       \
     case TaskAccessType::WRITE_CONCURRENT: ret = std::string_view{#STAGE "_WRITE_CONCURRENT"}; break;           \
     case TaskAccessType::READ_WRITE_CONCURRENT: ret = std::string_view{#STAGE "_READ_WRITE_CONCURRENT"}; break; \
+    default: ret = std::string_view{#STAGE "_UNKNOWN"}; break;                                                  \
     }
 
         switch (taccess.stage)
@@ -844,7 +487,6 @@
             break;
         }
         return ret;
->>>>>>> e22f1b05
     }
 
     ImplPersistentTaskBufferBlasTlas::ImplPersistentTaskBufferBlasTlas(TaskBufferInfo a_info)
@@ -855,6 +497,16 @@
     {
     }
 
+    ImplPersistentTaskBufferBlasTlas::ImplPersistentTaskBufferBlasTlas(Device & device, BufferInfo const & a_info)
+        : actual_ids{std::vector<BufferId>{device.create_buffer(a_info)}},
+          latest_access{},
+          info{TaskBufferInfo{.name = a_info.name.c_str().data()}},
+          owned_buffer_device{device},
+          owned_buffer_info{a_info},
+          unique_index{ImplPersistentTaskBufferBlasTlas::exec_unique_next_index++}
+    {
+    }
+
     ImplPersistentTaskBufferBlasTlas::ImplPersistentTaskBufferBlasTlas(TaskBlasInfo a_info)
         : actual_ids{std::vector<BlasId>{a_info.initial_blas.blas.begin(), a_info.initial_blas.blas.end()}},
           latest_access{a_info.initial_blas.latest_access},
@@ -884,14 +536,11 @@
     {
         this->object = new ImplPersistentTaskBufferBlasTlas(info);
     }
-<<<<<<< HEAD
-=======
 
     TaskBuffer::TaskBuffer(daxa::Device & device, BufferInfo const & info)
     {
         this->object = new ImplPersistentTaskBufferBlasTlas(device, info);
     }
->>>>>>> e22f1b05
 
     auto TaskBuffer::view() const -> TaskBufferView
     {
@@ -918,15 +567,12 @@
             .latest_access = impl.latest_access,
         };
     }
-<<<<<<< HEAD
-=======
 
     auto TaskBuffer::is_owning() const -> bool
     {
         auto const & impl = *r_cast<ImplPersistentTaskBufferBlasTlas const *>(this->object);
         return impl.owned_buffer_device.has_value();
     }
->>>>>>> e22f1b05
 
     void TaskBuffer::set_buffers(TrackedBuffers const & buffers)
     {
@@ -1492,7 +1138,7 @@
                     });
                 }
             },
-            .name = info.name.size() > 0 ? std::string(info.name) : std::string("clear buffer: ") + std::string(impl.global_buffer_infos.at(view.index).get_name()),
+            .name = "clear buffer",
         });
     }
 
@@ -1516,7 +1162,7 @@
                     });
                 }
             },
-            .name = info.name.size() > 0 ? std::string(info.name) : std::string("clear image: ") + std::string(impl.global_image_infos.at(view.index).get_name()),
+            .name = "clear image",
         });
     }
 
@@ -1547,7 +1193,7 @@
                     });
                 }
             },
-            .name = info.name.size() > 0 ? std::string(info.name) : std::string("copy ") + std::string(impl.global_buffer_infos.at(src.index).get_name()) + " to " + std::string(impl.global_buffer_infos.at(dst.index).get_name()),
+            .name = "copy_buffer_to_buffer",
         });
     }
 
@@ -1589,7 +1235,7 @@
                     }
                 }
             },
-            .name = info.name.size() > 0 ? std::string(info.name) : std::string("copy ") + std::string(impl.global_image_infos.at(src.index).get_name()) + " to " + std::string(impl.global_image_infos.at(dst.index).get_name()),
+            .name = "copy_image_to_image",
         });
     }
 
@@ -1670,12 +1316,6 @@
             [[maybe_unused]] bool const use_within_runtime_image_counts =
                 (access_slice.base_mip_level + access_slice.level_count <= full_slice.base_mip_level + full_slice.level_count) &&
                 (access_slice.base_array_layer + access_slice.layer_count <= full_slice.base_array_layer + full_slice.layer_count);
-<<<<<<< HEAD
-            [[maybe_unused]] std::string const error_message =
-                std::format(R"(task image argument (arg index: {}, task image: "{}", slice: {}) exceeds runtime image (index: {}, name: "{}") dimensions ({})!)",
-                            use_index, task_name, to_string(access_slice), index, name, to_string(full_slice));
-            DAXA_DBG_ASSERT_TRUE_M(use_within_runtime_image_counts, error_message);
-=======
             if (!use_within_runtime_image_counts)
             {
                 auto name_sw = impl.info.device.image_info(actual_images[index]).value().name;
@@ -1685,7 +1325,6 @@
                                 use_index, task_name, to_string(access_slice), index, name, to_string(full_slice));
                 DAXA_DBG_ASSERT_TRUE_M(use_within_runtime_image_counts, error_message);
             }
->>>>>>> e22f1b05
         }
 #endif
     }
@@ -2007,62 +1646,15 @@
         impl_runtime.reuse_last_command_list = true;
         ImplTask & task = tasks[task_id];
         update_image_view_cache(task, permutation);
-        {
-            // PROFILE_SCOPE("get attachments");
-            for_each(
-                task.base_task->attachments(),
-                [&](u32, auto & attach)
-                {
-                    attach.ids = this->get_actual_buffer_blas_tlas(attach.translated_view, permutation);
-                    validate_task_buffer_blas_tlas_runtime_data(task, attach);
-                },
-                [&](u32 index, TaskImageAttachmentInfo & attach)
-                {
-                    attach.ids = this->get_actual_images(attach.translated_view, permutation);
-                    attach.view_ids = std::span{task.image_view_cache[index].data(), task.image_view_cache[index].size()};
-                    validate_task_image_runtime_data(task, attach);
-                });
-        }
-        std::vector<std::byte> attachment_shader_blob;
-        {
-            // PROFILE_SCOPE("Create shader blob");
-            attachment_shader_blob = write_attachment_shader_blob(
-                info.device,
-                task.base_task->attachment_shader_blob_size(),
-                task.base_task->attachments());
-        }
-        impl_runtime.current_task = &task;
-        if (this->info.enable_command_labels)
-        {
-            impl_runtime.recorder.begin_label({
-                .label_color = info.task_label_color,
-                .name = std::string("batch ") + std::to_string(batch_index) + std::string(" task ") + std::to_string(in_batch_task_index) + std::string(" \"") + std::string(task.base_task->name()) + std::string("\""),
-            });
-        }
-        {
-            // PROFILE_SCOPE("Create Interface and call pre/post task");
-            auto interface = TaskInterface{
-                .device = this->info.device,
-                .recorder = impl_runtime.recorder,
-                .attachment_infos = task.base_task->attachments(),
-                .allocator = this->staging_memory.has_value() ? &this->staging_memory.value() : nullptr,
-                .attachment_shader_blob = attachment_shader_blob,
-                .task_name = task.base_task->name(),
-            };
-            if (info.pre_task_callback)
-            {
-                info.pre_task_callback(interface);
-            }
-            {
-<<<<<<< HEAD
-                PROFILE_SCOPE(task.base_task->name().data());
-                task.base_task->callback(interface);
-            }
-            if (info.post_task_callback)
-            {
-                info.post_task_callback(interface);
-            }
-=======
+        for_each(
+            task.base_task->attachments(),
+            [&](u32, auto & attach)
+            {
+                attach.ids = this->get_actual_buffer_blas_tlas(attach.translated_view, permutation);
+                validate_task_buffer_blas_tlas_runtime_data(task, attach);
+            },
+            [&](u32 index, TaskImageAttachmentInfo & attach)
+            {
                 attach.ids = this->get_actual_images(attach.translated_view, permutation);
                 attach.view_ids = std::span{task.image_view_cache[index].data(), task.image_view_cache[index].size()};
                 validate_task_image_runtime_data(task, attach);
@@ -2101,7 +1693,6 @@
         if (info.post_task_callback)
         {
             info.post_task_callback(interface);
->>>>>>> e22f1b05
         }
         if (this->info.enable_command_labels)
         {
@@ -2216,11 +1807,7 @@
                     return;
                 }
 
-<<<<<<< HEAD
-                auto [current_buffer_access, current_access_concurrency] = task_buffer_access_to_access(static_cast<TaskBufferAccess>(attach.task_access));
-=======
                 auto [current_buffer_access, current_access_concurrency] = task_access_to_access(attach.task_access);
->>>>>>> e22f1b05
                 // Every other access (NONE, READ_WRITE, WRITE) are interpreted as writes in this context.
                 // When a buffer has been read in a previous use AND the current task also reads the buffer,
                 // we must insert the task at or after the last use batch.
@@ -2609,11 +2196,7 @@
                 if (buffer_attach.view.is_null())
                     return;
                 PerPermTaskBuffer & task_buffer = this->buffer_infos[buffer_attach.translated_view.index];
-<<<<<<< HEAD
-                auto [current_buffer_access, current_access_concurrency] = task_buffer_access_to_access(static_cast<TaskBufferAccess>(buffer_attach.task_access));
-=======
                 auto [current_buffer_access, current_access_concurrency] = task_access_to_access(buffer_attach.task_access);
->>>>>>> e22f1b05
                 update_buffer_first_access(task_buffer, batch_index, current_submit_scope_index, current_buffer_access);
                 // For transient buffers, we need to record first and last use so that we can later name their allocations.
                 // TODO(msakmary, pahrens) We should think about how to combine this with update_buffer_first_access below since
@@ -3971,19 +3554,6 @@
                 {
                     signal_timeline_semaphores.emplace_back(impl.staging_memory->timeline_semaphore(), impl.staging_memory->inc_timeline_value());
                 }
-<<<<<<< HEAD
-                {
-                    daxa::CommandSubmitInfo const submit_info = {
-                        .wait_stages = wait_stages,
-                        .command_lists = commands,
-                        .wait_binary_semaphores = wait_binary_semaphores,
-                        .signal_binary_semaphores = signal_binary_semaphores,
-                        .wait_timeline_semaphores = wait_timeline_semaphores,
-                        .signal_timeline_semaphores = signal_timeline_semaphores,
-                    };
-                    impl.info.device.submit_commands(submit_info);
-                }
-=======
                 daxa::CommandSubmitInfo const submit_info = {
                     .wait_stages = wait_stages,
                     .command_lists = commands,
@@ -3993,7 +3563,6 @@
                     .signal_timeline_semaphores = signal_timeline_semaphores,
                 };
                 impl.info.device.submit_commands(submit_info);
->>>>>>> e22f1b05
 
                 if (submit_scope.present_info.has_value())
                 {
@@ -4219,11 +3788,7 @@
             task.base_task->attachments(),
             [&](u32, auto const & attach)
             {
-<<<<<<< HEAD
-                auto [access, is_concurrent] = task_buffer_access_to_access(static_cast<TaskBufferAccess>(attach.task_access));
-=======
                 auto [access, is_concurrent] = task_access_to_access(attach.task_access);
->>>>>>> e22f1b05
                 std::string_view type_str = buffer_blas_tlas_str(attach.translated_view, permutation);
                 std::format_to(std::back_inserter(out), "{}{} argument:\n", indent, type_str);
                 std::format_to(std::back_inserter(out), "{}access: ({})\n", indent, to_string(access));
