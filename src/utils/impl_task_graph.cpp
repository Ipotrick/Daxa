--- conflicted
+++ resolved
@@ -284,11 +284,7 @@
         case TaskBufferAccess::READ: return {{PipelineStageFlagBits::ALL_COMMANDS, AccessTypeFlagBits::READ}, TaskAccessConcurrency::EXCLUSIVE};
         case TaskBufferAccess::WRITE: return {{PipelineStageFlagBits::ALL_COMMANDS, AccessTypeFlagBits::WRITE}, TaskAccessConcurrency::EXCLUSIVE};
         case TaskBufferAccess::READ_WRITE: return {{PipelineStageFlagBits::ALL_COMMANDS, AccessTypeFlagBits::READ_WRITE}, TaskAccessConcurrency::EXCLUSIVE};
-<<<<<<< HEAD
         case TaskBufferAccess::READ_WRITE_CONCURRENT: return {{PipelineStageFlagBits::ALL_COMMANDS, AccessTypeFlagBits::READ_WRITE}, TaskAccessConcurrency::CONCURRENT};
-=======
-        case TaskBufferAccess::READ_WRITE_CONCURRENT: return {{PipelineStageFlagBits::ALL_COMMANDS, AccessTypeFlagBits::READ_WRITE}, TaskAccessConcurrency::EXCLUSIVE};
->>>>>>> 6f432c8a
         case TaskBufferAccess::GRAPHICS_SHADER_READ: return {{PipelineStageFlagBits::ALL_GRAPHICS, AccessTypeFlagBits::READ}, TaskAccessConcurrency::CONCURRENT};
         case TaskBufferAccess::GRAPHICS_SHADER_WRITE: return {{PipelineStageFlagBits::PipelineStageFlagBits::ALL_GRAPHICS, AccessTypeFlagBits::WRITE}, TaskAccessConcurrency::EXCLUSIVE};
         case TaskBufferAccess::GRAPHICS_SHADER_READ_WRITE: return {{PipelineStageFlagBits::PipelineStageFlagBits::ALL_GRAPHICS, AccessTypeFlagBits::READ_WRITE}, TaskAccessConcurrency::EXCLUSIVE};
@@ -317,7 +313,7 @@
         case TaskBufferAccess::TESSELLATION_CONTROL_SHADER_WRITE: return {{PipelineStageFlagBits::TESSELLATION_CONTROL_SHADER, AccessTypeFlagBits::WRITE}, TaskAccessConcurrency::EXCLUSIVE};
         case TaskBufferAccess::TESSELLATION_CONTROL_SHADER_READ_WRITE: return {{PipelineStageFlagBits::TESSELLATION_CONTROL_SHADER, AccessTypeFlagBits::READ_WRITE}, TaskAccessConcurrency::EXCLUSIVE};
         case TaskBufferAccess::TESSELLATION_CONTROL_SHADER_READ_WRITE_CONCURRENT: return {{PipelineStageFlagBits::TESSELLATION_CONTROL_SHADER, AccessTypeFlagBits::READ_WRITE}, TaskAccessConcurrency::CONCURRENT};
-        case TaskBufferAccess::TESSELLATION_EVALUATION_SHADER_READ: return {{PipelineStageFlagBits::TESSELLATION_EVALUATION_SHADER, AccessTypeFlagBits::READ}, TaskAccessConcurrency::EXCLUSIVE};
+        case TaskBufferAccess::TESSELLATION_EVALUATION_SHADER_READ: return {{PipelineStageFlagBits::TESSELLATION_EVALUATION_SHADER, AccessTypeFlagBits::READ}, TaskAccessConcurrency::CONCURRENT
         case TaskBufferAccess::TESSELLATION_EVALUATION_SHADER_WRITE: return {{PipelineStageFlagBits::TESSELLATION_EVALUATION_SHADER, AccessTypeFlagBits::WRITE}, TaskAccessConcurrency::EXCLUSIVE};
         case TaskBufferAccess::TESSELLATION_EVALUATION_SHADER_READ_WRITE: return {{PipelineStageFlagBits::TESSELLATION_EVALUATION_SHADER, AccessTypeFlagBits::READ_WRITE}, TaskAccessConcurrency::EXCLUSIVE};
         case TaskBufferAccess::TESSELLATION_EVALUATION_SHADER_READ_WRITE_CONCURRENT: return {{PipelineStageFlagBits::TESSELLATION_EVALUATION_SHADER, AccessTypeFlagBits::READ_WRITE}, TaskAccessConcurrency::CONCURRENT};
@@ -417,12 +413,8 @@
         case daxa::TaskBufferAccess::TRANSFER_READ_WRITE: return std::string_view{"TRANSFER_READ_WRITE"};
         case daxa::TaskBufferAccess::HOST_TRANSFER_READ: return std::string_view{"HOST_TRANSFER_READ"};
         case daxa::TaskBufferAccess::HOST_TRANSFER_WRITE: return std::string_view{"HOST_TRANSFER_WRITE"};
-<<<<<<< HEAD
+        case daxa::TaskBufferAccess::HOST_TRANSFER_READ_WRITE: return std::string_view{"HOST_TRANSFER_READ_WRITE"};
         case daxa::TaskBufferAccess::ACCELERATION_STRUCTURE_BUILD_READ: return std::string_view{"ACCELERATION_STRUCTURE_BUILD_READ"};
-=======
-        case daxa::TaskBufferAccess::HOST_TRANSFER_READ_WRITE: return std::string_view{"HOST_TRANSFER_READ_WRITE"};
-        case daxa::TaskBufferAccess::ACCELERATION_STRUCTURE_BUILD_READ: return std::string_view{"HOST_TACCELERATION_STRUCTURE_BUILD_READRANSFER_WRITE"};
->>>>>>> 6f432c8a
         case daxa::TaskBufferAccess::ACCELERATION_STRUCTURE_BUILD_WRITE: return std::string_view{"ACCELERATION_STRUCTURE_BUILD_WRITE"};
         case daxa::TaskBufferAccess::ACCELERATION_STRUCTURE_BUILD_READ_WRITE: return std::string_view{"ACCELERATION_STRUCTURE_BUILD_READ_WRITE"};
         default: return std::string_view{"UNIMPLEMENTED CASE"};
@@ -1415,12 +1407,7 @@
                             impl.info.name,
                             buffer_index,
                             PERSISTENT_RESOURCE_MESSAGE));
-<<<<<<< HEAD
-                } },
-                       runtime_ids);
-=======
                 } }, runtime_ids);
->>>>>>> 6f432c8a
         }
         for (u32 local_image_i = 0; local_image_i < impl.global_image_infos.size(); ++local_image_i)
         {
@@ -1579,13 +1566,6 @@
             task.base_task->attachment_shader_blob_size(),
             task.base_task->attachments());
         impl_runtime.current_task = &task;
-<<<<<<< HEAD
-        impl_runtime.recorder.begin_label({
-            .label_color = info.task_label_color,
-            .name = std::string("batch ") + std::to_string(batch_index) + std::string(" task ") + std::to_string(in_batch_task_index) + std::string(" \"") + std::string(task.base_task->name()) + std::string("\""),
-        });
-        auto interface = TaskInterface{
-=======
         if (this->info.enable_command_labels)
         {
             impl_runtime.recorder.begin_label({
@@ -1593,14 +1573,12 @@
                 .name = std::string("batch ") + std::to_string(batch_index) + std::string(" task ") + std::to_string(in_batch_task_index) + std::string(" \"") + std::string(task.base_task->name()) + std::string("\""),
             });
         }
-        task.base_task->callback(TaskInterface{
->>>>>>> 6f432c8a
+        auto interface = TaskInterface{
             .device = this->info.device,
             .recorder = impl_runtime.recorder,
             .attachment_infos = task.base_task->attachments(),
             .allocator = this->staging_memory.has_value() ? &this->staging_memory.value() : nullptr,
             .attachment_shader_blob = attachment_shader_blob,
-<<<<<<< HEAD
             .task_name = task.base_task->name(),
             .task_index = task_id,
         };
@@ -1613,14 +1591,10 @@
         {
             info.post_task_callback(interface);
         }
-        impl_runtime.recorder.end_label();
-=======
-        });
         if (this->info.enable_command_labels)
         {
             impl_runtime.recorder.end_label();
         }
->>>>>>> 6f432c8a
     }
 
     void TaskGraph::conditional(TaskGraphConditionalInfo const & conditional_info)
@@ -3571,13 +3545,8 @@
             u32 const persistent_index = global_buffer_infos[local_id.index].get_persistent().unique_index;
             persistent_info = std::format(", persistent index: {}", persistent_index);
         }
-<<<<<<< HEAD
-        fmt::format_to(std::back_inserter(out), "{}task {} name: \"{}\", id: ({}){}\n", indent, type_str, glob_buffer.get_name(), to_string(local_id), persistent_info);
-        fmt::format_to(std::back_inserter(out), "{}runtime {}:\n", indent, type_str);
-=======
         std::format_to(std::back_inserter(out), "{}task {} name: \"{}\", id: ({}){}\n", indent, type_str, glob_buffer.get_name(), to_string(local_id), persistent_info);
         std::format_to(std::back_inserter(out), "{}runtime {}:\n", indent, type_str);
->>>>>>> 6f432c8a
         std::visit([&](auto const & ids)
                    {
             [[maybe_unused]] FormatIndent const d2{out, indent, true};
@@ -3592,19 +3561,6 @@
                 }
                 if constexpr (std::is_same_v<ChildIdT, BlasId>)
                 {
-<<<<<<< HEAD
-                    auto const & child_info = info.device.blas_info(child_id).value();
-                    fmt::format_to(std::back_inserter(out), "{}name: \"{}\", id: ({})\n", indent, child_info.name.view(), to_string(child_id));
-                }
-                if constexpr (std::is_same_v<ChildIdT, TlasId>)
-                {
-                    auto const & child_info = info.device.tlas_info(child_id).value();
-                    fmt::format_to(std::back_inserter(out), "{}name: \"{}\", id: ({})\n", indent, child_info.name.view(), to_string(child_id));
-                }
-            }
-            print_separator_to(out, indent); },
-                   actual_ids);
-=======
                     auto const & child_info = info.device.info_blas(child_id).value();
                     std::format_to(std::back_inserter(out), "{}name: \"{}\", id: ({})\n", indent, child_info.name.view(), to_string(child_id));
                 }
@@ -3615,7 +3571,6 @@
                 }
             }
             print_separator_to(out, indent); }, actual_ids);
->>>>>>> 6f432c8a
     }
 
     void ImplTaskGraph::print_task_barrier_to(std::string & out, std::string & indent, TaskGraphPermutation const & permutation, usize index, bool const split_barrier)
@@ -3657,19 +3612,11 @@
             },
             [&](u32, TaskImageAttachmentInfo const & img)
             {
-<<<<<<< HEAD
                 auto [layout, access, is_concurrent] = task_image_access_to_layout_access(img.task_access);
-                fmt::format_to(std::back_inserter(out), "{}image argument:\n", indent);
-                fmt::format_to(std::back_inserter(out), "{}access: ({})\n", indent, to_string(access));
-                fmt::format_to(std::back_inserter(out), "{}layout: {}\n", indent, to_string(layout));
-                fmt::format_to(std::back_inserter(out), "{}slice: {}\n", indent, to_string(img.translated_view.slice));
-=======
-                auto [layout, access, is_concurrent] = task_image_access_to_layout_access(img.access);
                 std::format_to(std::back_inserter(out), "{}image argument:\n", indent);
                 std::format_to(std::back_inserter(out), "{}access: ({})\n", indent, to_string(access));
                 std::format_to(std::back_inserter(out), "{}layout: {}\n", indent, to_string(layout));
                 std::format_to(std::back_inserter(out), "{}slice: {}\n", indent, to_string(img.translated_view.slice));
->>>>>>> 6f432c8a
                 print_task_image_to(out, indent, permutation, img.translated_view);
                 print_separator_to(out, indent);
             });
