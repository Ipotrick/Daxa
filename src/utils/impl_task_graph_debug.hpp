--- conflicted
+++ resolved
@@ -65,15 +65,11 @@
         bool const type_restriction_upheld = attach.task_access.restriction == BufferBlasTlasAttachmentT::ATTACHMENT_TYPE || attach.task_access.restriction == TaskAttachmentType::UNDEFINED;
         bool const view_filled_or_null = !attach.view.is_empty();
         DAXA_DBG_ASSERT_TRUE_M(
-<<<<<<< HEAD
-            !attach.view.is_empty(),
-=======
             type_restriction_upheld,
             std::format("Detected TaskAccess that is not compatible with Resource type \"{}\" (index: {}, access: {}) in task \"{}\"\n",
                         attach.name, attach_index, to_string(attach.task_access), task.name()));
         DAXA_DBG_ASSERT_TRUE_M(
             view_filled_or_null,
->>>>>>> e22f1b05
             std::format("Detected unassigned task buffer view for attachment \"{}\" (index: {}, access: {}) in task \"{}\"\n",
                         attach.name, attach_index, to_string(attach.task_access), task.name()));
     }
@@ -87,11 +83,7 @@
             std::format("Detected TaskAccess that is not compatible with Resource type \"{}\" (index: {}, access: {}) in task \"{}\"\n",
                         attach.name, attach_index, to_string(attach.task_access), task.name()));
         DAXA_DBG_ASSERT_TRUE_M(
-<<<<<<< HEAD
-            !attach.view.is_empty(),
-=======
             view_filled_or_null,
->>>>>>> e22f1b05
             std::format("Detected unassigned task image view for attachment \"{}\" (index: {}, access: {}) in task \"{}\"\n",
                         attach.name, attach_index, to_string(attach.task_access), task.name()));
     }
@@ -192,8 +184,6 @@
                             attach.name, task.base_task->name(), attach.shader_array_size, attach.ids.size()));
         }
 #endif
-<<<<<<< HEAD
-=======
     }
     
     void validate_attachment_stages(ImplTaskGraph const & impl, ITask * task)
@@ -227,6 +217,5 @@
                 }
             });
 #endif
->>>>>>> e22f1b05
     }
 } // namespace daxa