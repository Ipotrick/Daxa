#if DAXA_BUILT_WITH_UTILS_TASK_LIST

#include <algorithm>
#include <iostream>
#include <set>

#include <fstream>
#include <utility>

#include "impl_task_list.hpp"
#include "impl_task_list_debug.hpp"

namespace daxa
{
    auto to_string(TaskGPUResourceHandle const & id) -> std::string
    {
        return std::format("tlidx: {}, index: {}", id.task_list_index, id.index);
    }

    auto get_task_arg_shader_alignment(TaskResourceUseType type) -> u32
    {
        if (type == TaskResourceUseType::BUFFER)
        {
            return 8;
        }
        return 4;
    }

    auto get_task_arg_shader_offsets_size(std::span<GenericTaskResourceUse> args) -> std::pair<std::vector<u32>, u32>
    {
        std::vector<u32> ret = {};
        ret.reserve(args.size());
        u32 offset = 0;
        for (auto const & arg : args)
        {
            auto const align = get_task_arg_shader_alignment(arg.type);
            offset = (offset + align - 1) / align * align;
            ret.push_back(offset);
            offset += align;
        }
        // Final offset is equal to total size.
        return {ret, offset};
    }

    auto task_image_access_to_layout_access(TaskImageAccess const & access) -> std::tuple<ImageLayout, Access>
    {
        switch (access)
        {
        case TaskImageAccess::NONE: return {ImageLayout::UNDEFINED, {PipelineStageFlagBits::NONE, AccessTypeFlagBits::NONE}};
        case TaskImageAccess::SHADER_READ: return {ImageLayout::READ_ONLY_OPTIMAL, {PipelineStageFlagBits::ALL_GRAPHICS | PipelineStageFlagBits::COMPUTE_SHADER, AccessTypeFlagBits::READ}};
        case TaskImageAccess::VERTEX_SHADER_READ: return {ImageLayout::READ_ONLY_OPTIMAL, {PipelineStageFlagBits::VERTEX_SHADER, AccessTypeFlagBits::READ}};
        case TaskImageAccess::TESSELLATION_CONTROL_SHADER_READ: return {ImageLayout::READ_ONLY_OPTIMAL, {PipelineStageFlagBits::TESSELLATION_CONTROL_SHADER, AccessTypeFlagBits::READ}};
        case TaskImageAccess::TESSELLATION_EVALUATION_SHADER_READ: return {ImageLayout::READ_ONLY_OPTIMAL, {PipelineStageFlagBits::TESSELLATION_EVALUATION_SHADER, AccessTypeFlagBits::READ}};
        case TaskImageAccess::GEOMETRY_SHADER_READ: return {ImageLayout::READ_ONLY_OPTIMAL, {PipelineStageFlagBits::GEOMETRY_SHADER, AccessTypeFlagBits::READ}};
        case TaskImageAccess::FRAGMENT_SHADER_READ: return {ImageLayout::READ_ONLY_OPTIMAL, {PipelineStageFlagBits::FRAGMENT_SHADER, AccessTypeFlagBits::READ}};
        case TaskImageAccess::COMPUTE_SHADER_READ: return {ImageLayout::READ_ONLY_OPTIMAL, {PipelineStageFlagBits::COMPUTE_SHADER, AccessTypeFlagBits::READ}};
        case TaskImageAccess::SHADER_WRITE: return {ImageLayout::GENERAL, {PipelineStageFlagBits::PipelineStageFlagBits::ALL_GRAPHICS | PipelineStageFlagBits::COMPUTE_SHADER, AccessTypeFlagBits::WRITE}};
        case TaskImageAccess::VERTEX_SHADER_WRITE: return {ImageLayout::GENERAL, {PipelineStageFlagBits::VERTEX_SHADER, AccessTypeFlagBits::WRITE}};
        case TaskImageAccess::TESSELLATION_CONTROL_SHADER_WRITE: return {ImageLayout::GENERAL, {PipelineStageFlagBits::TESSELLATION_CONTROL_SHADER, AccessTypeFlagBits::WRITE}};
        case TaskImageAccess::TESSELLATION_EVALUATION_SHADER_WRITE: return {ImageLayout::GENERAL, {PipelineStageFlagBits::TESSELLATION_EVALUATION_SHADER, AccessTypeFlagBits::WRITE}};
        case TaskImageAccess::GEOMETRY_SHADER_WRITE: return {ImageLayout::GENERAL, {PipelineStageFlagBits::GEOMETRY_SHADER, AccessTypeFlagBits::WRITE}};
        case TaskImageAccess::FRAGMENT_SHADER_WRITE: return {ImageLayout::GENERAL, {PipelineStageFlagBits::FRAGMENT_SHADER, AccessTypeFlagBits::WRITE}};
        case TaskImageAccess::COMPUTE_SHADER_WRITE: return {ImageLayout::GENERAL, {PipelineStageFlagBits::COMPUTE_SHADER, AccessTypeFlagBits::WRITE}};
        case TaskImageAccess::SHADER_READ_WRITE: return {ImageLayout::GENERAL, {PipelineStageFlagBits::PipelineStageFlagBits::ALL_GRAPHICS | PipelineStageFlagBits::COMPUTE_SHADER, AccessTypeFlagBits::READ_WRITE}};
        case TaskImageAccess::VERTEX_SHADER_READ_WRITE: return {ImageLayout::GENERAL, {PipelineStageFlagBits::VERTEX_SHADER, AccessTypeFlagBits::READ_WRITE}};
        case TaskImageAccess::TESSELLATION_CONTROL_SHADER_READ_WRITE: return {ImageLayout::GENERAL, {PipelineStageFlagBits::TESSELLATION_CONTROL_SHADER, AccessTypeFlagBits::READ_WRITE}};
        case TaskImageAccess::TESSELLATION_EVALUATION_SHADER_READ_WRITE: return {ImageLayout::GENERAL, {PipelineStageFlagBits::TESSELLATION_EVALUATION_SHADER, AccessTypeFlagBits::READ_WRITE}};
        case TaskImageAccess::GEOMETRY_SHADER_READ_WRITE: return {ImageLayout::GENERAL, {PipelineStageFlagBits::GEOMETRY_SHADER, AccessTypeFlagBits::READ_WRITE}};
        case TaskImageAccess::FRAGMENT_SHADER_READ_WRITE: return {ImageLayout::GENERAL, {PipelineStageFlagBits::FRAGMENT_SHADER, AccessTypeFlagBits::READ_WRITE}};
        case TaskImageAccess::COMPUTE_SHADER_READ_WRITE: return {ImageLayout::GENERAL, {PipelineStageFlagBits::COMPUTE_SHADER, AccessTypeFlagBits::READ_WRITE}};
        case TaskImageAccess::TRANSFER_READ: return {ImageLayout::TRANSFER_SRC_OPTIMAL, {PipelineStageFlagBits::TRANSFER, AccessTypeFlagBits::READ}};
        case TaskImageAccess::TRANSFER_WRITE: return {ImageLayout::TRANSFER_DST_OPTIMAL, {PipelineStageFlagBits::TRANSFER, AccessTypeFlagBits::WRITE}};
        case TaskImageAccess::COLOR_ATTACHMENT: return {ImageLayout::ATTACHMENT_OPTIMAL, {PipelineStageFlagBits::COLOR_ATTACHMENT_OUTPUT, AccessTypeFlagBits::READ_WRITE}};
        case TaskImageAccess::DEPTH_ATTACHMENT:
            [[fallthrough]];
        case TaskImageAccess::STENCIL_ATTACHMENT:
            [[fallthrough]];
        case TaskImageAccess::DEPTH_STENCIL_ATTACHMENT: return {ImageLayout::ATTACHMENT_OPTIMAL, {PipelineStageFlagBits::EARLY_FRAGMENT_TESTS | PipelineStageFlagBits::LATE_FRAGMENT_TESTS, AccessTypeFlagBits::READ_WRITE}};
        case TaskImageAccess::DEPTH_ATTACHMENT_READ:
            [[fallthrough]];
        case TaskImageAccess::STENCIL_ATTACHMENT_READ:
            [[fallthrough]];
        case TaskImageAccess::DEPTH_STENCIL_ATTACHMENT_READ: return {ImageLayout::READ_ONLY_OPTIMAL, {PipelineStageFlagBits::EARLY_FRAGMENT_TESTS | PipelineStageFlagBits::LATE_FRAGMENT_TESTS, AccessTypeFlagBits::READ}};
        case TaskImageAccess::RESOLVE_WRITE: return {ImageLayout::ATTACHMENT_OPTIMAL, {PipelineStageFlagBits::RESOLVE, AccessTypeFlagBits::WRITE}};
        case TaskImageAccess::PRESENT: return {ImageLayout::PRESENT_SRC, {PipelineStageFlagBits::ALL_COMMANDS, AccessTypeFlagBits::READ}};
        default: DAXA_DBG_ASSERT_TRUE_M(false, "unreachable");
        }
        return {};
    }

    auto task_buffer_access_to_access(TaskBufferAccess const & access) -> Access
    {
        switch (access)
        {
        case TaskBufferAccess::NONE: return {PipelineStageFlagBits::NONE, AccessTypeFlagBits::NONE};
        case TaskBufferAccess::SHADER_READ: return {PipelineStageFlagBits::ALL_GRAPHICS | PipelineStageFlagBits::COMPUTE_SHADER, AccessTypeFlagBits::READ};
        case TaskBufferAccess::VERTEX_SHADER_READ: return {PipelineStageFlagBits::VERTEX_SHADER, AccessTypeFlagBits::READ};
        case TaskBufferAccess::TESSELLATION_CONTROL_SHADER_READ: return {PipelineStageFlagBits::TESSELLATION_CONTROL_SHADER, AccessTypeFlagBits::READ};
        case TaskBufferAccess::TESSELLATION_EVALUATION_SHADER_READ: return {PipelineStageFlagBits::TESSELLATION_EVALUATION_SHADER, AccessTypeFlagBits::READ};
        case TaskBufferAccess::GEOMETRY_SHADER_READ: return {PipelineStageFlagBits::GEOMETRY_SHADER, AccessTypeFlagBits::READ};
        case TaskBufferAccess::FRAGMENT_SHADER_READ: return {PipelineStageFlagBits::FRAGMENT_SHADER, AccessTypeFlagBits::READ};
        case TaskBufferAccess::COMPUTE_SHADER_READ: return {PipelineStageFlagBits::COMPUTE_SHADER, AccessTypeFlagBits::READ};
        case TaskBufferAccess::SHADER_WRITE: return {PipelineStageFlagBits::PipelineStageFlagBits::ALL_GRAPHICS | PipelineStageFlagBits::COMPUTE_SHADER, AccessTypeFlagBits::WRITE};
        case TaskBufferAccess::VERTEX_SHADER_WRITE: return {PipelineStageFlagBits::VERTEX_SHADER, AccessTypeFlagBits::WRITE};
        case TaskBufferAccess::TESSELLATION_CONTROL_SHADER_WRITE: return {PipelineStageFlagBits::TESSELLATION_CONTROL_SHADER, AccessTypeFlagBits::WRITE};
        case TaskBufferAccess::TESSELLATION_EVALUATION_SHADER_WRITE: return {PipelineStageFlagBits::TESSELLATION_EVALUATION_SHADER, AccessTypeFlagBits::WRITE};
        case TaskBufferAccess::GEOMETRY_SHADER_WRITE: return {PipelineStageFlagBits::GEOMETRY_SHADER, AccessTypeFlagBits::WRITE};
        case TaskBufferAccess::FRAGMENT_SHADER_WRITE: return {PipelineStageFlagBits::FRAGMENT_SHADER, AccessTypeFlagBits::WRITE};
        case TaskBufferAccess::COMPUTE_SHADER_WRITE: return {PipelineStageFlagBits::COMPUTE_SHADER, AccessTypeFlagBits::WRITE};
        case TaskBufferAccess::SHADER_READ_WRITE: return {PipelineStageFlagBits::PipelineStageFlagBits::ALL_GRAPHICS | PipelineStageFlagBits::COMPUTE_SHADER, AccessTypeFlagBits::READ_WRITE};
        case TaskBufferAccess::VERTEX_SHADER_READ_WRITE: return {PipelineStageFlagBits::VERTEX_SHADER, AccessTypeFlagBits::READ_WRITE};
        case TaskBufferAccess::TESSELLATION_CONTROL_SHADER_READ_WRITE: return {PipelineStageFlagBits::TESSELLATION_CONTROL_SHADER, AccessTypeFlagBits::READ_WRITE};
        case TaskBufferAccess::TESSELLATION_EVALUATION_SHADER_READ_WRITE: return {PipelineStageFlagBits::TESSELLATION_EVALUATION_SHADER, AccessTypeFlagBits::READ_WRITE};
        case TaskBufferAccess::GEOMETRY_SHADER_READ_WRITE: return {PipelineStageFlagBits::GEOMETRY_SHADER, AccessTypeFlagBits::READ_WRITE};
        case TaskBufferAccess::FRAGMENT_SHADER_READ_WRITE: return {PipelineStageFlagBits::FRAGMENT_SHADER, AccessTypeFlagBits::READ_WRITE};
        case TaskBufferAccess::COMPUTE_SHADER_READ_WRITE: return {PipelineStageFlagBits::COMPUTE_SHADER, AccessTypeFlagBits::READ_WRITE};
        case TaskBufferAccess::TRANSFER_READ: return {PipelineStageFlagBits::TRANSFER, AccessTypeFlagBits::READ};
        case TaskBufferAccess::TRANSFER_WRITE: return {PipelineStageFlagBits::TRANSFER, AccessTypeFlagBits::WRITE};
        case TaskBufferAccess::HOST_TRANSFER_READ: return {PipelineStageFlagBits::HOST, AccessTypeFlagBits::READ};
        case TaskBufferAccess::HOST_TRANSFER_WRITE: return {PipelineStageFlagBits::HOST, AccessTypeFlagBits::WRITE};
        case TaskBufferAccess::INDEX_READ: return {PipelineStageFlagBits::INDEX_INPUT, AccessTypeFlagBits::READ};
        case TaskBufferAccess::DRAW_INDIRECT_INFO_READ: return {PipelineStageFlagBits::DRAW_INDIRECT, AccessTypeFlagBits::READ};
        default: DAXA_DBG_ASSERT_TRUE_M(false, "unreachable");
        }
        return {};
    }

    auto TaskGPUResourceHandle::is_empty() const -> bool
    {
        return index == 0 && task_list_index == 0;
    }

    auto TaskGPUResourceHandle::is_persistent() const -> bool
    {
        return task_list_index == std::numeric_limits<u32>::max();
    }

    auto to_string(TaskBufferAccess const & usage) -> std::string_view
    {
        switch (usage)
        {
        case TaskBufferAccess::SHADER_READ: return std::string_view{"SHADER_READ"};
        case TaskBufferAccess::VERTEX_SHADER_READ: return std::string_view{"VERTEX_SHADER_READ"};
        case TaskBufferAccess::TESSELLATION_CONTROL_SHADER_READ: return std::string_view{"TESSELLATION_CONTROL_SHADER_READ"};
        case TaskBufferAccess::TESSELLATION_EVALUATION_SHADER_READ: return std::string_view{"TESSELLATION_EVALUATION_SHADER_READ"};
        case TaskBufferAccess::GEOMETRY_SHADER_READ: return std::string_view{"GEOMETRY_SHADER_READ"};
        case TaskBufferAccess::FRAGMENT_SHADER_READ: return std::string_view{"FRAGMENT_SHADER_READ"};
        case TaskBufferAccess::COMPUTE_SHADER_READ: return std::string_view{"COMPUTE_SHADER_READ"};
        case TaskBufferAccess::SHADER_WRITE: return std::string_view{"SHADER_WRITE"};
        case TaskBufferAccess::VERTEX_SHADER_WRITE: return std::string_view{"VERTEX_SHADER_WRITE"};
        case TaskBufferAccess::TESSELLATION_CONTROL_SHADER_WRITE: return std::string_view{"TESSELLATION_CONTROL_SHADER_WRITE"};
        case TaskBufferAccess::TESSELLATION_EVALUATION_SHADER_WRITE: return std::string_view{"TESSELLATION_EVALUATION_SHADER_WRITE"};
        case TaskBufferAccess::GEOMETRY_SHADER_WRITE: return std::string_view{"GEOMETRY_SHADER_WRITE"};
        case TaskBufferAccess::FRAGMENT_SHADER_WRITE: return std::string_view{"FRAGMENT_SHADER_WRITE"};
        case TaskBufferAccess::COMPUTE_SHADER_WRITE: return std::string_view{"COMPUTE_SHADER_WRITE"};
        case TaskBufferAccess::SHADER_READ_WRITE: return std::string_view{"SHADER_READ_WRITE"};
        case TaskBufferAccess::VERTEX_SHADER_READ_WRITE: return std::string_view{"VERTEX_SHADER_READ_WRITE"};
        case TaskBufferAccess::TESSELLATION_CONTROL_SHADER_READ_WRITE: return std::string_view{"TESSELLATION_CONTROL_SHADER_READ_WRITE"};
        case TaskBufferAccess::TESSELLATION_EVALUATION_SHADER_READ_WRITE: return std::string_view{"TESSELLATION_EVALUATION_SHADER_READ_WRITE"};
        case TaskBufferAccess::GEOMETRY_SHADER_READ_WRITE: return std::string_view{"GEOMETRY_SHADER_READ_WRITE"};
        case TaskBufferAccess::FRAGMENT_SHADER_READ_WRITE: return std::string_view{"FRAGMENT_SHADER_READ_WRITE"};
        case TaskBufferAccess::COMPUTE_SHADER_READ_WRITE: return std::string_view{"COMPUTE_SHADER_READ_WRITE"};
        case TaskBufferAccess::TRANSFER_READ: return std::string_view{"TRANSFER_READ"};
        case TaskBufferAccess::TRANSFER_WRITE: return std::string_view{"TRANSFER_WRITE"};
        case TaskBufferAccess::HOST_TRANSFER_READ: return std::string_view{"HOST_TRANSFER_READ"};
        case TaskBufferAccess::HOST_TRANSFER_WRITE: return std::string_view{"HOST_TRANSFER_WRITE"};
        case TaskBufferAccess::INDEX_READ: return std::string_view{"INDEX_READ"};
        case TaskBufferAccess::DRAW_INDIRECT_INFO_READ: return std::string_view{"DRAW_INDIRECT_INFO_READ"};
        default: DAXA_DBG_ASSERT_TRUE_M(false, "unreachable");
        }
        return "invalid";
    }

    auto to_string(TaskImageAccess const & usage) -> std::string_view
    {
        switch (usage)
        {
        case TaskImageAccess::SHADER_READ: return std::string_view{"SHADER_READ"};
        case TaskImageAccess::VERTEX_SHADER_READ: return std::string_view{"VERTEX_SHADER_READ"};
        case TaskImageAccess::TESSELLATION_CONTROL_SHADER_READ: return std::string_view{"TESSELLATION_CONTROL_SHADER_READ"};
        case TaskImageAccess::TESSELLATION_EVALUATION_SHADER_READ: return std::string_view{"TESSELLATION_EVALUATION_SHADER_READ"};
        case TaskImageAccess::GEOMETRY_SHADER_READ: return std::string_view{"GEOMETRY_SHADER_READ"};
        case TaskImageAccess::FRAGMENT_SHADER_READ: return std::string_view{"FRAGMENT_SHADER_READ"};
        case TaskImageAccess::COMPUTE_SHADER_READ: return std::string_view{"COMPUTE_SHADER_READ"};
        case TaskImageAccess::SHADER_WRITE: return std::string_view{"SHADER_WRITE"};
        case TaskImageAccess::VERTEX_SHADER_WRITE: return std::string_view{"VERTEX_SHADER_WRITE"};
        case TaskImageAccess::TESSELLATION_CONTROL_SHADER_WRITE: return std::string_view{"TESSELLATION_CONTROL_SHADER_WRITE"};
        case TaskImageAccess::TESSELLATION_EVALUATION_SHADER_WRITE: return std::string_view{"TESSELLATION_EVALUATION_SHADER_WRITE"};
        case TaskImageAccess::GEOMETRY_SHADER_WRITE: return std::string_view{"GEOMETRY_SHADER_WRITE"};
        case TaskImageAccess::FRAGMENT_SHADER_WRITE: return std::string_view{"FRAGMENT_SHADER_WRITE"};
        case TaskImageAccess::COMPUTE_SHADER_WRITE: return std::string_view{"COMPUTE_SHADER_WRITE"};
        case TaskImageAccess::SHADER_READ_WRITE: return std::string_view{"SHADER_READ_WRITE"};
        case TaskImageAccess::VERTEX_SHADER_READ_WRITE: return std::string_view{"VERTEX_SHADER_READ_WRITE"};
        case TaskImageAccess::TESSELLATION_CONTROL_SHADER_READ_WRITE: return std::string_view{"TESSELLATION_CONTROL_SHADER_READ_WRITE"};
        case TaskImageAccess::TESSELLATION_EVALUATION_SHADER_READ_WRITE: return std::string_view{"TESSELLATION_EVALUATION_SHADER_READ_WRITE"};
        case TaskImageAccess::GEOMETRY_SHADER_READ_WRITE: return std::string_view{"GEOMETRY_SHADER_READ_WRITE"};
        case TaskImageAccess::FRAGMENT_SHADER_READ_WRITE: return std::string_view{"FRAGMENT_SHADER_READ_WRITE"};
        case TaskImageAccess::COMPUTE_SHADER_READ_WRITE: return std::string_view{"COMPUTE_SHADER_READ_WRITE"};
        case TaskImageAccess::TRANSFER_READ: return std::string_view{"TRANSFER_READ"};
        case TaskImageAccess::TRANSFER_WRITE: return std::string_view{"TRANSFER_WRITE"};
        case TaskImageAccess::COLOR_ATTACHMENT: return std::string_view{"COLOR_ATTACHMENT"};
        case TaskImageAccess::DEPTH_ATTACHMENT: return std::string_view{"DEPTH_ATTACHMENT"};
        case TaskImageAccess::STENCIL_ATTACHMENT: return std::string_view{"STENCIL_ATTACHMENT"};
        case TaskImageAccess::DEPTH_STENCIL_ATTACHMENT: return std::string_view{"DEPTH_STENCIL_ATTACHMENT"};
        case TaskImageAccess::DEPTH_ATTACHMENT_READ: return std::string_view{"DEPTH_ATTACHMENT_READ"};
        case TaskImageAccess::STENCIL_ATTACHMENT_READ: return std::string_view{"STENCIL_ATTACHMENT_READ"};
        case TaskImageAccess::DEPTH_STENCIL_ATTACHMENT_READ: return std::string_view{"DEPTH_STENCIL_ATTACHMENT_READ"};
        case TaskImageAccess::RESOLVE_WRITE: return std::string_view{"RESOLVE_WRITE"};
        case TaskImageAccess::PRESENT: return std::string_view{"PRESENT"};
        default: DAXA_DBG_ASSERT_TRUE_M(false, "unreachable");
        }
        return "invalid";
    }

    TaskInterfaceUses::TaskInterfaceUses(void * a_backend)
        : backend{a_backend}
    {
    }

    auto TaskInterfaceUses::operator[](TaskBufferHandle const & handle) const -> TaskBufferUse<> const &
    {
        auto & impl = *static_cast<ImplTaskRuntimeInterface *>(this->backend);
        auto const local_handle = impl.task_list.id_to_local_id(handle);
        auto iter = std::find_if(impl.current_task->base_task->get_generic_uses().begin(),
                                 impl.current_task->base_task->get_generic_uses().end(),
                                 [&](GenericTaskResourceUse const & input)
                                 {
                                     if (input.type == TaskResourceUseType::BUFFER)
                                     {
                                         auto const & buf_use = TaskBufferUse<>::from(input);
                                         return buf_use.handle == local_handle;
                                     }
                                     return false;
                                 });
        DAXA_DBG_ASSERT_TRUE_M(iter != impl.current_task->base_task->get_generic_uses().end(), "Detected invalid task buffer handle! Only handles, that are used in the task are in the list of uses!");
        usize const buffer_use_index = static_cast<usize>(std::distance(impl.current_task->base_task->get_generic_uses().begin(), iter));
        return TaskBufferUse<>::from(impl.current_task->base_task->get_generic_uses()[buffer_use_index]);
    }

    auto TaskInterfaceUses::operator[](TaskImageHandle const & handle) const -> TaskImageUse<> const &
    {
        auto & impl = *static_cast<ImplTaskRuntimeInterface *>(this->backend);
        auto const local_handle = impl.task_list.id_to_local_id(handle);
        auto iter = std::find_if(impl.current_task->base_task->get_generic_uses().begin(),
                                 impl.current_task->base_task->get_generic_uses().end(),
                                 [&](GenericTaskResourceUse const & input)
                                 {
                                     if (input.type == TaskResourceUseType::IMAGE)
                                     {
                                         auto const & img_use = TaskImageUse<>::from(input);
                                         return img_use.handle == local_handle;
                                     }
                                     return false;
                                 });
        DAXA_DBG_ASSERT_TRUE_M(iter != impl.current_task->base_task->get_generic_uses().end(), "Detected invalid task image handle! Only handles, that are used in the task are in the list of uses!");
        usize const image_use_index = static_cast<usize>(std::distance(impl.current_task->base_task->get_generic_uses().begin(), iter));
        return TaskImageUse<>::from(impl.current_task->base_task->get_generic_uses()[image_use_index]);
    }

    TaskInterface::TaskInterface(void * a_backend)
        : backend{a_backend}, uses{a_backend}
    {
    }

    auto TaskInterface::get_device() const -> Device &
    {
        auto & impl = *static_cast<ImplTaskRuntimeInterface *>(this->backend);
        return impl.task_list.info.device;
    }

    auto TaskInterface::get_command_list() const -> CommandList
    {
        auto & impl = *static_cast<ImplTaskRuntimeInterface *>(this->backend);
        if (impl.reuse_last_command_list)
        {
            impl.reuse_last_command_list = false;
            return impl.command_lists.back();
        }
        else
        {
            impl.command_lists.push_back({get_device().create_command_list({.name = std::string("Task Command List ") + std::to_string(impl.command_lists.size())})});
            return impl.command_lists.back();
        }
    }

    auto TaskInterface::get_allocator() const -> TransferMemoryPool &
    {
        auto & impl = *static_cast<ImplTaskRuntimeInterface *>(this->backend);
        return impl.task_list.staging_memory;
    }

<<<<<<< HEAD
    auto GenericTaskInterface::buffer(TaskBufferId const & task_resource_id, usize index) const -> BufferId
    {
        auto & impl = *static_cast<ImplTaskRuntimeInterface *>(this->backend);
        auto actual_buffers = impl.task_list.get_actual_buffers(impl.task_list.id_to_local_id(task_resource_id), impl.permutation);
        DAXA_DBG_ASSERT_TRUE_M(actual_buffers.size() > 0, "task buffer must be backed by execution buffer(s)!");
        return actual_buffers[index];
    }

    auto GenericTaskInterface::device_address(TaskBufferId const & task_resource_id, usize index) const -> daxa::BufferDeviceAddress
    {
        auto & impl = *static_cast<ImplTaskRuntimeInterface *>(this->backend);
        return impl.task_list.info.device.get_device_address(buffer(task_resource_id));
    }

    auto GenericTaskInterface::image(TaskImageId const & task_resource_id, usize index) const -> ImageId
    {
        auto & impl = *static_cast<ImplTaskRuntimeInterface *>(this->backend);
        auto actual_images = impl.task_list.get_actual_images(impl.task_list.id_to_local_id(task_resource_id), impl.permutation);
        DAXA_DBG_ASSERT_TRUE_M(actual_images.size() > 0, "task image must be backed by execution image(s)!");
        return actual_images[index];
    }

    auto GenericTaskInterface::view(TaskImageId const & task_resource_id, usize index) const -> ImageViewId
    {
        auto & impl = *static_cast<ImplTaskRuntimeInterface *>(this->backend);
        auto const local_id = impl.task_list.id_to_local_id(task_resource_id);
        auto iter = std::find_if(impl.current_task->info.task_args.span().begin(),
                                 impl.current_task->info.task_args.span().end(),
                                 [&](GenericTaskResourceUse const & input)
                                 {
                                     if (input.type == TaskResourceUseType::IMAGE)
                                     {
                                         auto const & img_use = TaskImageUse::from(input);
                                         return img_use.id == local_id;
                                     }
                                     return false;
                                 });
        DAXA_DBG_ASSERT_TRUE_M(iter != impl.current_task->info.task_args.span().end(), "detected invalid task image id; all image ids that a view is requested from in a task must be mentioned in the task input!");
        usize const view_cache_index = static_cast<usize>(std::distance(impl.current_task->info.task_args.span().begin(), iter));
        return impl.current_task->image_view_cache[view_cache_index][index];
    }

    auto GenericTaskInterface::buffer_use_at(usize use_index) const -> TaskBufferUse const &
    {
        auto & impl = *static_cast<ImplTaskRuntimeInterface *>(this->backend);
        return TaskBufferUse::from(impl.current_task->info.task_args.span()[use_index]);
    }

    auto GenericTaskInterface::image_use_at(usize use_index) const -> TaskImageUse const &
    {
        auto & impl = *static_cast<ImplTaskRuntimeInterface *>(this->backend);
        return TaskImageUse::from(impl.current_task->info.task_args.span()[use_index]);
    }

=======
>>>>>>> 03ce23fc
    TaskBuffer::TaskBuffer(TaskBufferInfo const & info)
        : ManagedPtr{new ImplPersistentTaskBuffer(info)}
    {
    }
    ImplPersistentTaskBuffer::ImplPersistentTaskBuffer(TaskBufferInfo const & info)
        : info{info},
          actual_buffers{info.initial_buffers.buffers.begin(), info.initial_buffers.buffers.end()},
          latest_access{info.initial_buffers.latest_access},
          unique_index{ImplPersistentTaskBuffer::exec_unique_next_index++}
    {
    }
    ImplPersistentTaskBuffer::~ImplPersistentTaskBuffer() = default;

    auto TaskBuffer::handle() const -> TaskBufferHandle
    {
        auto & impl = *this->as<ImplPersistentTaskBuffer>();
        return TaskBufferHandle{{.task_list_index = std::numeric_limits<u32>::max(), .index = impl.unique_index}};
    }

    TaskBuffer::operator TaskBufferHandle() const
    {
        return handle();
    }

    auto TaskBuffer::info() const -> TaskBufferInfo const &
    {
        auto & impl = *this->as<ImplPersistentTaskBuffer>();
        return impl.info;
    }

    auto TaskBuffer::get_state() const -> TrackedBuffers
    {
        auto const & impl = *this->as<ImplPersistentTaskBuffer const>();
        return TrackedBuffers{
            .buffers = {impl.actual_buffers.data(), impl.actual_buffers.size()},
            .latest_access = impl.latest_access,
        };
    }

    void TaskBuffer::set_buffers(TrackedBuffers const & buffers)
    {
        auto & impl = *this->as<ImplPersistentTaskBuffer>();
        impl.actual_buffers.clear();
        impl.actual_buffers.insert(impl.actual_buffers.end(), buffers.buffers.begin(), buffers.buffers.end());
        impl.latest_access = buffers.latest_access;
    }

    void TaskBuffer::swap_buffers(TaskBuffer & other)
    {
        auto & impl = *this->as<ImplPersistentTaskBuffer>();
        auto & impl_other = *other.as<ImplPersistentTaskBuffer>();
        std::swap(impl.actual_buffers, impl_other.actual_buffers);
        std::swap(impl.latest_access, impl_other.latest_access);
    }

    TaskImage::TaskImage(TaskImageInfo const & a_info)
        : ManagedPtr{new ImplPersistentTaskImage(a_info)}
    {
    }

    ImplPersistentTaskImage::ImplPersistentTaskImage(TaskImageInfo const & a_info)
        : info{a_info},
          actual_images{a_info.initial_images.images.begin(), a_info.initial_images.images.end()},
          latest_slice_states{a_info.initial_images.latest_slice_states.begin(), a_info.initial_images.latest_slice_states.end()},
          unique_index{ImplPersistentTaskImage::exec_unique_next_index++}
    {
    }

    ImplPersistentTaskImage::~ImplPersistentTaskImage()
    {
    }

    TaskImage::operator TaskImageHandle() const
    {
        return handle();
    }

    auto TaskImage::handle() const -> TaskImageHandle
    {
        auto & impl = *this->as<ImplPersistentTaskImage>();
        return TaskImageHandle{{.task_list_index = std::numeric_limits<u32>::max(), .index = impl.unique_index}};
    }

    auto TaskImage::info() const -> TaskImageInfo const &
    {
        auto & impl = *this->as<ImplPersistentTaskImage>();
        return impl.info;
    }

    auto TaskImage::get_state() const -> TrackedImages
    {
        auto const & impl = *this->as<ImplPersistentTaskImage const>();
        return TrackedImages{
            .images = {impl.actual_images.data(), impl.actual_images.size()},
            .latest_slice_states = {impl.latest_slice_states.data(), impl.latest_slice_states.size()},
        };
    }

    void TaskImage::set_images(TrackedImages const & images)
    {
        auto & impl = *this->as<ImplPersistentTaskImage>();
        impl.actual_images.clear();
        impl.actual_images.insert(impl.actual_images.end(), images.images.begin(), images.images.end());
        impl.latest_slice_states.clear();
        impl.latest_slice_states.insert(impl.latest_slice_states.end(), images.latest_slice_states.begin(), images.latest_slice_states.end());
    }

    void TaskImage::swap_images(TaskImage & other)
    {
        auto & impl = *this->as<ImplPersistentTaskImage>();
        auto & impl_other = *other.as<ImplPersistentTaskImage>();
        std::swap(impl.actual_images, impl_other.actual_images);
        std::swap(impl.latest_slice_states, impl_other.latest_slice_states);
    }

    TaskList::TaskList(TaskListInfo const & info)
        : ManagedPtr{new ImplTaskList(info)}
    {
        auto & impl = *reinterpret_cast<ImplTaskList *>(this->object);
        impl.permutations.resize(usize{1} << info.permutation_condition_count);
        for (auto & permutation : impl.permutations)
        {
            permutation.batch_submit_scopes.push_back({});
        }
        impl.update_active_permutations();
    }
    TaskList::~TaskList() = default;

    void TaskList::use_persistent_buffer(TaskBuffer const & buffer)
    {
        auto & impl = *reinterpret_cast<ImplTaskList *>(this->object);
        DAXA_DBG_ASSERT_TRUE_M(!impl.compiled, "completed task lists can not record new tasks");
        DAXA_DBG_ASSERT_TRUE_M(!impl.buffer_name_to_id.contains(buffer.info().name), "task buffer names msut be unique");
        TaskBufferHandle task_buffer_id{{.task_list_index = impl.unique_index, .index = static_cast<u32>(impl.global_buffer_infos.size())}};

        for (auto & permutation : impl.permutations)
        {
            permutation.buffer_infos.push_back(PerPermTaskBuffer{
                .valid = false,
            });
        }

        impl.global_buffer_infos.emplace_back(PermIndepTaskBufferInfo{
            .task_buffer_data = PermIndepTaskBufferInfo::Persistent{
                .buffer = ManagedPtr{buffer.object}}});
        impl.persistent_buffer_index_to_local_index[buffer.handle().index] = task_buffer_id.index;
        impl.buffer_name_to_id[buffer.info().name] = task_buffer_id;
    }

    void TaskList::use_persistent_image(TaskImage const & image)
    {
        auto & impl = *reinterpret_cast<ImplTaskList *>(this->object);
        DAXA_DBG_ASSERT_TRUE_M(!impl.compiled, "completed task lists can not record new tasks");
        DAXA_DBG_ASSERT_TRUE_M(!impl.image_name_to_id.contains(image.info().name), "task image names must be unique");
        TaskImageHandle task_image_id{{.task_list_index = impl.unique_index, .index = static_cast<u32>(impl.global_image_infos.size())}};

        for (auto & permutation : impl.permutations)
        {
            // For non-persistent resources task list will synch on the initial to first use every execution.
            permutation.image_infos.emplace_back(PerPermTaskImage{
                .valid = false,
                .swapchain_semaphore_waited_upon = false,
                .last_slice_states = {},
                .first_slice_states = {},
            });
            if (image.info().swapchain_image)
            {
                DAXA_DBG_ASSERT_TRUE_M(permutation.swapchain_image.is_empty(), "can only register one swapchain image per task list permutation");
                permutation.swapchain_image = task_image_id;
            }
        }

        impl.global_image_infos.emplace_back(PermIndepTaskImageInfo{
            .task_image_data = PermIndepTaskImageInfo::Persistent{
                .image = ManagedPtr{image.object},
            }});
        impl.persistent_image_index_to_local_index[image.handle().index] = task_image_id.index;
        impl.image_name_to_id[image.info().name] = task_image_id;
    }

    auto TaskList::create_transient_buffer(TaskTransientBufferInfo const & info) -> TaskBufferHandle
    {
        auto & impl = *reinterpret_cast<ImplTaskList *>(this->object);
        DAXA_DBG_ASSERT_TRUE_M(!impl.compiled, "completed task lists can not record new tasks");
        DAXA_DBG_ASSERT_TRUE_M(!impl.buffer_name_to_id.contains(info.name), "task buffer names msut be unique");
        TaskBufferHandle task_buffer_id{{.task_list_index = impl.unique_index, .index = static_cast<u32>(impl.global_buffer_infos.size())}};

        for (auto & permutation : impl.permutations)
        {
            permutation.buffer_infos.push_back(PerPermTaskBuffer{
                .valid = permutation.active,
            });
        }
        auto info_copy = info; // NOTE: (HACK) we must do this because msvc designated init bugs causing it to not generate copy constructors.
        impl.global_buffer_infos.emplace_back(PermIndepTaskBufferInfo{
            .task_buffer_data = PermIndepTaskBufferInfo::Transient{.info = info_copy}});

        impl.buffer_name_to_id[info.name] = task_buffer_id;
        return task_buffer_id;
    }

    auto TaskList::create_transient_image(TaskTransientImageInfo const & info) -> TaskImageHandle
    {
        auto & impl = *reinterpret_cast<ImplTaskList *>(this->object);
        DAXA_DBG_ASSERT_TRUE_M(!impl.compiled, "completed task lists can not record new tasks");
        DAXA_DBG_ASSERT_TRUE_M(!impl.image_name_to_id.contains(info.name), "task image names must be unique");
        TaskImageHandle task_image_id{{.task_list_index = impl.unique_index, .index = static_cast<u32>(impl.global_image_infos.size())}};

        for (auto & permutation : impl.permutations)
        {
            permutation.image_infos.emplace_back(PerPermTaskImage{
                .valid = permutation.active,
                .swapchain_semaphore_waited_upon = false,
            });
        }

        auto info_copy = info; // NOTE: (HACK) we must do this because msvc designated init bugs causing it to not generate copy constructors.
        impl.global_image_infos.emplace_back(PermIndepTaskImageInfo{
            .task_image_data = PermIndepTaskImageInfo::Transient{
                .info = info_copy,
            }});
        impl.image_name_to_id[info.name] = task_image_id;
        return task_image_id;
    }

<<<<<<< HEAD
    auto ImplTaskList::get_actual_buffers(TaskBufferId id, TaskListPermutation const & perm) const -> std::span<BufferId const>
=======
    auto ImplTaskList::get_actual_buffers(TaskBufferHandle id) const -> std::span<BufferId const>
>>>>>>> 03ce23fc
    {
        auto const & global_buffer = global_buffer_infos.at(id.index);
        if (global_buffer.is_persistent())
        {
            return {global_buffer.get_persistent().actual_buffers.data(),
                    global_buffer.get_persistent().actual_buffers.size()};
        }
        else
        {
            auto const & perm_buffer = perm.buffer_infos.at(id.index);
            DAXA_DBG_ASSERT_TRUE_M(perm_buffer.valid, "Can not get actual buffer - buffer is not valid in this permutation");
            return {&perm_buffer.actual_buffer, 1};
        }
    }

    auto ImplTaskList::get_actual_images(TaskImageHandle id, TaskListPermutation const & perm) const -> std::span<ImageId const>
    {
        auto const & global_image = global_image_infos.at(id.index);
        if (global_image.is_persistent())
        {
            return {global_image.get_persistent().actual_images.data(),
                    global_image.get_persistent().actual_images.size()};
        }
        else
        {
            auto const & perm_image = perm.image_infos.at(id.index);
            DAXA_DBG_ASSERT_TRUE_M(perm_image.valid, "Can not get actual image - image is not valid in this permutation");
            return {&perm_image.actual_image, 1};
        }
    }

    auto ImplTaskList::id_to_local_id(TaskBufferHandle id) const -> TaskBufferHandle
    {
        DAXA_DBG_ASSERT_TRUE_M(!id.is_empty(), "detected empty task buffer id. Please make sure to only use intialized task buffer ids.");
        if (id.is_persistent())
        {
            DAXA_DBG_ASSERT_TRUE_M(
                persistent_buffer_index_to_local_index.contains(id.index),
                std::format("detected invalid access of persistent task buffer id ({}) in task list \"{}\"; "
                            "please make sure to declare persistent resource use to each task list that uses this buffer with the function use_persistent_buffer!",
                            id.index, info.name));
            return TaskBufferHandle{{.task_list_index = this->unique_index, .index = persistent_buffer_index_to_local_index.at(id.index)}};
        }
        else
        {
            DAXA_DBG_ASSERT_TRUE_M(
                id.task_list_index == this->unique_index,
                std::format("detected invalid access of transient task buffer id ({}) in task list \"{}\"; "
                            "please make sure that you only use transient buffers within the list they are created in!",
                            id.index, info.name));
            return TaskBufferHandle{{.task_list_index = this->unique_index, .index = id.index}};
        }
    }

    auto ImplTaskList::id_to_local_id(TaskImageHandle id) const -> TaskImageHandle
    {
        DAXA_DBG_ASSERT_TRUE_M(!id.is_empty(), "detected empty task image id. Please make sure to only use initialized task image ids.");
        if (id.is_persistent())
        {
            DAXA_DBG_ASSERT_TRUE_MS(
                persistent_image_index_to_local_index.contains(id.index),
                << "detected invalid access of persistent task image id "
                << id.index
                << " in tasklist \""
                << info.name
                << "\". Please make sure to declare persistent resource use to each task list that uses this image with the function use_persistent_image!");
            return TaskImageHandle{{.task_list_index = this->unique_index, .index = persistent_image_index_to_local_index.at(id.index)}, id.slice};
        }
        else
        {
            DAXA_DBG_ASSERT_TRUE_MS(
                id.task_list_index == this->unique_index,
                << "detected invalid access of transient task image id "
                << (id.index)
                << " in tasklist \""
                << info.name
                << "\". Please make sure that you only use transient image within the list they are created in!");
            return TaskImageHandle{{.task_list_index = this->unique_index, .index = id.index}, id.slice};
        }
    }

    void ImplTaskList::update_active_permutations()
    {
        record_active_permutations.clear();

        for (u32 permutation_i = 0; permutation_i < permutations.size(); ++permutation_i)
        {
            bool const active = (record_active_conditional_scopes & permutation_i) == (record_active_conditional_scopes & record_conditional_states);
            permutations[permutation_i].active = active;
            if (active)
            {
                record_active_permutations.push_back(&permutations[permutation_i]);
            }
        }
    }

    void validate_runtime_image_slice(ImplTaskList & impl, TaskListPermutation const & perm, u32 use_index, u32 task_image_index, ImageMipArraySlice const & access_slice)
    {
        auto const actual_images = impl.get_actual_images(TaskImageHandle{{.task_list_index = impl.unique_index, .index = task_image_index}}, perm);
        std::string_view task_name = impl.global_image_infos[task_image_index].get_name();
        for (u32 index = 0; index < actual_images.size(); ++index)
        {
            ImageMipArraySlice const full_slice = impl.info.device.info_image_view(actual_images[index].default_view()).slice;
            std::string const & name = impl.info.device.info_image(actual_images[index]).name;
            bool const use_withing_runtime_image_counds =
                (access_slice.base_mip_level + access_slice.level_count <= full_slice.base_mip_level + full_slice.level_count) &&
                (access_slice.base_array_layer + access_slice.layer_count <= full_slice.base_array_layer + full_slice.layer_count);
            [[maybe_unused]] std::string const error_message =
                std::format("task image argument (arg index: {}, task image: \"{}\", slice: {}) exceeds runtime image (index: {}, name: \"{}\") dimensions ({})!",
                            use_index, task_name, to_string(access_slice), index, name, to_string(full_slice));
            DAXA_DBG_ASSERT_TRUE_M(use_withing_runtime_image_counds, error_message);
        }
    }

    void ImplTaskList::update_image_view_cache(ImplTask & task, TaskListPermutation const & permutation)
    {
        for_each(
            task.base_task->get_generic_uses(),
            [](u32, TaskBufferUse<> &) {},
            [&](u32 task_image_use_index, TaskImageUse<> & image_use)
            {
                auto const slice = image_use.handle.slice;
                // The image id here is alreadt the task list local id.
                // The persistent ids are converted to local ids in the add_task function.
                auto const tid = image_use.handle;

                auto const actual_images = get_actual_images(tid, permutation);
                auto & view_cache = task.image_view_cache[task_image_use_index];

                bool cache_valid = actual_images.size() == view_cache.size();
                if (cache_valid)
                {
                    for (u32 index = 0; index < actual_images.size(); ++index)
                    {
                        cache_valid = cache_valid &&
                                      info.device.is_id_valid(view_cache[index]) &&
                                      info.device.info_image_view(view_cache[index]).image == actual_images[index];
                    }
                }
                if (!cache_valid)
                {
                    validate_runtime_image_slice(*this, permutation, task_image_use_index, tid.index, slice);
                    for (auto & view : view_cache)
                    {
                        if (info.device.is_id_valid(view))
                        {
                            ImageViewId const parent_image_default_view = info.device.info_image_view(view).image.default_view();
                            // Can not destroy the default view of an image!!!
                            if (parent_image_default_view != view)
                            {
                                info.device.destroy_image_view(view);
                            }
                        }
                    }
                    view_cache.clear();
                    for (u32 index = 0; index < actual_images.size(); ++index)
                    {
                        ImageId parent = actual_images[index];
                        ImageViewInfo view_info = info.device.info_image_view(parent.default_view());
                        ImageViewType use_view_type = (image_use.m_view_type != ImageViewType::MAX_ENUM) ? image_use.m_view_type : view_info.type;

                        // When the use image view parameters match the default view,
                        // then use the default view id and avoid creating a new id here.
                        bool const is_use_default_slice = view_info.slice == slice;
                        bool const is_use_default_view_type = use_view_type == view_info.type;
                        if (is_use_default_slice && is_use_default_view_type)
                        {
                            view_cache.push_back(parent.default_view());
                        }
                        else
                        {
                            view_info.type = use_view_type;
                            view_info.slice = slice;
                            view_cache.push_back(info.device.create_image_view(view_info));
                        }
                    }
                }
            });
    }

    void validate_runtime_resources(ImplTaskList const & impl, TaskListPermutation const & permutation)
    {
#if DAXA_VALIDATION
        constexpr std::string_view PERSISTENT_RESOURCE_MESSAGE = {
            "when executing a task list, all used persistent resources must be backed by at least one and exclusively "
            "valid runtime resources"};
        for (u32 local_buffer_i = 0; local_buffer_i < impl.global_buffer_infos.size(); ++local_buffer_i)
        {
            if (!permutation.buffer_infos[local_buffer_i].valid)
            {
                continue;
            }
            if (!impl.global_buffer_infos.at(local_buffer_i).is_persistent())
            {
                continue;
            }
            auto const & runtime_buffers = impl.global_buffer_infos.at(local_buffer_i).get_persistent().actual_buffers;
            DAXA_DBG_ASSERT_TRUE_M(
                runtime_buffers.size() > 0,
                std::format(
                    "detected persistent task buffer \"{}\" used in task list \"{}\" with 0 runtime buffers; {}",
                    impl.global_buffer_infos[local_buffer_i].get_name(),
                    impl.info.name,
                    PERSISTENT_RESOURCE_MESSAGE));
            for (usize buffer_index = 0; buffer_index < runtime_buffers.size(); ++buffer_index)
            {
                DAXA_DBG_ASSERT_TRUE_M(
                    impl.info.device.is_id_valid(runtime_buffers[buffer_index]),
                    std::format(
                        "detected persistent task buffer \"{}\" used in task list \"{}\" with invalid buffer id (runtime buffer index: {}); {}",
                        impl.global_buffer_infos[local_buffer_i].get_name(),
                        impl.info.name,
                        buffer_index,
                        PERSISTENT_RESOURCE_MESSAGE));
            }
        }
        for (u32 local_image_i = 0; local_image_i < impl.global_image_infos.size(); ++local_image_i)
        {
            if (!permutation.image_infos[local_image_i].valid)
            {
                continue;
            }
            if (!impl.global_image_infos.at(local_image_i).is_persistent())
            {
                continue;
            }
            auto const & runtime_images = impl.global_image_infos.at(local_image_i).get_persistent().actual_images;
            DAXA_DBG_ASSERT_TRUE_M(
                runtime_images.size() > 0,
                std::format(
                    "detected persistent task image \"{}\" used in task list \"{}\" with 0 runtime images; {}",
                    impl.global_image_infos[local_image_i].get_name(),
                    impl.info.name,
                    PERSISTENT_RESOURCE_MESSAGE));
            for (usize image_index = 0; image_index < runtime_images.size(); ++image_index)
            {
                DAXA_DBG_ASSERT_TRUE_M(
                    impl.info.device.is_id_valid(runtime_images[image_index]),
                    std::format(
                        "detected persistent task image \"{}\" used in task list \"{}\" with invalid image id (runtime image index: {}); {}",
                        impl.global_image_infos[local_image_i].get_name(),
                        impl.info.name,
                        image_index,
                        PERSISTENT_RESOURCE_MESSAGE));
            }
        }
#endif // #if DAXA_VALIDATION
    }

    void ImplTaskList::execute_task(ImplTaskRuntimeInterface & impl_runtime, TaskListPermutation & permutation, TaskBatchId in_batch_task_index, TaskId task_id)
    {
        // We always allow to reuse the last command list ONCE within the task callback.
        // When the get command list function is called in a task this is set to false.
        impl_runtime.reuse_last_command_list = true;
        ImplTask & task = tasks[task_id];
        update_image_view_cache(task, permutation);
        for_each(
            task.base_task->get_generic_uses(),
            [&](u32, TaskBufferUse<> & arg)
            {
<<<<<<< HEAD
                arg.buffers = this->get_actual_buffers(arg.id, permutation);
=======
                arg.buffers = this->get_actual_buffers(arg.handle);
>>>>>>> 03ce23fc
            },
            [&](u32 input_index, TaskImageUse<> & arg)
            {
                arg.images = this->get_actual_images(arg.handle, permutation);
                arg.views = std::span{task.image_view_cache[input_index].data(), task.image_view_cache[input_index].size()};
            });
        bool const upload_args_to_constant_buffer = task.base_task->get_uses_constant_buffer_slot() != -1;
        if (upload_args_to_constant_buffer)
        {
            auto constant_buffer_alloc = staging_memory.allocate(task.constant_buffer_size).value();
            u8 * host_constant_buffer_ptr = reinterpret_cast<u8 *>(constant_buffer_alloc.host_address);
            auto d = task.base_task->get_generic_uses();
            for_each(
                task.base_task->get_generic_uses(),
                [&](u32 arg_i, TaskBufferUse<> & arg)
                {
                    auto adr = (host_constant_buffer_ptr + task.use_offsets[arg_i]);
                    *reinterpret_cast<types::BufferDeviceAddress *>(adr) = info.device.get_device_address(arg.buffers[0]);
                },
                [&](u32 arg_i, TaskImageUse<> & arg)
                {
                    auto adr = (host_constant_buffer_ptr + task.use_offsets[arg_i]);
                    *reinterpret_cast<types::ImageViewId *>(adr) = arg.views[0];
                });
            impl_runtime.command_lists.back().set_constant_buffer({
                .slot = static_cast<u32>(task.base_task->get_uses_constant_buffer_slot()),
                .buffer = staging_memory.get_buffer(),
                .size = constant_buffer_alloc.size,
                .offset = constant_buffer_alloc.buffer_offset,
            });
        }
        impl_runtime.current_task = &task;
        impl_runtime.command_lists.back().begin_label({
            .label_name = std::string("task ") + std::to_string(in_batch_task_index) + std::string(" \"") + task.base_task->get_name() + std::string("\""),
            .label_color = info.task_label_color,
        });
        task.base_task->callback(TaskInterface{&impl_runtime});
        impl_runtime.command_lists.back().end_label();
    }

    void TaskList::conditional(TaskListConditionalInfo const & conditional_info)
    {
        auto & impl = *reinterpret_cast<ImplTaskList *>(this->object);
        DAXA_DBG_ASSERT_TRUE_M(!impl.compiled, "completed task lists can not record new tasks");
        [[maybe_unused]] bool const already_active = ((impl.record_active_conditional_scopes >> conditional_info.condition_index) & 1u) != 0;
        DAXA_DBG_ASSERT_TRUE_M(!already_active, "can not nest scopes of the same condition in itself.");
        DAXA_DBG_ASSERT_TRUE_M(conditional_info.condition_index < impl.info.permutation_condition_count,
                               std::format("detected invalid conditional index {}; conditional indices must all be smaller then the conditional count given in construction", conditional_info.condition_index));
        // Set conditional scope to active.
        impl.record_active_conditional_scopes |= 1u << conditional_info.condition_index;
        impl.update_active_permutations();
        // Set the conditional state to active.
        impl.record_conditional_states |= 1u << conditional_info.condition_index;
        impl.update_active_permutations();
        if (conditional_info.when_true)
        {
            conditional_info.when_true();
        }
        // Set the conditional state to false.
        impl.record_conditional_states &= ~(1u << conditional_info.condition_index);
        impl.update_active_permutations();
        if (conditional_info.when_false)
        {
            conditional_info.when_false();
        }
        // Set conditional scope to inactive.
        impl.record_active_conditional_scopes &= ~(1u << conditional_info.condition_index);
        impl.update_active_permutations();
    }

    void ImplTaskList::check_for_overlapping_use(BaseTask & task)
    {
        for_each(
            task.get_generic_uses(),
            [&](u32 index_a, TaskBufferUse<> const & a)
            {
                for_each(
                    task.get_generic_uses(),
                    [&](u32 index_b, TaskBufferUse<> const & b)
                    {
                        if (index_a == index_b)
                        {
                            return;
                        }
                        [[maybe_unused]] bool const overlapping = a.handle == b.handle;
                        DAXA_DBG_ASSERT_TRUE_M(
                            !overlapping,
                            std::format(
                                "detected overlapping uses (input index {} and {}) of buffer \"{}\" in task \"{}\"; all buffer task inputs must be disjoint!",
                                index_a, index_b,
                                global_buffer_infos[a.handle.index].get_name(),
                                task.get_name()));
                    },
                    [&](u32, TaskImageUse<> const &) {});
            },
            [&](u32 index_a, TaskImageUse<> const & a)
            {
                for_each(
                    task.get_generic_uses(),
                    [&](u32, TaskBufferUse<> const &) {},
                    [&](u32 index_b, TaskImageUse<> const & b)
                    {
                        if (index_a == index_b)
                        {
                            return;
                        }
                        [[maybe_unused]] auto const intersect = a.handle == b.handle && a.handle.slice.intersects(b.handle.slice);
                        [[maybe_unused]] auto const intersection = a.handle.slice.intersect(b.handle.slice);
                        DAXA_DBG_ASSERT_TRUE_M(
                            !intersect,
                            std::format(
                                "detected slice overlap between task image uses \n(use index: {}, slice: ({})) "
                                "and \n(use index: {}, slice: ({})), \n accessing task image \"{}\" witin task \"{}\", intersecting region of slices: ({}); all task image use slices must be disjoint within each task",
                                index_a, to_string(a.handle.slice),
                                index_b, to_string(b.handle.slice),
                                this->global_image_infos.at(b.handle.index).get_name(),
                                task.get_name(),
                                to_string(intersection)));
                    });
            });
    }

    auto shedule_task(
        ImplTaskList & impl,
        TaskListPermutation & perm,
        TaskBatchSubmitScope & current_submit_scope,
        usize const current_submit_scope_index,
        BaseTask & task)
        -> usize
    {
        usize first_possible_batch_index = 0;
        if (!impl.info.reorder_tasks)
        {
            first_possible_batch_index = std::max(current_submit_scope.task_batches.size(), 1ull) - 1ull;
        }

        for_each(
            task.get_generic_uses(),
            [&](u32, TaskBufferUse<> const & buffer_use)
            {
                PerPermTaskBuffer const & task_buffer = perm.buffer_infos[buffer_use.handle.index];
                // If the latest access is in a previous submit scope, the earliest batch we can insert into is
                // the current scopes first batch.
                if (task_buffer.latest_access_submit_scope_index < current_submit_scope_index)
                {
                    return;
                }

                Access const current_buffer_access = task_buffer_access_to_access(buffer_use.access());
                // Every other access (NONE, READ_WRITE, WRITE) are interpreted as writes in this context.
                bool const is_last_access_read = task_buffer.latest_access.type == AccessTypeFlagBits::READ;
                bool const is_last_access_none = task_buffer.latest_access.type == AccessTypeFlagBits::NONE;
                bool const is_current_access_read = current_buffer_access.type == AccessTypeFlagBits::READ;

                // TODO(msakmarry): improve sheduling here to reorder reads in front of each other, respecting the last to read barrier if present!
                // When a buffer has been read in a previous use AND the current task also reads the buffer,
                // we must insert the task at or after the last use batch.
                usize current_buffer_first_possible_batch_index = task_buffer.latest_access_batch_index;
                // So when not both, the last access and the current access, are reads, we need to insert AFTER the latest access.
                if (!(is_last_access_read && is_current_access_read) && !is_last_access_none)
                {
                    current_buffer_first_possible_batch_index += 1;
                }
                first_possible_batch_index = std::max(first_possible_batch_index, current_buffer_first_possible_batch_index);
            },
            [&](u32, TaskImageUse<> const & image_use)
            {
                PerPermTaskImage const & task_image = perm.image_infos[image_use.handle.index];
                PermIndepTaskImageInfo const & glob_task_image = impl.global_image_infos[image_use.handle.index];
                DAXA_DBG_ASSERT_TRUE_M(!task_image.swapchain_semaphore_waited_upon, "swapchain image is already presented!");
                if (glob_task_image.is_persistent() && glob_task_image.get_persistent().info.swapchain_image)
                {
                    if (perm.swapchain_image_first_use_submit_scope_index == std::numeric_limits<u64>::max())
                    {
                        perm.swapchain_image_first_use_submit_scope_index = current_submit_scope_index;
                        perm.swapchain_image_last_use_submit_scope_index = current_submit_scope_index;
                    }
                    else
                    {
                        perm.swapchain_image_first_use_submit_scope_index = std::min(current_submit_scope_index, perm.swapchain_image_first_use_submit_scope_index);
                        perm.swapchain_image_last_use_submit_scope_index = std::max(current_submit_scope_index, perm.swapchain_image_last_use_submit_scope_index);
                    }
                }

                auto [this_task_image_layout, this_task_image_access] = task_image_access_to_layout_access(image_use.access());
                // As image subresources can be in different layouts and also different synchronization scopes,
                // we need to track these image ranges individually.
                for (ExtendedImageSliceState const & tracked_slice : task_image.last_slice_states)
                {
                    // If the latest access is in a previous submit scope, the earliest batch we can insert into is
                    // the current scopes first batch.
                    // When the slices dont intersect, we dont need to do any sync or execution ordering between them.
                    if (
                        tracked_slice.latest_access_submit_scope_index < current_submit_scope_index ||
                        !tracked_slice.state.slice.intersects(image_use.handle.slice))
                    {
                        continue;
                    }
                    // Now that we found out that the new use and an old use intersect,
                    // we need to insert the task in the same or a later batch.
                    bool const is_last_access_read = tracked_slice.state.latest_access.type == AccessTypeFlagBits::READ;
                    bool const is_current_access_read = this_task_image_access.type == AccessTypeFlagBits::READ;
                    // When the image layouts differ, we must do a layout transition between reads.
                    // This forces us to place the task into a batch AFTER the tracked uses last batch.
                    bool const is_layout_identical = this_task_image_layout == tracked_slice.state.latest_layout;
                    usize current_image_first_possible_batch_index = tracked_slice.latest_access_batch_index;
                    // If either the image layouts differ, or not both accesses are reads, we must place the task in a later batch.
                    if (!(is_last_access_read && is_current_access_read && is_layout_identical))
                    {
                        current_image_first_possible_batch_index += 1;
                    }
                    first_possible_batch_index = std::max(first_possible_batch_index, current_image_first_possible_batch_index);
                }
            });
        // Make sure we have enough batches.
        if (first_possible_batch_index >= current_submit_scope.task_batches.size())
        {
            current_submit_scope.task_batches.resize(first_possible_batch_index + 1);
        }
        return first_possible_batch_index;
    }

    void translate_persistent_ids(ImplTaskList const & impl, BaseTask & task)
    {
        for_each(
            task.get_generic_uses(),
            [&](u32 index, TaskBufferUse<> & arg)
            {
                DAXA_DBG_ASSERT_TRUE_M(
                    !arg.handle.is_empty(),
                    std::format("detected empty task buffer handle in use (index: {}, access: {}) in task \"{}\"\n", index, to_string(arg.access()), task.get_name()));
                arg.handle = impl.id_to_local_id(arg.handle);
            },
            [&](u32 index, TaskImageUse<> & arg)
            {
                DAXA_DBG_ASSERT_TRUE_M(
                    !arg.handle.is_empty(),
                    std::format("detected empty task image handle in use (index: {}, access: {}) in task \"{}\"\n", index, to_string(arg.access()), task.get_name()));
                arg.handle = impl.id_to_local_id(arg.handle);
            });
    }

    void TaskList::add_task(std::unique_ptr<BaseTask> && base_task)
    {
        auto & impl = *reinterpret_cast<ImplTaskList *>(this->object);
        DAXA_DBG_ASSERT_TRUE_M(!impl.compiled, "completed task lists can not record new tasks");
        translate_persistent_ids(impl, *base_task);
        // Overlapping resource uses can be valid in the case of reads in the same layout for example.
        // But in order to make the task list implementation simpler,
        // daxa does not allow for overlapping use of a resource within a task, even when it is a read in the same layout.
        impl.check_for_overlapping_use(*base_task);

        TaskId const task_id = impl.tasks.size();

        for (auto * permutation : impl.record_active_permutations)
        {
            permutation->add_task(task_id, impl, *base_task);
        }

        std::vector<u32> constant_buffer_use_offsets = {};
        u32 constant_buffer_size = {};
        if (base_task->get_uses_constant_buffer_slot() != -1)
        {
            auto offsets_size = get_task_arg_shader_offsets_size(base_task->get_generic_uses());
            constant_buffer_use_offsets = std::move(offsets_size.first);
            constant_buffer_size = offsets_size.second;
        }

        std::vector<std::vector<ImageViewId>> view_cache = {};
        view_cache.resize(base_task->get_generic_uses().size(), {});
        impl.tasks.emplace_back(ImplTask{
            .base_task = std::move(base_task),
            .constant_buffer_size = constant_buffer_size,
            .use_offsets = std::move(constant_buffer_use_offsets),
            .image_view_cache = std::move(view_cache),
        });
    }

    thread_local std::vector<ImageMipArraySlice> tl_new_access_slices = {};
    void update_image_initial_access_slices(
        PerPermTaskImage & task_image,
        ExtendedImageSliceState new_access_slice)
    {
        // We need to test if a new use adds and or subtracts from initial uses.
        // To do that, we need to test if the new access slice is accessing a subresource BEFORE all other already stored initial access slices.
        // We compare all new use slices with already tracked first uses.
        // We intersect the earlier and later happening slices with the new slice and store the intersection rest or the respective later executing slice access.
        // This list will contain the remainder of the new access ranges after intersections.
        tl_new_access_slices.push_back(new_access_slice.state.slice);
        // Name shortening:
        auto & initial_accesses = task_image.first_slice_states;
        // Note(pahrens):
        // NEVER access new_access_slice.slice in this function past this point.
        // ALWAYS access the new access ImageMipArraySlice's from an iterator or via vector indexing.
        for (usize new_access_slice_i = 0; new_access_slice_i < tl_new_access_slices.size();)
        {
            bool broke_inner_loop = false;
            for (usize initial_access_i = 0; initial_access_i < task_image.first_slice_states.size();)
            {
                bool const slices_disjoint = !tl_new_access_slices[new_access_slice_i].intersects(initial_accesses[initial_access_i].state.slice);
                bool const same_batch =
                    new_access_slice.latest_access_submit_scope_index == initial_accesses[initial_access_i].latest_access_submit_scope_index &&
                    new_access_slice.latest_access_batch_index == initial_accesses[initial_access_i].latest_access_batch_index;
                // We check if the sets are disjoint.
                // If they are we do not need to do anything and advance to the next test.
                // When two accesses are in the same batch and scope, they can not overlap.
                // This is simply forbidden by task list rules!
                if (same_batch || slices_disjoint)
                {
                    ++initial_access_i;
                    continue;
                }
                // Now that we have this edge case out the way, we now need to test which tracked slice is executed earlier.
                bool const new_use_executes_earlier =
                    new_access_slice.latest_access_submit_scope_index < initial_accesses[initial_access_i].latest_access_submit_scope_index ||
                    (new_access_slice.latest_access_submit_scope_index == initial_accesses[initial_access_i].latest_access_submit_scope_index &&
                     new_access_slice.latest_access_batch_index < initial_accesses[initial_access_i].latest_access_batch_index);
                // When the new use is executing earlier, we subtract from the current initial access slice.
                // We then replace the current initial access slice with the resulting rest.
                if (new_use_executes_earlier)
                {
                    // When we intersect, we remove the old initial access slice and replace it with the rest of the subtraction.
                    // We need a copy of this, as we will erase this value from the vector first.
                    auto const initial_access_slice = initial_accesses[initial_access_i];
                    // Erase value from vector.
                    task_image.first_slice_states.erase(initial_accesses.begin() + isize(initial_access_i));
                    // Subtract ranges.
                    auto const [slice_rest, slice_rest_count] = initial_access_slice.state.slice.subtract(tl_new_access_slices[new_access_slice_i]);
                    // Now construct new sub-ranges from the rest of the subtraction.
                    // We advance the iterator each time.
                    for (usize rest_i = 0; rest_i < slice_rest_count; ++rest_i)
                    {
                        auto rest_tracked_slice = initial_access_slice;
                        rest_tracked_slice.state.slice = slice_rest[rest_i];
                        // We insert into the beginning, so we dont recheck these with the current new use slice.
                        // They are the result of a subtraction therefore disjoint.
                        task_image.first_slice_states.insert(initial_accesses.begin(), rest_tracked_slice);
                    }
                    // We erased, so we implicitly advanced by an element, as erase moves all elements one to the left past the iterator.
                    // But as we inserted into the front, we need to move the index accordingly to "stay in place".
                    initial_access_i += slice_rest_count;
                }
                // When the new use is executing AFTER the current inital access slice, we subtract the current initial access slice from the new slice.
                // We then replace the current new access slice with the resulting rest.
                else
                {
                    // We subtract the initial use from the new use and append the rest.
                    auto const [slice_rest, slice_rest_count] = tl_new_access_slices[new_access_slice_i].subtract(initial_accesses[initial_access_i].state.slice);
                    // We insert the rest of the subtraction into the new use list.
                    tl_new_access_slices.insert(tl_new_access_slices.end(), slice_rest.begin(), slice_rest.begin() + isize(slice_rest_count));
                    // We remove the current new use slice, as it intersects with an initial use slice and is later in the list.
                    tl_new_access_slices.erase(tl_new_access_slices.begin() + isize(new_access_slice_i));
                    // If we advance the new use index, we restart the inner loop over the initial accesses.
                    broke_inner_loop = true;
                    break;
                }
            }
            // When we broke out the inner loop we want to "restart" iteration of the outer loop at the current index.
            if (!broke_inner_loop)
            {
                ++new_access_slice_i;
            }
        }
        // Add the newly found initial access slices to the list of initial access slices.
        for (auto const & new_slice : tl_new_access_slices)
        {
            auto new_tracked_slice = new_access_slice;
            new_tracked_slice.state.slice = new_slice;
            initial_accesses.push_back(new_tracked_slice);
        }
        tl_new_access_slices.clear();
    }

    using ShaderUseIdOffsetTable = std::vector<std::variant<std::pair<TaskImageHandle, usize>, std::pair<TaskBufferHandle, usize>, std::monostate>>;

    void update_buffer_first_access(PerPermTaskBuffer & buffer, usize new_access_batch, usize new_access_submit, Access new_access)
    {
        if (buffer.first_access.type == AccessTypeFlagBits::NONE)
        {
            buffer.first_access = new_access;
            buffer.first_access_batch_index = new_access_batch;
            buffer.first_access_submit_scope_index = new_access_submit;
        }
        else if (buffer.first_access.type == AccessTypeFlagBits::READ && new_access.type == AccessTypeFlagBits::READ)
        {
            buffer.first_access = buffer.first_access | new_access;
            bool const new_is_earlier = new_access_submit < buffer.first_access_submit_scope_index ||
                                        (new_access_submit == buffer.first_access_submit_scope_index && new_access_batch < buffer.first_access_batch_index);
            if (new_is_earlier)
            {
                buffer.first_access_batch_index = new_access_batch;
                buffer.first_access_submit_scope_index = new_access_submit;
            }
        }
    }

    auto static constexpr access_to_usage(TaskImageAccess const & access) -> ImageUsageFlags
    {
        switch (access)
        {
        case TaskImageAccess::SHADER_READ: [[fallthrough]];
        case TaskImageAccess::VERTEX_SHADER_READ: [[fallthrough]];
        case TaskImageAccess::TESSELLATION_CONTROL_SHADER_READ: [[fallthrough]];
        case TaskImageAccess::TESSELLATION_EVALUATION_SHADER_READ: [[fallthrough]];
        case TaskImageAccess::GEOMETRY_SHADER_READ: [[fallthrough]];
        case TaskImageAccess::FRAGMENT_SHADER_READ: [[fallthrough]];
        case TaskImageAccess::COMPUTE_SHADER_READ:
            return ImageUsageFlagBits::SHADER_READ_ONLY;
        case TaskImageAccess::SHADER_WRITE: [[fallthrough]];
        case TaskImageAccess::VERTEX_SHADER_WRITE: [[fallthrough]];
        case TaskImageAccess::TESSELLATION_CONTROL_SHADER_WRITE: [[fallthrough]];
        case TaskImageAccess::TESSELLATION_EVALUATION_SHADER_WRITE: [[fallthrough]];
        case TaskImageAccess::GEOMETRY_SHADER_WRITE: [[fallthrough]];
        case TaskImageAccess::FRAGMENT_SHADER_WRITE: [[fallthrough]];
        case TaskImageAccess::COMPUTE_SHADER_WRITE: [[fallthrough]];
        case TaskImageAccess::SHADER_READ_WRITE: [[fallthrough]];
        case TaskImageAccess::TESSELLATION_CONTROL_SHADER_READ_WRITE: [[fallthrough]];
        case TaskImageAccess::TESSELLATION_EVALUATION_SHADER_READ_WRITE: [[fallthrough]];
        case TaskImageAccess::GEOMETRY_SHADER_READ_WRITE: [[fallthrough]];
        case TaskImageAccess::FRAGMENT_SHADER_READ_WRITE: [[fallthrough]];
        case TaskImageAccess::COMPUTE_SHADER_READ_WRITE:
            return ImageUsageFlagBits::SHADER_READ_WRITE;
        case TaskImageAccess::TRANSFER_READ:
            return ImageUsageFlagBits::TRANSFER_SRC;
        case TaskImageAccess::TRANSFER_WRITE:
            return ImageUsageFlagBits::TRANSFER_DST;
        // NOTE(msakmary) - not fully sure about the resolve being color attachment usage
        // this is the best I could deduce from vulkan docs
        case TaskImageAccess::RESOLVE_WRITE: [[fallthrough]];
        case TaskImageAccess::COLOR_ATTACHMENT:
            return ImageUsageFlagBits::COLOR_ATTACHMENT;
        case TaskImageAccess::DEPTH_ATTACHMENT: [[fallthrough]];
        case TaskImageAccess::STENCIL_ATTACHMENT: [[fallthrough]];
        case TaskImageAccess::DEPTH_STENCIL_ATTACHMENT:
            return ImageUsageFlagBits::DEPTH_STENCIL_ATTACHMENT;
        case TaskImageAccess::DEPTH_ATTACHMENT_READ: [[fallthrough]];
        case TaskImageAccess::STENCIL_ATTACHMENT_READ: [[fallthrough]];
        case TaskImageAccess::DEPTH_STENCIL_ATTACHMENT_READ:
            return ImageUsageFlagBits::DEPTH_STENCIL_ATTACHMENT;
        case TaskImageAccess::PRESENT: [[fallthrough]];
        case TaskImageAccess::NONE: [[fallthrough]];
        default:
            return ImageUsageFlagBits::NONE;
        }
    }

    // I hate this function.
    thread_local std::vector<ExtendedImageSliceState> tl_tracked_slice_rests = {};
    thread_local std::vector<ImageMipArraySlice> tl_new_use_slices = {};
    void TaskListPermutation::add_task(
        TaskId task_id,
        ImplTaskList & task_list_impl,
        BaseTask & task)
    {
        // Set persistent task resources to be valid for the permutation.
        for_each(
            task.get_generic_uses(),
            [&](u32 index, TaskBufferUse<> & arg)
            {
                if (task_list_impl.global_buffer_infos[arg.handle.index].is_persistent())
                {
                    buffer_infos[arg.handle.index].valid = true;
                }
            },
            [&](u32 index, TaskImageUse<> & arg)
            {
                if (task_list_impl.global_image_infos[arg.handle.index].is_persistent())
                {
                    image_infos[arg.handle.index].valid = true;
                }
            });

        usize const current_submit_scope_index = this->batch_submit_scopes.size() - 1;
        TaskBatchSubmitScope & current_submit_scope = this->batch_submit_scopes[current_submit_scope_index];

        // All tasks are reordered while recording.
        // Tasks are grouped into "task batches" which are just a group of tasks,
        // that can execute together while overlapping without synchronization between them.
        // Task batches are further grouped into submit scopes.
        // A submit scopes contains a group of batches between two submits.
        // At first, we find the batch we need to insert the new task into.
        // To optimize for optimal overlap and minimal pipeline barriers, we try to insert the task as early as possible.
        const usize batch_index = shedule_task(
            task_list_impl,
            *this,
            current_submit_scope,
            current_submit_scope_index,
            task);
        TaskBatch & batch = current_submit_scope.task_batches[batch_index];
        // Add the task to the batch.
        batch.tasks.push_back(task_id);

        // Now that we know what batch we need to insert the task into, we need to add synchronization between batches.
        // As stated earlier batches are groups of tasks which can execute together without sync between them.
        // To simplify and optimize the sync placement daxa only synchronizes between batches.
        // This effectively means that all the resource uses, and their memory and execution dependencies in a batch
        // are combined into a single unit which is synchronized against other batches.
<<<<<<< HEAD
        info.task_args.for_each(
            [this, &batch_index, &current_submit_scope_index, &batch, &task_list_impl](u32, TaskBufferUse const & buffer_use)
=======
        for_each(
            task.get_generic_uses(),
            [&](u32, TaskBufferUse<> const & buffer_use)
>>>>>>> 03ce23fc
            {
                PerPermTaskBuffer & task_buffer = this->buffer_infos[buffer_use.handle.index];
                Access const current_buffer_access = task_buffer_access_to_access(buffer_use.access());
                update_buffer_first_access(task_buffer, batch_index, current_submit_scope_index, current_buffer_access);
                // For transient images we need to record first and last use so that we can later name their allocations
                // TODO(msakmary, pahrens) We should think about how to combine this with update_buffer_first_access below since
                // they both overlap in what they are doing
                if (!task_list_impl.global_image_infos.at(buffer_use.id.index).is_persistent())
                {
                    auto & buffer_first_use = task_buffer.lifetime.first_use;
                    auto & buffer_last_use = task_buffer.lifetime.last_use;
                    if (current_submit_scope_index < buffer_first_use.submit_scope_index)
                    {
                        buffer_first_use.submit_scope_index = current_submit_scope_index;
                        buffer_first_use.task_batch_index = batch_index;
                    }
                    else if (current_submit_scope_index == buffer_first_use.submit_scope_index)
                    {
                        buffer_first_use.task_batch_index = std::min(buffer_first_use.task_batch_index, batch_index);
                    }

                    if (current_submit_scope_index > buffer_last_use.submit_scope_index ||
                        buffer_last_use.submit_scope_index == std::numeric_limits<u32>::max())
                    {
                        buffer_last_use.submit_scope_index = current_submit_scope_index;
                        buffer_last_use.task_batch_index = batch_index;
                    }
                    else if (current_submit_scope_index == buffer_last_use.submit_scope_index)
                    {
                        buffer_last_use.task_batch_index = std::max(buffer_last_use.task_batch_index, batch_index);
                    }
                }
                // When the last use was a read AND the new use of the buffer is a read AND,
                // we need to add our stage flags to the existing barrier of the last use.
                bool const is_last_access_read = task_buffer.latest_access.type == AccessTypeFlagBits::READ;
                bool const is_current_access_read = current_buffer_access.type == AccessTypeFlagBits::READ;
                // We only need barriers between two accesses.
                // If the previous access is none, the current access is the first access.
                // Therefore we do not need to insert any synchronization if the previous access is none.
                // This is buffer specific. Images have a layout that needs to be set from undefined to the current accesses layout.
                // When the latest access  is a read that did not require a barrier before we also do not need a barrier now.
                // So skip, if the latest access is read and there is no latest_access_read_barrier_index present.
                bool const is_last_access_none = task_buffer.latest_access == AccessConsts::NONE;
                if (!is_last_access_none && !(std::holds_alternative<std::monostate>(task_buffer.latest_access_read_barrier_index) && is_last_access_read))
                {
                    if (is_last_access_read && is_current_access_read)
                    {
                        if (LastReadSplitBarrierIndex const * index0 = std::get_if<LastReadSplitBarrierIndex>(&task_buffer.latest_access_read_barrier_index))
                        {
                            auto & last_read_split_barrier = this->split_barriers[index0->index];
                            last_read_split_barrier.dst_access = last_read_split_barrier.dst_access | current_buffer_access;
                        }
                        else if (LastReadBarrierIndex const * index1 = std::get_if<LastReadBarrierIndex>(&task_buffer.latest_access_read_barrier_index))
                        {
                            auto & last_read_barrier = this->barriers[index1->index];
                            last_read_barrier.dst_access = last_read_barrier.dst_access | current_buffer_access;
                        }
                    }
                    else
                    {
                        // When the uses are incompatible (no read on read) we need to insert a new barrier.
                        // Host access needs to be handled in a specialized way.
                        bool const src_host_only_access = task_buffer.latest_access.stages == PipelineStageFlagBits::HOST;
                        bool const dst_host_only_access = current_buffer_access.stages == PipelineStageFlagBits::HOST;
                        DAXA_DBG_ASSERT_TRUE_M(!(src_host_only_access && dst_host_only_access), "direct sync between two host accesses on gpu are not allowed");
                        bool const is_host_barrier = src_host_only_access || dst_host_only_access;
                        // When the distance between src and dst batch is one, we can replace the split barrier with a normal barrier.
                        // We also need to make sure we do not use split barriers when the src or dst stage exclusively uses the host stage.
                        // This is because the host stage does not declare an execution dependency on the cpu but only a memory dependency.
                        bool const use_pipeline_barrier =
                            (task_buffer.latest_access_batch_index + 1 == batch_index &&
                             current_submit_scope_index == task_buffer.latest_access_submit_scope_index) ||
                            is_host_barrier;
                        if (use_pipeline_barrier)
                        {
                            usize const barrier_index = this->barriers.size();
                            this->barriers.push_back(TaskBarrier{
                                .image_id = {}, // {} signals that this is not an image barrier.
                                .src_access = task_buffer.latest_access,
                                .dst_access = current_buffer_access,
                                .src_batch = task_buffer.latest_access_batch_index,
                                .dst_batch = batch_index,
                            });
                            // And we insert the barrier index into the list of pipeline barriers of the current tasks batch.
                            batch.pipeline_barrier_indices.push_back(barrier_index);
                            if (current_buffer_access.type == AccessTypeFlagBits::READ)
                            {
                                // As the new access is a read we remember our barrier index,
                                // So that potential future reads after this can reuse this barrier.
                                task_buffer.latest_access_read_barrier_index = LastReadBarrierIndex{barrier_index};
                            }
                        }
                        else
                        {
                            usize const split_barrier_index = this->split_barriers.size();
                            this->split_barriers.push_back(TaskSplitBarrier{
                                {
                                    .image_id = {}, // {} signals that this is not an image barrier.
                                    .src_access = task_buffer.latest_access,
                                    .dst_access = current_buffer_access,
                                    .src_batch = task_buffer.latest_access_batch_index,
                                    .dst_batch = batch_index,
                                },
                                /* .split_barrier_state = */ task_list_impl.info.device.create_split_barrier({
                                    .name = std::string("TaskList \"") + task_list_impl.info.name + "\" SplitBarrier Nr. " + std::to_string(split_barrier_index),
                                }),
                            });
                            // Now we give the src batch the index of this barrier to signal.
                            TaskBatchSubmitScope & src_scope = this->batch_submit_scopes[task_buffer.latest_access_submit_scope_index];
                            TaskBatch & src_batch = src_scope.task_batches[task_buffer.latest_access_batch_index];
                            src_batch.signal_split_barrier_indices.push_back(split_barrier_index);
                            // And we also insert the split barrier index into the waits of the current tasks batch.
                            batch.wait_split_barrier_indices.push_back(split_barrier_index);
                            if (current_buffer_access.type == AccessTypeFlagBits::READ)
                            {
                                // As the new access is a read we remember our barrier index,
                                // So that potential future reads after this can reuse this barrier.
                                task_buffer.latest_access_read_barrier_index = LastReadSplitBarrierIndex{split_barrier_index};
                            }
                            else
                            {
                                task_buffer.latest_access_read_barrier_index = {};
                            }
                        }
                    }
                }
                // Now that we inserted/updated the synchronization, we update the latest access.
                task_buffer.latest_access = current_buffer_access;
                task_buffer.latest_access_batch_index = batch_index;
                task_buffer.latest_access_submit_scope_index = current_submit_scope_index;
            },
<<<<<<< HEAD
            [this, &task_list_impl, &current_submit_scope_index, &batch_index, &batch](u32, TaskImageUse const & image_use)
=======
            [&](u32, TaskImageUse<> const & image_use)
>>>>>>> 03ce23fc
            {
                auto const & used_image_t_id = image_use.handle;
                auto const & used_image_t_access = image_use.access();
                auto const & initial_used_image_slice = image_use.handle.slice;
                PerPermTaskImage & task_image = this->image_infos[used_image_t_id.index];
                // For transient images we need to record first and last use so that we can later name their allocations
                // TODO(msakmary, pahrens) We should think about how to combine this with update_image_inital_slices below since
                // they both overlap in what they are doing
                if (!task_list_impl.global_image_infos.at(used_image_t_id.index).is_persistent())
                {
                    auto & image_first_use = task_image.lifetime.first_use;
                    auto & image_last_use = task_image.lifetime.last_use;
                    if (current_submit_scope_index < image_first_use.submit_scope_index)
                    {
                        image_first_use.submit_scope_index = current_submit_scope_index;
                        image_first_use.task_batch_index = batch_index;
                    }
                    else if (current_submit_scope_index == image_first_use.submit_scope_index)
                    {
                        image_first_use.task_batch_index = std::min(image_first_use.task_batch_index, batch_index);
                    }

                    if (current_submit_scope_index > image_last_use.submit_scope_index ||
                        image_last_use.submit_scope_index == std::numeric_limits<u32>::max())
                    {
                        image_last_use.submit_scope_index = current_submit_scope_index;
                        image_last_use.task_batch_index = batch_index;
                    }
                    else if (current_submit_scope_index == image_last_use.submit_scope_index)
                    {
                        image_last_use.task_batch_index = std::max(image_last_use.task_batch_index, batch_index);
                    }
                }
                task_image.usage |= access_to_usage(used_image_t_access);
                auto [current_image_layout, current_image_access] = task_image_access_to_layout_access(used_image_t_access);
                // Now this seems strange, why would be need multiple current use slices, as we only have one here.
                // This is because when we intersect this slice with the tracked slices, we get an intersection and a rest.
                // We need to then test the rest against all the remaining tracked uses,
                // as the intersected part is already beeing handled in the following code.
                tl_new_use_slices.push_back(initial_used_image_slice);
                // This is the tracked slice we will insert after we finished analyzing the current used image.
                ExtendedImageSliceState ret_new_use_tracked_slice{
                    .state = {
                        .latest_access = current_image_access,
                        .latest_layout = current_image_layout,
                        .slice = initial_used_image_slice,
                    },
                    .latest_access_batch_index = batch_index,
                    .latest_access_submit_scope_index = current_submit_scope_index,
                    .latest_access_read_barrier_index = {}, // This is a dummy value (either set later or ignored entirely).
                };
                // We update the initial access slices.
                update_image_initial_access_slices(task_image, ret_new_use_tracked_slice);
                // As image subresources can be in different layouts and also different synchronization scopes,
                // we need to track these image ranges individually.
                for (
                    auto tracked_slice_iter = task_image.last_slice_states.begin();
                    tracked_slice_iter != task_image.last_slice_states.end();)
                {
                    bool advanced_tracked_slice_iterator = false;
                    for (
                        auto used_image_slice_iter = tl_new_use_slices.begin();
                        used_image_slice_iter != tl_new_use_slices.end();)
                    {
                        // We make a local copy of both slices here.
                        // We can not rely on dereferencing the iterators, as we modify them in this function.
                        // For this inner loop we want to remember the information about these slices,
                        // even after they are removed from their respective vector.
                        ImageMipArraySlice const used_image_slice = *used_image_slice_iter;
                        ExtendedImageSliceState const tracked_slice = *tracked_slice_iter;
                        // We are only interested in intersecting ranges, as use of non intersecting ranges does not need synchronization.
                        if (!used_image_slice.intersects(tracked_slice.state.slice))
                        {
                            // We only need to advance the iterator manually here.
                            // After this if statement there is an unconditional erase that advances the iterator if this is not hit.
                            ++used_image_slice_iter;
                            continue;
                        }
                        // As we found an intersection, part of the old tracked slice must be altered.
                        // Instead of altering it we remove it and add the rest slices back in later.
                        used_image_slice_iter = tl_new_use_slices.erase(used_image_slice_iter);
                        // Now we know that the new use intersects slices with a previous use.
                        // This means that we need to find the intersecting part,
                        // sync the intersecting part from the previous use to the current use
                        // and remove the overlapping part from the tracked slice.
                        // Now we need to split the uses into three groups:
                        // * the slice that is the intersection of tracked image slice and current new use (intersection)
                        // * the part of the tracked image slice that does not intersect with the current new use (tracked_slice_rest)
                        // * the part of the current new use slice that does not intersect with the tracked image (new_use_slice_rest)
                        auto intersection = tracked_slice.state.slice.intersect(used_image_slice);
                        auto [tracked_slice_rest, tracked_slice_rest_count] = tracked_slice.state.slice.subtract(intersection);
                        auto [new_use_slice_rest, new_use_slice_rest_count] = used_image_slice.subtract(intersection);
                        // We now remove the old tracked slice from the list of tracked slices, as we just split it.
                        // We need to know if the iterator was advanced. This erase advances the iterator.
                        // If the iterator got not advanced by this we need to advance it ourself manually later.
                        advanced_tracked_slice_iterator = true;
                        tracked_slice_iter = task_image.last_slice_states.erase(tracked_slice_iter);
                        // Now we remember the left over slice from the original tracked slice.
                        for (usize rest_i = 0; rest_i < tracked_slice_rest_count; ++rest_i)
                        {
                            // The rest tracked slices are the same as the original tracked slice,
                            // except for the slice itself, which is the remainder of the subtraction of the intersection.
                            ExtendedImageSliceState current_rest_tracked_slice = tracked_slice;
                            current_rest_tracked_slice.state.slice = tracked_slice_rest[rest_i];
                            tl_tracked_slice_rests.push_back(current_rest_tracked_slice);
                        }
                        // Now we remember the left over slice from our current used slice.
                        for (usize rest_i = 0; rest_i < new_use_slice_rest_count; ++rest_i)
                        {
                            // We reassign the iterator here as it is getting invalidated by the insert.
                            // The new iterator points to the newly inserted element.
                            // When the next iteration of the outer for loop starts, all these elements get skipped.
                            // This is good as these elements do NOT intersect with the currently inspected tracked slice.
                            used_image_slice_iter = tl_new_use_slices.insert(
                                tl_new_use_slices.end(),
                                new_use_slice_rest[rest_i]);
                        }
                        // Every other access (NONE, READ_WRITE, WRITE) are interpreted as writes in this context.
                        // When the last use was a read AND the new use of the buffer is a read AND,
                        // we need to add our stage flags to the existing barrier of the last use.
                        // To be able to do this the layout of the image slice must also match.
                        // If they differ we need to insert an execution barrier with a layout transition.
                        bool const is_last_access_read = tracked_slice.state.latest_access.type == AccessTypeFlagBits::READ;
                        bool const is_current_access_read = current_image_access.type == AccessTypeFlagBits::READ;
                        bool const are_layouts_identical = tracked_slice.state.latest_layout == current_image_layout;
                        if (is_last_access_read && is_current_access_read && are_layouts_identical)
                        {
                            if (LastReadSplitBarrierIndex const * index0 = std::get_if<LastReadSplitBarrierIndex>(&tracked_slice.latest_access_read_barrier_index))
                            {
                                auto & last_read_split_barrier = this->split_barriers[index0->index];
                                last_read_split_barrier.dst_access = last_read_split_barrier.dst_access | tracked_slice.state.latest_access;
                            }
                            else if (LastReadBarrierIndex const * index1 = std::get_if<LastReadBarrierIndex>(&tracked_slice.latest_access_read_barrier_index))
                            {
                                auto & last_read_barrier = this->barriers[index1->index];
                                last_read_barrier.dst_access = last_read_barrier.dst_access | tracked_slice.state.latest_access;
                            }
                        }
                        else
                        {
                            // When the uses are incompatible (no read on read, or no identical layout) we need to insert a new barrier.
                            // Host access needs to be handled in a specialized way.
                            bool const src_host_only_access = tracked_slice.state.latest_access.stages == PipelineStageFlagBits::HOST;
                            bool const dst_host_only_access = current_image_access.stages == PipelineStageFlagBits::HOST;
                            DAXA_DBG_ASSERT_TRUE_M(!(src_host_only_access && dst_host_only_access), "direct sync between two host accesses on gpu is not allowed");
                            bool const is_host_barrier = src_host_only_access || dst_host_only_access;
                            // When the distance between src and dst batch is one, we can replace the split barrier with a normal barrier.
                            // We also need to make sure we do not use split barriers when the src or dst stage exclusively uses the host stage.
                            // This is because the host stage does not declare an execution dependency on the cpu but only a memory dependency.
                            bool const use_pipeline_barrier =
                                (tracked_slice.latest_access_batch_index + 1 == batch_index &&
                                 current_submit_scope_index == tracked_slice.latest_access_submit_scope_index) ||
                                is_host_barrier;
                            if (use_pipeline_barrier)
                            {
                                usize const barrier_index = this->barriers.size();
                                this->barriers.push_back(TaskBarrier{
                                    .image_id = used_image_t_id,
                                    .slice = intersection,
                                    .layout_before = tracked_slice.state.latest_layout,
                                    .layout_after = current_image_layout,
                                    .src_access = tracked_slice.state.latest_access,
                                    .dst_access = current_image_access,
                                    .src_batch = tracked_slice.latest_access_batch_index,
                                    .dst_batch = batch_index,
                                });
                                // And we insert the barrier index into the list of pipeline barriers of the current tasks batch.
                                batch.pipeline_barrier_indices.push_back(barrier_index);
                                if (current_image_access.type == AccessTypeFlagBits::READ)
                                {
                                    // As the new access is a read we remember our barrier index,
                                    // So that potential future reads after this can reuse this barrier.
                                    ret_new_use_tracked_slice.latest_access_read_barrier_index = LastReadBarrierIndex{barrier_index};
                                }
                            }
                            else
                            {
                                usize const split_barrier_index = this->split_barriers.size();
                                this->split_barriers.push_back(TaskSplitBarrier{
                                    {
                                        .image_id = used_image_t_id,
                                        .slice = intersection,
                                        .layout_before = tracked_slice.state.latest_layout,
                                        .layout_after = current_image_layout,
                                        .src_access = tracked_slice.state.latest_access,
                                        .dst_access = current_image_access,
                                        .src_batch = tracked_slice.latest_access_batch_index,
                                        .dst_batch = batch_index,
                                    },
                                    /* .split_barrier_state = */ task_list_impl.info.device.create_split_barrier({
                                        .name = std::string("TaskList \"") + task_list_impl.info.name + "\" SplitBarrier (Image) Nr. " + std::to_string(split_barrier_index),
                                    }),
                                });
                                // Now we give the src batch the index of this barrier to signal.
                                TaskBatchSubmitScope & src_scope = this->batch_submit_scopes[tracked_slice.latest_access_submit_scope_index];
                                TaskBatch & src_batch = src_scope.task_batches[tracked_slice.latest_access_batch_index];
                                src_batch.signal_split_barrier_indices.push_back(split_barrier_index);
                                // And we also insert the split barrier index into the waits of the current tasks batch.
                                batch.wait_split_barrier_indices.push_back(split_barrier_index);
                                if (current_image_access.type == AccessTypeFlagBits::READ)
                                {
                                    // As the new access is a read we remember our barrier index,
                                    // So that potential future reads after this can reuse this barrier.
                                    ret_new_use_tracked_slice.latest_access_read_barrier_index = LastReadSplitBarrierIndex{split_barrier_index};
                                }
                                else
                                {
                                    ret_new_use_tracked_slice.latest_access_read_barrier_index = {};
                                }
                            }
                        }
                        // Make sure we have any tracked slices to intersect with left.
                        if (tracked_slice_iter == task_image.last_slice_states.end())
                        {
                            break;
                        }
                    }
                    if (!advanced_tracked_slice_iterator)
                    {
                        // If we didn't find any intersections, we dont remove the tracked slice.
                        // Erasing a tracked slice "advances" iterator. As we did not remove,
                        // we need to advance it manually.
                        ++tracked_slice_iter;
                    }
                }
                tl_new_use_slices.clear();
                // Now we need to add the latest use and tracked range of our current access:
                task_image.last_slice_states.push_back(ret_new_use_tracked_slice);
                // The remainder tracked slices we remembered from earlier are now inserted back into the list of tracked slices.
                // We deferred this step as we dont want to check these in the loop above, as we found them to not intersect with the new use.
                task_image.last_slice_states.insert(
                    task_image.last_slice_states.end(),
                    tl_tracked_slice_rests.begin(),
                    tl_tracked_slice_rests.end());
                tl_tracked_slice_rests.clear();
            });
    }

    void TaskList::submit(TaskSubmitInfo const & info)
    {
        auto & impl = *as<ImplTaskList>();
        DAXA_DBG_ASSERT_TRUE_M(!impl.compiled, "completed task lists can not record new tasks");

        for (auto & permutation : impl.record_active_permutations)
        {
            permutation->submit(info);
        }
    }

    void TaskListPermutation::submit(TaskSubmitInfo const & info)
    {
        TaskBatchSubmitScope & submit_scope = this->batch_submit_scopes.back();
        submit_scope.submit_info = {};
        // We provide the user submit info to the submit batch.
        submit_scope.user_submit_info = info;
        // Start a new batch.
        this->batch_submit_scopes.push_back({
            .present_info = {},
        });
    }

    void TaskList::present(TaskPresentInfo const & info)
    {
        auto & impl = *as<ImplTaskList>();
        DAXA_DBG_ASSERT_TRUE_M(!impl.compiled, "completed task lists can not record new tasks");
        DAXA_DBG_ASSERT_TRUE_M(impl.info.swapchain.has_value(), "can only present, when a swapchain was provided in creation");

        for (auto & permutation : impl.record_active_permutations)
        {
            permutation->present(info);
        }
    }

    void TaskListPermutation::present(TaskPresentInfo const & info)
    {
        DAXA_DBG_ASSERT_TRUE_M(this->batch_submit_scopes.size() > 1, "can only present if at least one submit was issued before");
        DAXA_DBG_ASSERT_TRUE_M(!this->swapchain_image.is_empty(), "can only present when an image was annotated as swapchain image");
        DAXA_DBG_ASSERT_TRUE_M(!this->image_infos[this->swapchain_image.index].swapchain_semaphore_waited_upon, "Can only present once");
        this->image_infos[this->swapchain_image.index].swapchain_semaphore_waited_upon = true;

        ExtendedImageSliceState const & tracked_slice = this->image_infos[this->swapchain_image.index].last_slice_states.back();
        usize const submit_scope_index = tracked_slice.latest_access_submit_scope_index;
        DAXA_DBG_ASSERT_TRUE_M(submit_scope_index < this->batch_submit_scopes.size() - 1, "the last swapchain image use MUST be before the last submit when presenting");
        TaskBatchSubmitScope & submit_scope = this->batch_submit_scopes[submit_scope_index];
        usize const batch_index = tracked_slice.latest_access_batch_index;
        // We need to insert a pipeline barrier to transition the swapchain image layout to present src optimal.
        usize const barrier_index = this->barriers.size();
        this->barriers.push_back(TaskBarrier{
            .image_id = this->swapchain_image,
            .slice = tracked_slice.state.slice,
            .layout_before = tracked_slice.state.latest_layout,
            .layout_after = ImageLayout::PRESENT_SRC,
            .src_access = tracked_slice.state.latest_access,
            .dst_access = {.stages = PipelineStageFlagBits::BOTTOM_OF_PIPE},
            .src_batch = batch_index,
            .dst_batch = batch_index + 1,
        });
        submit_scope.last_minute_barrier_indices.push_back(barrier_index);
        // Now we need to insert the binary semaphore between submit and present.
        submit_scope.present_info = ImplPresentInfo{
            .additional_binary_semaphores = info.additional_binary_semaphores,
        };
    }

    void ImplTaskList::create_transient_runtime_buffers(TaskListPermutation & permutation)
    {
        for (u32 buffer_info_idx = 0; buffer_info_idx < u32(global_buffer_infos.size()); buffer_info_idx++)
        {
            auto const & glob_buffer = global_buffer_infos.at(buffer_info_idx);
            auto & perm_buffer = permutation.buffer_infos.at(buffer_info_idx);

            if(!glob_buffer.is_persistent() && perm_buffer.valid)
            {
                auto const & transient_info = std::get<PermIndepTaskBufferInfo::Transient>(glob_buffer.task_buffer_data);

                perm_buffer.actual_buffer = info.device.create_buffer(BufferInfo{
                    .size = transient_info.info.size,
                    .allocate_info = ManualAllocInfo{
                        .memory_block = transient_data_memory_block,
                        .offset = perm_buffer.allocation_offset },
                    .name = transient_info.info.name
                });
            }
        }
    }

    void ImplTaskList::create_transient_runtime_images(TaskListPermutation & permutation)
    {
        for (u32 image_info_idx = 0; image_info_idx < u32(global_image_infos.size()); image_info_idx++)
        {
            auto const & glob_image = global_image_infos.at(image_info_idx);
            auto & perm_image = permutation.image_infos.at(image_info_idx);

            if (!glob_image.is_persistent() && perm_image.valid)
            {
                DAXA_DBG_ASSERT_TRUE_M(perm_image.usage != ImageUsageFlagBits::NONE,
                                       std::string("Transient image is not used in this permutation but marked as valid either: ") +
                                           std::string("\t- it was used as PRESENT which is not allowed for transient images") +
                                           std::string("\t- it was used as NONE which makes no sense - just don't mark it as used in the task"));
                auto const & transient_image_info = transient_info.info;
                perm_image.actual_image = info.device.create_image(ImageInfo{
                    .dimensions = transient_image_info.dimensions,
                    .format = transient_image_info.format,
                    .aspect = transient_image_info.aspect,
                    .size = transient_image_info.size,
                    .mip_level_count = transient_image_info.mip_level_count,
                    .array_layer_count = transient_image_info.array_layer_count,
                    .sample_count = transient_image_info.sample_count,
                    .usage = perm_image.usage,
                    .allocate_info = ManualAllocInfo{
                        .memory_block = transient_data_memory_block,
                        .offset = perm_image.allocation_offset},
                    .name = transient_image_info.name,
                });
            }
        }
    }

    void ImplTaskList::allocate_transient_resources()
    {
        // figure out transient resource sizes
        usize max_alignment_requirement = 0;
        for (auto & global_image : global_image_infos)
        {
            if (!global_image.is_persistent())
            {
                auto & transient_image = std::get<PermIndepTaskImageInfo::Transient>(global_image.task_image_data);
                ImageInfo const image_info = {
                    .dimensions = transient_image.info.dimensions,
                    .format = transient_image.info.format,
                    .aspect = transient_image.info.aspect,
                    .size = transient_image.info.size,
                    .mip_level_count = transient_image.info.mip_level_count,
                    .array_layer_count = transient_image.info.array_layer_count,
                    .sample_count = transient_image.info.sample_count,
                    .usage = ImageUsageFlagBits::SHADER_READ_WRITE,
                    .allocate_info = MemoryFlagBits::DEDICATED_MEMORY,
                    .name = "Dummy to figure mem requirements",
                };
                transient_image.memory_requirements = info.device.get_memory_requirements({image_info});
                max_alignment_requirement = std::max(transient_image.memory_requirements.alignment, max_alignment_requirement);
            }
        }
        for (auto & global_buffer : global_buffer_infos)
        {
            if(!global_buffer.is_persistent())
            {
                auto & transient_buffer = std::get<PermIndepTaskBufferInfo::Transient>(global_buffer.task_buffer_data);
                BufferInfo const buffer_info = {
                    .size = transient_buffer.info.size,
                    .allocate_info = AutoAllocInfo{.flags = MemoryFlagBits::DEDICATED_MEMORY},
                    .name = "Dummy to figure mem requirements"
                };
                transient_buffer.memory_requirements = info.device.get_memory_requirements({buffer_info});
                max_alignment_requirement = std::max(transient_buffer.memory_requirements.alignment, max_alignment_requirement);
            }
        }

        // for each permutation figure out the max memory requirements
        for (auto & permutation : permutations)
        {
            usize batches = 0;
            std::vector<usize> submit_batch_offsets(permutation.batch_submit_scopes.size());
            for (u32 submit_scope_idx = 0; submit_scope_idx < permutation.batch_submit_scopes.size(); submit_scope_idx++)
            {
                submit_batch_offsets.at(submit_scope_idx) = batches;
                batches += permutation.batch_submit_scopes.at(submit_scope_idx).task_batches.size();
            }

            struct LifetimeLengthResource
            {
                usize start_batch;
                usize end_batch;
                usize lifetime_lenght;
                bool is_image;
                u32 resource_idx;
            };

            std::vector<LifetimeLengthResource> lifetime_length_sorted_resources;

            for (u32 perm_image_idx = 0; perm_image_idx < permutation.image_infos.size(); perm_image_idx++)
            {
                if (global_image_infos.at(perm_image_idx).is_persistent())
                {
                    continue;
                }

                auto const & perm_task_image = permutation.image_infos.at(perm_image_idx);
                usize start_idx = submit_batch_offsets.at(perm_task_image.lifetime.first_use.submit_scope_index) +
                                  perm_task_image.lifetime.first_use.task_batch_index;
                usize end_idx = submit_batch_offsets.at(perm_task_image.lifetime.last_use.submit_scope_index) +
                                perm_task_image.lifetime.last_use.task_batch_index;

                DAXA_DBG_ASSERT_TRUE_M(start_idx != std::numeric_limits<u32>::max() ||
                                           end_idx != std::numeric_limits<u32>::max(),
                                       "Detected transient resource created but never used");
                lifetime_length_sorted_resources.emplace_back(LifetimeLengthResource{
                    .start_batch = start_idx,
                    .end_batch = end_idx,
                    .lifetime_lenght = end_idx - start_idx + 1,
                    .is_image = true,
                    .resource_idx = perm_image_idx,
                });
            }

            for (u32 perm_buffer_idx = 0; perm_buffer_idx < permutation.buffer_infos.size(); perm_buffer_idx++)
            {
                if (global_buffer_infos.at(perm_buffer_idx).is_persistent())
                {
                    continue;
                }

                auto const & perm_task_buffer = permutation.buffer_infos.at(perm_buffer_idx);
                usize start_idx = submit_batch_offsets.at(perm_task_buffer.lifetime.first_use.submit_scope_index) +
                                  perm_task_buffer.lifetime.first_use.task_batch_index;
                usize end_idx = submit_batch_offsets.at(perm_task_buffer.lifetime.last_use.submit_scope_index) +
                                perm_task_buffer.lifetime.last_use.task_batch_index;

                DAXA_DBG_ASSERT_TRUE_M(start_idx != std::numeric_limits<u32>::max() ||
                                       end_idx != std::numeric_limits<u32>::max(),
                                       "Detected transient resource created but never used");
                lifetime_length_sorted_resources.emplace_back(LifetimeLengthResource{
                    .start_batch = start_idx,
                    .end_batch = end_idx,
                    .lifetime_lenght = end_idx - start_idx + 1,
                    .is_image = false,
                    .resource_idx = perm_buffer_idx,
                });
            }

            std::sort(lifetime_length_sorted_resources.begin(), lifetime_length_sorted_resources.end(),
                      [](LifetimeLengthResource const & first, LifetimeLengthResource const & second) -> bool
                      {
                          return first.lifetime_lenght > second.lifetime_lenght;
                      }
            );

            struct Allocation
            {
                usize offset = {};
                usize size = {};
                usize start_batch = {};
                usize end_batch = {};
                bool is_image = {};
                u32 owning_resource_idx = {};
                u32 memory_type_bits = {};
                ImageMipArraySlice intersection_object = {};
            };
            // Sort allocations in the set in the following way
            //      1) sort by offsets into the memory block
            //  if equal:
            //      2) sort by start batch of the allocation
            //  if equal:
            //      3) sort by owning image index
            struct AllocCompare
            {
                constexpr auto operator()(Allocation const & first, Allocation const & second) const -> bool
                {
                    if (first.offset < second.offset)
                    {
                        return true;
                    }
                    if (first.offset == second.offset)
                    {
                        if (first.start_batch < second.start_batch)
                        {
                            return true;
                        }
                        if (first.start_batch == second.start_batch)
                        {
                            return first.owning_resource_idx < second.owning_resource_idx;
                        }
                        // first.offset == second.offset && first.start_batch > second.start_batch
                        return false;
                    }
                    // first.offset > second.offset
                    return false;
                };
            };
            std::set<Allocation, AllocCompare> allocations = {};
            // Figure out where to allocate each resource
            for (auto const & resource_lifetime : lifetime_length_sorted_resources)
            {
                MemoryRequirements mem_requirements;
                if(resource_lifetime.is_image)
                {
                    mem_requirements = std::get<PermIndepTaskImageInfo::Transient>(
                        global_image_infos.at(resource_lifetime.resource_idx).task_image_data).memory_requirements;
                } else {
                    mem_requirements = std::get<PermIndepTaskBufferInfo::Transient>(
                        global_buffer_infos.at(resource_lifetime.resource_idx).task_buffer_data).memory_requirements;
                }
                // Go through all memory block states in which this resource is alive and try to find a spot for it
                Allocation new_allocation = Allocation{
                    .offset = 0,
                    .size = mem_requirements.size,
                    .start_batch = resource_lifetime.start_batch,
                    .end_batch = resource_lifetime.end_batch,
                    .is_image = resource_lifetime.is_image,
                    .owning_resource_idx = resource_lifetime.resource_idx,
                    .memory_type_bits = mem_requirements.memory_type_bits,
                    .intersection_object = {
                        .base_mip_level = static_cast<u32>(resource_lifetime.start_batch),
                        .level_count = static_cast<u32>(resource_lifetime.end_batch),
                        .base_array_layer = 0,
                        .layer_count = static_cast<u32>(mem_requirements.size),
                    }};

                // TODO(msakmary) Fix the intersect functionality so that it is general and does not do hacky stuff like constructing
                // a mip array slice
                // Find space in memory and time the new allocation fits into.
                for (auto const & allocation : allocations)
                {
                    if (new_allocation.intersection_object.intersects(allocation.intersection_object))
                    {
                        // assign new offset into the memory block - we need to guarantee correct allignment
                        usize curr_offset = allocation.offset + allocation.size;
                        usize const align = std::max(mem_requirements.alignment, 1ull);
                        usize const aligned_curr_offset = (curr_offset + align - 1) / align * align;
                        new_allocation.offset = aligned_curr_offset;
                        new_allocation.intersection_object.base_array_layer = static_cast<u32>(new_allocation.offset);
                    }
                }
                allocations.insert(new_allocation);
            }
            // Once we are done with finding space for all the allocations go through all permutation images and copy over the allocation information
            for (auto const & allocation : allocations)
            {
                if(allocation.is_image)
                {
                    permutation.image_infos.at(allocation.owning_resource_idx).allocation_offset = allocation.offset;
                } else {
                    permutation.buffer_infos.at(allocation.owning_resource_idx).allocation_offset = allocation.offset;
                }
                // find the amount of memory this permutation requires
                memory_block_size = std::max(memory_block_size, allocation.offset + allocation.size);
                memory_type_bits = memory_type_bits | allocation.memory_type_bits;
            }
        }
        transient_data_memory_block = info.device.create_memory({
            .requirements = {
                .size = memory_block_size,
                .alignment = max_alignment_requirement,
                .memory_type_bits = memory_type_bits,
            },
            .flags = MemoryFlagBits::DEDICATED_MEMORY,
        });
    }

    void TaskList::complete(TaskCompleteInfo const &)
    {
        auto & impl = *as<ImplTaskList>();
        DAXA_DBG_ASSERT_TRUE_M(!impl.compiled, "task lists can only be completed once");
        impl.compiled = true;

        impl.allocate_transient_resources();
        // Insert static barriers initializing image layouts.
        for (auto & permutation : impl.permutations)
        {
            impl.create_transient_runtime_buffers(permutation);
            impl.create_transient_runtime_images(permutation);
            auto & first_batch = permutation.batch_submit_scopes[0].task_batches[0];
            // Insert static initialization barriers for non persistent resources:
            // Buffers never need layout initialization, only images.
            for (u32 task_image_index = 0; task_image_index < permutation.image_infos.size(); ++task_image_index)
            {
                TaskImageHandle const task_image_id = {impl.unique_index, task_image_index};
                auto & task_image = permutation.image_infos[task_image_index];
                PermIndepTaskImageInfo const & glob_task_image = impl.global_image_infos[task_image_index];
                if (task_image.valid && !glob_task_image.is_persistent())
                {
                    // Insert barriers, initializing all the initially accesses subresource ranges to the correct layout.
                    for (auto & first_access : task_image.first_slice_states)
                    {
                        usize const new_barrier_index = permutation.barriers.size();
                        permutation.barriers.push_back(TaskBarrier{
                            .image_id = task_image_id,
                            .slice = first_access.state.slice,
                            .layout_before = {},
                            .layout_after = first_access.state.latest_layout,
                            .src_access = {},
                            .dst_access = first_access.state.latest_access,
                            .src_batch = {},
                            .dst_batch = first_access.latest_access_batch_index,
                        });
                        first_batch.pipeline_barrier_indices.push_back(new_barrier_index);
                    }
                }
            }
        }
    }

    auto TaskList::get_command_lists() -> std::vector<CommandList>
    {
        auto & impl = *as<ImplTaskList>();
        DAXA_DBG_ASSERT_TRUE_M(impl.compiled, "Can only get command lists of a finished task list");
        DAXA_DBG_ASSERT_TRUE_M(!impl.executed_once, "Can only get command lists of a task list that has been executed");
        auto command_lists = std::move(impl.left_over_command_lists);
        impl.left_over_command_lists = {};
        return command_lists;
    }

    auto TaskList::get_debug_string() -> std::string
    {
        auto & impl = *as<ImplTaskList>();
        DAXA_DBG_ASSERT_TRUE_M(impl.info.record_debug_information,
                               "in order to have debug string you need to set record_debug_information flag to true on task list creation");
        DAXA_DBG_ASSERT_TRUE_M(impl.executed_once,
                               "in order to have debug string you need to execute the task list at least once");
        std::string ret = impl.debug_string_stream.str();
        impl.debug_string_stream.str("");
        return ret;
    }

    thread_local std::vector<SplitBarrierWaitInfo> tl_split_barrier_wait_infos = {};
    thread_local std::vector<ImageBarrierInfo> tl_image_barrier_infos = {};
    thread_local std::vector<MemoryBarrierInfo> tl_memory_barrier_infos = {};
    void insert_pipeline_barrier(ImplTaskList const & impl, TaskListPermutation & perm, CommandList & command_list, TaskBarrier & barrier)
    {
        // Check if barrier is image barrier or normal barrier (see TaskBarrier struct comments).
        if (barrier.image_id.is_empty())
        {
            command_list.pipeline_barrier({
                .awaited_pipeline_access = barrier.src_access,
                .waiting_pipeline_access = barrier.dst_access,
            });
        }
        else
        {
            auto const actual_images = impl.get_actual_images(barrier.image_id, perm);
            for (usize index = 0; index < actual_images.size(); ++index)
            {
                auto & image = actual_images[index];
                DAXA_DBG_ASSERT_TRUE_M(
                    impl.info.device.is_id_valid(image),
                    std::string("detected invalid runtime image id while inserting barriers: the runtime image id at index ") +
                        std::to_string(index) +
                        std::string(" of task image \"") +
                        std::string(impl.global_image_infos[barrier.image_id.index].get_name()) +
                        std::string("\" is invalid"));
                command_list.pipeline_barrier_image_transition({
                    .awaited_pipeline_access = barrier.src_access,
                    .waiting_pipeline_access = barrier.dst_access,
                    .before_layout = barrier.layout_before,
                    .after_layout = barrier.layout_after,
                    .image_slice = barrier.slice,
                    .image_id = image,
                });
            }
        }
    }

    void generate_persistent_resource_synch(
        ImplTaskList & impl,
        TaskListPermutation & permutation,
        CommandList & cmd_list)
    {
        // Persistent resources need just in time synch between executions,
        // as pre generating the transitions between all permutations is not manageable.
        std::string out = "";
        std::string indent = "";
        if (impl.info.record_debug_information)
        {
            std::format_to(std::back_inserter(out), "{}runtime sync memory barriers:\n", indent);
            begin_indent(out, indent, true);
        }
        for (usize task_buffer_index = 0; task_buffer_index < permutation.buffer_infos.size(); ++task_buffer_index)
        {
            auto & task_buffer = permutation.buffer_infos[task_buffer_index];
            auto & glob_buffer_info = impl.global_buffer_infos[task_buffer_index];
            if (task_buffer.valid && glob_buffer_info.is_persistent())
            {
                auto & persistent_data = glob_buffer_info.get_persistent();
                bool const no_prev_access = persistent_data.latest_access == AccessConsts::NONE;
                bool const read_on_read_same_access =
                    persistent_data.latest_access == permutation.buffer_infos[task_buffer_index].first_access &&
                    persistent_data.latest_access.type == AccessTypeFlagBits::READ;
                // TODO(pahrens,msakmary): read on read should only be set to true whenever the access the same and the STAGES are also the same
                // otherwise we need to generate barrier
                //      AS WE CANT MODIFY BARRIES FROM PREVIOUSLY ALREADY EXECUTED TASK LISTS, WE MUST OVERSYNC ON THE LAST WRITE TO READ
                //      WE CAN ONLY SKIP ON THE SAME ACCESS READ ON READ
                //      WE MUST REMEMBER THE LAST WRITE

                // bool const read_on_read =
                //     persistent_data.latest_access.type == AccessTypeFlagBits::READ &&
                //     permutation.buffer_infos[task_buffer_index].first_access.type == AccessTypeFlagBits::READ;
                // For now just oversync on reads.
                if (no_prev_access || read_on_read_same_access)
                {
                    // Skip buffers that have no previous access, as there is nothing to sync on.
                    continue;
                }

                MemoryBarrierInfo mem_barrier_info{
                    .awaited_pipeline_access = persistent_data.latest_access,
                    .waiting_pipeline_access = permutation.buffer_infos[task_buffer_index].first_access,
                };
                cmd_list.pipeline_barrier(mem_barrier_info);
                if (impl.info.record_debug_information)
                {
                    std::format_to(std::back_inserter(out), "{}{}\n", indent, to_string(mem_barrier_info));
                    print_seperator_to(out, indent);
                }
                persistent_data.latest_access = {};
            }
        }
        if (impl.info.record_debug_information)
        {
            end_indent(out, indent);
            std::format_to(std::back_inserter(out), "{}runtime sync image memory barriers:\n", indent);
            begin_indent(out, indent, true);
        }
        // If parts of the first use slices to not intersect with any previous use,
        // we must synchronize on undefined layout!
        std::vector<ExtendedImageSliceState> remaining_first_accesses = {};
        for (u32 task_image_index = 0; task_image_index < permutation.image_infos.size(); ++task_image_index)
        {
            auto & task_image = permutation.image_infos[task_image_index];
            auto & exec_image = impl.global_image_infos[task_image_index];
            remaining_first_accesses = task_image.first_slice_states;
            // Iterate over all persistent images.
            // Find all intersections between tracked slices of first use and previous use.
            // Synch on the intersection and delete the intersected part from the tracked slice of the previous use.
            if (task_image.valid && exec_image.is_persistent())
            {
                if (impl.info.record_debug_information)
                {
                    std::format_to(std::back_inserter(out), "{}sync from previous uses:\n", indent);
                    begin_indent(out, indent, true);
                }
                auto & previous_access_slices = exec_image.get_persistent().latest_slice_states;
                for (u32 previous_access_slice_index = 0; previous_access_slice_index < previous_access_slices.size();)
                {
                    bool broke_inner_loop = false;
                    for (u32 first_access_slice_index = 0; first_access_slice_index < remaining_first_accesses.size(); ++first_access_slice_index)
                    {
                        // Dont sync on disjoint subresource uses.
                        if (!remaining_first_accesses[first_access_slice_index].state.slice.intersects(previous_access_slices[previous_access_slice_index].slice))
                        {
                            // Disjoint subresources or read on read with same layout.
                            continue;
                        }
                        // Intersect previous use and initial use.
                        // Record synchronization for the intersecting part.
                        auto intersection = previous_access_slices[previous_access_slice_index].slice.intersect(remaining_first_accesses[first_access_slice_index].state.slice);
                        // Dont sync on same accesses following each other.
                        bool const both_accesses_read =
                            remaining_first_accesses[first_access_slice_index].state.latest_access.type == AccessTypeFlagBits::READ &&
                            previous_access_slices[previous_access_slice_index].latest_access.type == AccessTypeFlagBits::READ;
                        bool const both_layouts_same =
                            remaining_first_accesses[first_access_slice_index].state.latest_layout ==
                            previous_access_slices[previous_access_slice_index].latest_layout;
                        if (!(both_accesses_read && both_layouts_same))
                        {
                            for (auto execution_image_id : impl.get_actual_images(TaskImageHandle{{.task_list_index = impl.unique_index, .index = task_image_index}}, permutation))
                            {
                                ImageBarrierInfo img_barrier_info{
                                    .awaited_pipeline_access = previous_access_slices[previous_access_slice_index].latest_access,
                                    .waiting_pipeline_access = remaining_first_accesses[first_access_slice_index].state.latest_access,
                                    .before_layout = previous_access_slices[previous_access_slice_index].latest_layout,
                                    .after_layout = remaining_first_accesses[first_access_slice_index].state.latest_layout,
                                    .image_slice = intersection,
                                    .image_id = execution_image_id,
                                };
                                cmd_list.pipeline_barrier_image_transition(img_barrier_info);
                                if (impl.info.record_debug_information)
                                {
                                    std::format_to(std::back_inserter(out), "{}{}\n", indent, to_string(img_barrier_info));
                                    print_seperator_to(out, indent);
                                }
                            }
                        }
                        // Put back the non intersecting rest into the previous use list.
                        auto [previous_use_slice_rest, previous_use_slice_rest_count] = previous_access_slices[previous_access_slice_index].slice.subtract(intersection);
                        auto [first_use_slice_rest, first_use_slice_rest_count] = remaining_first_accesses[first_access_slice_index].state.slice.subtract(intersection);
                        for (usize rest_slice_index = 0; rest_slice_index < previous_use_slice_rest_count; ++rest_slice_index)
                        {
                            auto rest_previous_slice = previous_access_slices[previous_access_slice_index];
                            rest_previous_slice.slice = previous_use_slice_rest[rest_slice_index];
                            previous_access_slices.push_back(rest_previous_slice);
                        }
                        // Append the new rest first uses.nd
                        for (usize rest_slice_index = 0; rest_slice_index < first_use_slice_rest_count; ++rest_slice_index)
                        {
                            auto rest_first_slice = remaining_first_accesses[first_access_slice_index];
                            rest_first_slice.state.slice = first_use_slice_rest[rest_slice_index];
                            remaining_first_accesses.push_back(rest_first_slice);
                        }
                        // Remove the previous use from the list, it is synchronized now.
                        previous_access_slices.erase(std::next(previous_access_slices.begin(), static_cast<ptrdiff_t>(previous_access_slice_index)));
                        // Remove the first use from the remaining first uses, as it was now synchronized from.
                        remaining_first_accesses.erase(std::next(remaining_first_accesses.begin(), static_cast<ptrdiff_t>(first_access_slice_index)));
                        // As we removed an element in this place,
                        // we dont need to advance the iterator as in its place there will be a new element already that we do not want to skip.
                        broke_inner_loop = true;
                        break;
                    }
                    if (!broke_inner_loop)
                    {
                        // We break the loop when we erase the current element.
                        // Erasing moved all elements past the current one one to the left.
                        // This means that the current element is already a new one,
                        // we do not want to skip it so we wont increment the index here.
                        ++previous_access_slice_index;
                    }
                }
                if (impl.info.record_debug_information)
                {
                    end_indent(out, indent);
                    std::format_to(std::back_inserter(out), "{}sync from undefined:\n", indent);
                    begin_indent(out, indent, true);
                }
                // For all first uses that did NOT intersect with and previous use,
                // we need to synchronize from an undefined state to initialize the layout of the image.
                for (usize remaining_first_uses_index = 0; remaining_first_uses_index < remaining_first_accesses.size(); ++remaining_first_uses_index)
                {
                    for (auto execution_image_id : impl.get_actual_images(TaskImageHandle{{.task_list_index = impl.unique_index, .index = task_image_index}}, permutation))
                    {
                        ImageBarrierInfo img_barrier_info{
                            .awaited_pipeline_access = AccessConsts::NONE,
                            .waiting_pipeline_access = remaining_first_accesses[remaining_first_uses_index].state.latest_access,
                            .before_layout = ImageLayout::UNDEFINED,
                            .after_layout = remaining_first_accesses[remaining_first_uses_index].state.latest_layout,
                            .image_slice = remaining_first_accesses[remaining_first_uses_index].state.slice,
                            .image_id = execution_image_id,
                        };
                        cmd_list.pipeline_barrier_image_transition(img_barrier_info);
                        if (impl.info.record_debug_information)
                        {
                            std::format_to(std::back_inserter(out), "{}{}\n", indent, to_string(img_barrier_info));
                            print_seperator_to(out, indent);
                        }
                    }
                }
                if (impl.info.record_debug_information)
                {
                    end_indent(out, indent);
                }
            }
        }
        if (impl.info.record_debug_information)
        {
            end_indent(out, indent);
            impl.debug_string_stream << out;
        }
    }

    /// Execution flow:
    /// 1. choose permutation based on conditionals
    /// 2. validate used persistent resources, based on permutation
    /// 3. runtime generate and insert runtime sync for persistent resources.
    /// 4. for every submit scope:
    ///     2.1 for every batch in scope:
    ///         3.1 wait for pipeline and split barriers
    ///         3.2 for every task:
    ///             4.1 validate runtime resources of used resources
    ///             4.2 refresh image view cache.
    ///             4.3 collect shader use handles, allocate gpu local staging memory, copy in handles and bind to constant buffer binding.
    ///             4.4 run task
    ///         3.3 signal split barriers
    ///     2.2 check if submit scope submits work, either submit or collect cmd lists and sync primitives for querry
    ///     2.3 check if submit scope presents, present if true.
    void TaskList::execute(ExecutionInfo const & info)
    {
        auto & impl = *as<ImplTaskList>();
        DAXA_DBG_ASSERT_TRUE_M(info.permutation_condition_values.size() >= impl.info.permutation_condition_count, "detected invalid permutation condition count");
        DAXA_DBG_ASSERT_TRUE_M(impl.compiled, "task lists must be completed before execution");

        u32 permutation_index = {};
        for (u32 index = 0; index < std::min(usize(32), info.permutation_condition_values.size()); ++index)
        {
            permutation_index |= info.permutation_condition_values[index] ? (1u << index) : 0;
        }
        impl.chosen_permutation_last_execution = permutation_index;
        TaskListPermutation & permutation = impl.permutations[permutation_index];

        ImplTaskRuntimeInterface impl_runtime{.task_list = impl, .permutation = permutation};
        impl_runtime.command_lists.push_back(impl.info.device.create_command_list({.name = std::string("Task Command List ") + std::to_string(impl_runtime.command_lists.size())}));

        validate_runtime_resources(impl, permutation);
        // Generate and insert synchronization for persistent resources:
        generate_persistent_resource_synch(impl, permutation, impl_runtime.command_lists.back());

        usize submit_scope_index = 0;
        for (auto & submit_scope : permutation.batch_submit_scopes)
        {
            if (impl.info.enable_command_labels)
            {
                impl_runtime.command_lists.back().begin_label({
                    .label_name = impl.info.name + std::string(", submit ") + std::to_string(submit_scope_index),
                    .label_color = impl.info.task_list_label_color,
                });
            }
            usize batch_index = 0;
            for (auto & task_batch : submit_scope.task_batches)
            {
                if (impl.info.enable_command_labels)
                {
                    impl_runtime.command_lists.back().begin_label({
                        .label_name = impl.info.name + std::string(", submit ") + std::to_string(submit_scope_index) + std::string(", batch ") + std::to_string(batch_index),
                        .label_color = impl.info.task_batch_label_color,
                    });
                }
                batch_index += 1;
                // Wait on pipeline barriers before batch execution.
                for (auto barrier_index : task_batch.pipeline_barrier_indices)
                {
                    TaskBarrier & barrier = permutation.barriers[barrier_index];
                    insert_pipeline_barrier(impl, permutation, impl_runtime.command_lists.back(), barrier);
                }
                // Wait on split barriers before batch execution.
                if (!impl.info.use_split_barriers)
                {
                    for (auto barrier_index : task_batch.wait_split_barrier_indices)
                    {
                        TaskSplitBarrier const & split_barrier = permutation.split_barriers[barrier_index];
                        // Convert split barrier to normal barrier.
                        TaskBarrier barrier = split_barrier;
                        insert_pipeline_barrier(impl, permutation, impl_runtime.command_lists.back(), barrier);
                    }
                }
                else
                {
                    usize needed_image_barriers = 0;
                    for (auto barrier_index : task_batch.wait_split_barrier_indices)
                    {
                        TaskSplitBarrier const & split_barrier = permutation.split_barriers[barrier_index];
                        if (!split_barrier.image_id.is_empty())
                        {
                            needed_image_barriers += impl.get_actual_images(split_barrier.image_id, permutation).size();
                        }
                    }
                    tl_split_barrier_wait_infos.reserve(task_batch.wait_split_barrier_indices.size());
                    tl_memory_barrier_infos.reserve(task_batch.wait_split_barrier_indices.size());
                    tl_image_barrier_infos.reserve(needed_image_barriers);
                    for (auto barrier_index : task_batch.wait_split_barrier_indices)
                    {
                        TaskSplitBarrier & split_barrier = permutation.split_barriers[barrier_index];
                        if (split_barrier.image_id.is_empty())
                        {
                            tl_memory_barrier_infos.push_back(MemoryBarrierInfo{
                                .awaited_pipeline_access = split_barrier.src_access,
                                .waiting_pipeline_access = split_barrier.dst_access,
                            });
                            tl_split_barrier_wait_infos.push_back(SplitBarrierWaitInfo{
                                .memory_barriers = std::span{&tl_memory_barrier_infos.back(), 1},
                                .split_barrier = split_barrier.split_barrier_state,
                            });
                        }
                        else
                        {
                            usize const img_bar_vec_start_size = tl_image_barrier_infos.size();
                            for (auto image : impl.get_actual_images(split_barrier.image_id, permutation))
                            {
                                tl_image_barrier_infos.push_back(ImageBarrierInfo{
                                    .awaited_pipeline_access = split_barrier.src_access,
                                    .waiting_pipeline_access = split_barrier.dst_access,
                                    .before_layout = split_barrier.layout_before,
                                    .after_layout = split_barrier.layout_after,
                                    .image_slice = split_barrier.slice,
                                    .image_id = image,
                                });
                            }
                            usize const img_bar_vec_end_size = tl_image_barrier_infos.size();
                            usize const img_bar_count = img_bar_vec_end_size - img_bar_vec_start_size;
                            tl_split_barrier_wait_infos.push_back(SplitBarrierWaitInfo{
                                .image_barriers = std::span{tl_image_barrier_infos.data() + img_bar_vec_start_size, img_bar_count},
                                .split_barrier = split_barrier.split_barrier_state,
                            });
                        }
                    }
                    if (!tl_split_barrier_wait_infos.empty())
                    {
                        impl_runtime.command_lists.back().wait_split_barriers(tl_split_barrier_wait_infos);
                    }
                    tl_split_barrier_wait_infos.clear();
                    tl_image_barrier_infos.clear();
                    tl_memory_barrier_infos.clear();
                }
                // Execute all tasks in the batch.
                usize task_index = 0;
                for (TaskId const task_id : task_batch.tasks)
                {
                    impl.execute_task(impl_runtime, permutation, task_index, task_id);
                    task_index += 1;
                }
                if (impl.info.use_split_barriers)
                {
                    // Reset all waited upon split barriers here.
                    for (auto barrier_index : task_batch.wait_split_barrier_indices)
                    {
                        // We wait on the stages, that waited on our split barrier earlier.
                        // This way, we make sure, that the stages that wait on the split barrier
                        // executed and saw the split barrier signaled, before we reset them.
                        impl_runtime.command_lists.back().reset_split_barrier({
                            .barrier = permutation.split_barriers[barrier_index].split_barrier_state,
                            .stage_masks = permutation.split_barriers[barrier_index].dst_access.stages,
                        });
                    }
                    // Signal all signal split barriers after batch execution.
                    for (usize const barrier_index : task_batch.signal_split_barrier_indices)
                    {
                        TaskSplitBarrier & task_split_barrier = permutation.split_barriers[barrier_index];
                        if (task_split_barrier.image_id.is_empty())
                        {
                            MemoryBarrierInfo memory_barrier{
                                .awaited_pipeline_access = task_split_barrier.src_access,
                                .waiting_pipeline_access = task_split_barrier.dst_access,
                            };
                            impl_runtime.command_lists.back().signal_split_barrier({
                                .memory_barriers = std::span{&memory_barrier, 1},
                                .split_barrier = task_split_barrier.split_barrier_state,
                            });
                        }
                        else
                        {
                            for (auto image : impl.get_actual_images(task_split_barrier.image_id, permutation))
                            {
                                tl_image_barrier_infos.push_back({
                                    .awaited_pipeline_access = task_split_barrier.src_access,
                                    .waiting_pipeline_access = task_split_barrier.dst_access,
                                    .before_layout = task_split_barrier.layout_before,
                                    .after_layout = task_split_barrier.layout_after,
                                    .image_slice = task_split_barrier.slice,
                                    .image_id = image,
                                });
                            }
                            impl_runtime.command_lists.back().signal_split_barrier({
                                .image_barriers = tl_image_barrier_infos,
                                .split_barrier = task_split_barrier.split_barrier_state,
                            });
                            tl_image_barrier_infos.clear();
                        }
                    }
                }
                if (impl.info.enable_command_labels)
                {
                    impl_runtime.command_lists.back().end_label();
                }
            }
            for (usize const barrier_index : submit_scope.last_minute_barrier_indices)
            {
                TaskBarrier & barrier = permutation.barriers[barrier_index];
                insert_pipeline_barrier(impl, permutation, impl_runtime.command_lists.back(), barrier);
            }
            if (impl.info.enable_command_labels)
            {
                impl_runtime.command_lists.back().end_label();
            }
            for (auto & command_list : impl_runtime.command_lists)
            {
                DAXA_DBG_ASSERT_TRUE_M(
                    !command_list.is_complete(),
                    "it is illegal to complete command lists in tasks that are obtained by the runtime!");
                command_list.complete();
            }

            if (&submit_scope != &permutation.batch_submit_scopes.back())
            {
                auto submit_info = submit_scope.submit_info;
                submit_info.command_lists.insert(submit_info.command_lists.end(), impl_runtime.command_lists.begin(), impl_runtime.command_lists.end());
                if (impl.info.swapchain.has_value())
                {
                    Swapchain const & swapchain = impl.info.swapchain.value();
                    if (submit_scope_index == permutation.swapchain_image_first_use_submit_scope_index)
                    {
                        submit_info.wait_binary_semaphores.push_back(swapchain.get_acquire_semaphore());
                    }
                    if (submit_scope_index == permutation.swapchain_image_last_use_submit_scope_index)
                    {
                        submit_info.signal_binary_semaphores.push_back(swapchain.get_present_semaphore());
                        submit_info.signal_timeline_semaphores.emplace_back(
                            swapchain.get_gpu_timeline_semaphore(),
                            swapchain.get_cpu_timeline_value());
                    }
                }
                if (submit_scope.user_submit_info.additional_command_lists != nullptr)
                {
                    submit_info.command_lists.insert(submit_info.command_lists.end(), submit_scope.user_submit_info.additional_command_lists->begin(), submit_scope.user_submit_info.additional_command_lists->end());
                }
                if (submit_scope.user_submit_info.additional_wait_binary_semaphores != nullptr)
                {
                    submit_info.wait_binary_semaphores.insert(submit_info.wait_binary_semaphores.end(), submit_scope.user_submit_info.additional_wait_binary_semaphores->begin(), submit_scope.user_submit_info.additional_wait_binary_semaphores->end());
                }
                if (submit_scope.user_submit_info.additional_signal_binary_semaphores != nullptr)
                {
                    submit_info.signal_binary_semaphores.insert(submit_info.signal_binary_semaphores.end(), submit_scope.user_submit_info.additional_signal_binary_semaphores->begin(), submit_scope.user_submit_info.additional_signal_binary_semaphores->end());
                }
                if (submit_scope.user_submit_info.additional_wait_timeline_semaphores != nullptr)
                {
                    submit_info.wait_timeline_semaphores.insert(submit_info.wait_timeline_semaphores.end(), submit_scope.user_submit_info.additional_wait_timeline_semaphores->begin(), submit_scope.user_submit_info.additional_wait_timeline_semaphores->end());
                }
                if (submit_scope.user_submit_info.additional_signal_timeline_semaphores != nullptr)
                {
                    submit_info.signal_timeline_semaphores.insert(submit_info.signal_timeline_semaphores.end(), submit_scope.user_submit_info.additional_signal_timeline_semaphores->begin(), submit_scope.user_submit_info.additional_signal_timeline_semaphores->end());
                }
                if (impl.staging_memory.timeline_value() > impl.last_execution_staging_timeline_value)
                {
                    submit_info.signal_timeline_semaphores.push_back({impl.staging_memory.get_timeline_semaphore(), impl.staging_memory.timeline_value()});
                }
                impl.info.device.submit_commands(submit_info);

                if (submit_scope.present_info.has_value())
                {
                    ImplPresentInfo & impl_present_info = submit_scope.present_info.value();
                    std::vector<BinarySemaphore> present_wait_semaphores = impl_present_info.binary_semaphores;
                    present_wait_semaphores.push_back(impl.info.swapchain.value().get_present_semaphore());
                    if (impl_present_info.additional_binary_semaphores != nullptr)
                    {
                        present_wait_semaphores.insert(
                            present_wait_semaphores.end(),
                            impl_present_info.additional_binary_semaphores->begin(),
                            impl_present_info.additional_binary_semaphores->end());
                    }
                    impl.info.device.present_frame(PresentInfo{
                        .wait_binary_semaphores = present_wait_semaphores,
                        .swapchain = impl.info.swapchain.value(),
                    });
                }
                // We need to clear all completed command lists that have been submitted.
                impl_runtime.command_lists.clear();
                impl_runtime.command_lists.push_back(impl.info.device.create_command_list({.name = std::string("Task Command List ") + std::to_string(impl_runtime.command_lists.size())}));
            }
            ++submit_scope_index;
        }

        // Insert pervious uses into execution info for tje next executions synch.
        for (usize task_buffer_index = 0; task_buffer_index < permutation.buffer_infos.size(); ++task_buffer_index)
        {
            bool const is_persistent = std::holds_alternative<PermIndepTaskBufferInfo::Persistent>(impl.global_buffer_infos[task_buffer_index].task_buffer_data);
            if (permutation.buffer_infos[task_buffer_index].valid && is_persistent)
            {
                std::get<PermIndepTaskBufferInfo::Persistent>(impl.global_buffer_infos[task_buffer_index].task_buffer_data).get().latest_access = permutation.buffer_infos[task_buffer_index].latest_access;
            }
        }
        for (usize task_image_index = 0; task_image_index < permutation.image_infos.size(); ++task_image_index)
        {
            if (
                permutation.image_infos[task_image_index].valid &&
                impl.global_image_infos[task_image_index].is_persistent())
            {
                auto & persistent_image = impl.global_image_infos[task_image_index].get_persistent();
                for (auto const & extended_state : permutation.image_infos[task_image_index].last_slice_states)
                {
                    persistent_image.latest_slice_states.push_back(extended_state.state);
                }
            }
        }

        impl.left_over_command_lists = std::move(impl_runtime.command_lists);
        impl.executed_once = true;
        impl.prev_frame_permutation_index = permutation_index;
        impl.last_execution_staging_timeline_value = impl.staging_memory.timeline_value();

        if (impl.info.record_debug_information)
        {
            impl.debug_print();
        }
    }

    ImplTaskList::ImplTaskList(TaskListInfo a_info)
        : unique_index{ImplTaskList::exec_unique_next_index++}, info{std::move(a_info)}
    {
    }

    ImplTaskList::~ImplTaskList()
    {
        for (auto & permutation : permutations)
        {
            // because transient buffers are owned by tasklist we need to destroy them
            for (u32 buffer_info_idx = 0; buffer_info_idx < static_cast<u32>(global_buffer_infos.size()); buffer_info_idx++)
            {
<<<<<<< HEAD
                auto const & global_buffer = global_buffer_infos.at(buffer_info_idx);
                auto const & perm_buffer = permutation.buffer_infos.at(buffer_info_idx);
                if (!global_buffer.is_persistent() && perm_buffer.valid)
                {
                    info.device.destroy_buffer(get_actual_buffers(TaskBufferId{{.task_list_index = unique_index, .index = buffer_info_idx}}, permutation)[0]);
                }
=======
                info.device.destroy_buffer(get_actual_buffers(TaskBufferHandle{{.task_list_index = unique_index, .index = buffer_info_idx}})[0]);
>>>>>>> 03ce23fc
            }
            // because transient images are owned by tasklist we need to destroy them
            for (u32 image_info_idx = 0; image_info_idx < static_cast<u32>(global_image_infos.size()); image_info_idx++)
            {
                auto const & global_image = global_image_infos.at(image_info_idx);
                auto const & perm_image = permutation.image_infos.at(image_info_idx);
                if (!global_image.is_persistent() && perm_image.valid)
                {
                    info.device.destroy_image(get_actual_images(TaskImageHandle{{.task_list_index = unique_index, .index = image_info_idx}}, permutation)[0]);
                }
            }
        }
        for (auto & task : tasks)
        {
            for (auto & view_cache : task.image_view_cache)
            {
                for (auto & view : view_cache)
                {
                    if (info.device.is_id_valid(view))
                    {
                        ImageId const parent = info.device.info_image_view(view).image;
                        bool const is_default_view = parent.default_view() == view;
                        if (!is_default_view)
                        {
                            info.device.destroy_image_view(view);
                        }
                    }
                }
            }
        }
    }

    void ImplTaskList::print_task_image_to(std::string & out, std::string indent, TaskListPermutation const & permutation, TaskImageHandle local_id)
    {
        auto const & glob_image = global_image_infos[local_id.index];
        std::string persistent_info = "";
        if (global_image_infos[local_id.index].is_persistent())
        {
            u32 const persistent_index = global_image_infos[local_id.index].get_persistent().unique_index;
            persistent_info = std::format(", persistent index: {}", persistent_index);
        }
        std::format_to(std::back_inserter(out), "{}task image name: \"{}\", id: ({}){}\n", indent, glob_image.get_name(), to_string(local_id), persistent_info);
        std::format_to(std::back_inserter(out), "{}runtime images:\n", indent);
        {
            [[maybe_unused]] FormatIndent d1{out, indent, true};
            for (u32 child_i = 0; child_i < get_actual_images(local_id, permutation).size(); ++child_i)
            {
                auto const child_id = get_actual_images(local_id, permutation)[child_i];
                auto const & child_info = info.device.info_image(child_id);
                std::format_to(std::back_inserter(out), "{}name: \"{}\", id: ({})\n", indent, child_info.name, to_string(child_id));
            }
            print_seperator_to(out, indent);
        }
    }

<<<<<<< HEAD
    auto to_string(ImplTaskList const & impl, TaskImageUseInit const & use, usize index) -> std::string
    {
        return std::format(
            "use index: {}, task image id: ({}), task image "
            "name: \"{}\", access: {}, slice: ({}), view type: {}, name: \"{}\"",
            index,
            daxa::to_string(use.id),
            impl.global_image_infos.at(use.id.index).get_name(),
            daxa::to_string(use.access),
            daxa::to_string(use.slice),
            use.view_type < ImageViewType::MAX_ENUM ? daxa::to_string(use.view_type) : "auto",
            use.name);
    }

    void ImplTaskList::print_task_buffer_to(std::string & out, std::string indent, TaskListPermutation const & permutation, TaskBufferId local_id)
=======
    void ImplTaskList::print_task_buffer_to(std::string & out, std::string indent, TaskListPermutation const &, TaskBufferHandle local_id)
>>>>>>> 03ce23fc
    {
        auto const & glob_buffer = global_buffer_infos[local_id.index];
        std::string persistent_info = "";
        if (global_buffer_infos[local_id.index].is_persistent())
        {
            u32 const persistent_index = global_buffer_infos[local_id.index].get_persistent().unique_index;
            persistent_info = std::format(", persistent index: {}", persistent_index);
        }
        std::format_to(std::back_inserter(out), "{}task buffer name: \"{}\", id: ({}){}\n", indent, glob_buffer.get_name(), to_string(local_id), persistent_info);
        std::format_to(std::back_inserter(out), "{}runtime buffers:\n", indent);
        {
            [[maybe_unused]] FormatIndent d2{out, indent, true};
            for (u32 child_i = 0; child_i < get_actual_buffers(local_id, permutation).size(); ++child_i)
            {
                auto const child_id = get_actual_buffers(local_id, permutation)[child_i];
                auto const & child_info = info.device.info_buffer(child_id);
                std::format_to(std::back_inserter(out), "{}name: \"{}\", id: ({})\n", indent, child_info.name, to_string(child_id));
            }
            print_seperator_to(out, indent);
        }
    }

    void ImplTaskList::print_task_barrier_to(std::string & out, std::string & indent, TaskListPermutation const & permutation, usize index)
    {
        TaskBarrier const & barrier = permutation.barriers[index];
        if (barrier.image_id.is_empty())
        {
            MemoryBarrierInfo mem_barrier{
                .awaited_pipeline_access = barrier.src_access,
                .waiting_pipeline_access = barrier.dst_access,
            };
            out.append(indent).append(to_string(mem_barrier)).push_back('\n');
        }
        else
        {
            std::format_to(std::back_inserter(out), "{}slice: ({})\n", indent, to_string(barrier.slice));
            std::format_to(std::back_inserter(out), "{}{}\n", indent, to_string(MemoryBarrierInfo{.awaited_pipeline_access = barrier.src_access, .waiting_pipeline_access = barrier.dst_access}));
            std::format_to(std::back_inserter(out), "{}layout: ({}) -> ({})\n", indent, to_string(barrier.layout_before), to_string(barrier.layout_after));
            print_task_image_to(out, indent, permutation, barrier.image_id);
        }
    }

    void ImplTaskList::print_task_to(std::string & out, std::string & indent, TaskListPermutation const & permutation, usize task_id)
    {
        ImplTask const & task = tasks[task_id];
        std::format_to(std::back_inserter(out), "{}task name: \"{}\", id: {}\n", indent, task.base_task->get_name(), task_id);
        std::format_to(std::back_inserter(out), "{}task arguments:\n", indent);
        [[maybe_unused]] FormatIndent d0{out, indent, true};
        for_each(
            task.base_task->get_generic_uses(),
            [&](u32, TaskBufferUse<> const & buf)
            {
                auto access = task_buffer_access_to_access(buf.m_access);
                std::format_to(std::back_inserter(out), "{}buffer argument:\n", indent);
                std::format_to(std::back_inserter(out), "{}access: ({})\n", indent, to_string(access));
                print_task_buffer_to(out, indent, permutation, buf.handle);
                print_seperator_to(out, indent);
            },
            [&](u32, TaskImageUse<> const & img)
            {
                auto [layout, access] = task_image_access_to_layout_access(img.m_access);
                std::format_to(std::back_inserter(out), "{}image argument:\n", indent);
                std::format_to(std::back_inserter(out), "{}access: ({})\n", indent, to_string(access));
                std::format_to(std::back_inserter(out), "{}layout: {}\n", indent, to_string(layout));
                std::format_to(std::back_inserter(out), "{}slice: {}\n", indent, to_string(img.handle.slice));
                print_task_image_to(out, indent, permutation, img.handle);
                print_seperator_to(out, indent);
            });
    }

    // TODO(msakmary)
    void ImplTaskList::debug_print_permutation_image(TaskListPermutation const & permutation, TaskImageHandle const image_id)
    {
        // TODO(msakmary) better way to identify permutation (perhaps named conditions or smth idk)
        auto prefix = std::string();
        auto const & glob_image = global_image_infos[image_id.index];
        this->debug_string_stream << "=================== Task Image " << glob_image.get_name() << "===================\n";
        prefix.append("\t");

        for (auto const & batch_submit_scope : permutation.batch_submit_scopes)
        {
            for (auto const & batch : batch_submit_scope.task_batches)
            {
                for (auto const task_id : batch.tasks)
                {
                    [[maybe_unused]] auto const & task = tasks.at(task_id);
                    // buffer is not used in this task

                    // for (auto const & used_image : task.info.used_images)
                    // {
                    //     if (used_image.id == image_id)
                    //     {
                    //         this->debug_string_stream << prefix << "Task " << task.info.name << "\n";
                    //         prefix.append("\t");
                    //         auto [layout, access] = task_image_access_to_layout_access(used_image.access);
                    //         this->debug_string_stream << prefix << "Access " << to_string(access) << "\n";
                    //         this->debug_string_stream << prefix << "Layout " << to_string(layout) << "\n";
                    //         break;
                    //     }
                    // }
                }
            }
        }
    }

    // TODO(msakmary)
    void ImplTaskList::debug_print_permutation_buffer(TaskListPermutation const & permutation, TaskBufferHandle const buffer_id)
    {
        // TODO(msakmary) better way to identify permutation (perhaps named conditions or smth idk)
        auto prefix = std::string();
        this->debug_string_stream << "=================== Task Buffer " << global_buffer_infos[buffer_id.index].get_name() << "===================\n";
        prefix.append("\t");

        for (auto const & batch_submit_scope : permutation.batch_submit_scopes)
        {
            for (auto const & batch : batch_submit_scope.task_batches)
            {
                for (auto const task_id : batch.tasks)
                {
                    [[maybe_unused]] auto const & task = tasks.at(task_id);
                    // buffer is not used in this task

                    // for (auto const & used_buffer : task.info.used_buffers)
                    //{
                    //    if (used_buffer.id == buffer_id)
                    //    {
                    //        this->debug_string_stream << prefix << "Task " << task.info.name << "\n";
                    //        prefix.append("\t");
                    //        auto access = task_buffer_access_to_access(used_buffer.access);
                    //        this->debug_string_stream << prefix << "Access " << to_string(access) << "\n";
                    //        break;
                    //    }
                    //}
                }
            }
        }
    }

    void ImplTaskList::debug_print()
    {
        std::string out = {};
        std::string indent = {};
        std::format_to(std::back_inserter(out), "task list name: {}, id: {}:\n", info.name, unique_index);
        std::format_to(std::back_inserter(out), "device: {}\n", info.device.info().name);
        std::format_to(std::back_inserter(out), "swapchain: {}\n", (this->info.swapchain.has_value() ? this->info.swapchain.value().info().name : "-"));
        std::format_to(std::back_inserter(out), "reorder tasks: {}\n", info.reorder_tasks);
        std::format_to(std::back_inserter(out), "use split barriers: {}\n", info.use_split_barriers);
        std::format_to(std::back_inserter(out), "permutation_condition_count: {}\n", info.permutation_condition_count);
        std::format_to(std::back_inserter(out), "enable_command_labels: {}\n", info.enable_command_labels);
        std::format_to(std::back_inserter(out), "task_list_label_color: ({},{},{},{})\n",
                       info.task_list_label_color[0],
                       info.task_list_label_color[1],
                       info.task_list_label_color[2],
                       info.task_list_label_color[3]);
        std::format_to(std::back_inserter(out), "task_batch_label_color: ({},{},{},{})\n",
                       info.task_batch_label_color[0],
                       info.task_batch_label_color[1],
                       info.task_batch_label_color[2],
                       info.task_batch_label_color[3]);
        std::format_to(std::back_inserter(out), "task_label_color: ({},{},{},{})\n",
                       info.task_label_color[0],
                       info.task_label_color[1],
                       info.task_label_color[2],
                       info.task_label_color[3]);
        std::format_to(std::back_inserter(out), "record_debug_information: {}\n", info.record_debug_information);
        std::format_to(std::back_inserter(out), "staging_memory_pool_size: {}\n", info.staging_memory_pool_size);
        std::format_to(std::back_inserter(out), "executed permutation: {}\n", chosen_permutation_last_execution);
        usize permutation_index = this->chosen_permutation_last_execution;
        auto & permutation = this->permutations[permutation_index];
        {
            permutation_index += 1;
            std::format_to(std::back_inserter(out), "permutations split barriers: {}\n", info.use_split_barriers);
            [[maybe_unused]] FormatIndent d0{out, indent, true};
            usize submit_scope_index = 0;
            for (auto & submit_scope : permutation.batch_submit_scopes)
            {
                std::format_to(std::back_inserter(out), "{}submit scope: {}\n", indent, submit_scope_index);
                [[maybe_unused]] FormatIndent d1{out, indent, true};
                usize batch_index = 0;
                for (auto & task_batch : submit_scope.task_batches)
                {
                    std::format_to(std::back_inserter(out), "{}batch: {}\n", indent, batch_index);
                    std::format_to(std::back_inserter(out), "{}inserted pipeline barriers:\n", indent);
                    {
                        [[maybe_unused]] FormatIndent d2{out, indent, true};
                        for (auto barrier_index : task_batch.pipeline_barrier_indices)
                        {
                            this->print_task_barrier_to(out, indent, permutation, barrier_index);
                            print_seperator_to(out, indent);
                        }
                    }
                    if (!this->info.use_split_barriers)
                    {
                        std::format_to(std::back_inserter(out), "{}inserted pipeline barriers (converted from split barrier):\n", indent);
                        [[maybe_unused]] FormatIndent d2{out, indent, true};
                        for (auto barrier_index : task_batch.wait_split_barrier_indices)
                        {
                            this->print_task_barrier_to(out, indent, permutation, barrier_index);
                            print_seperator_to(out, indent);
                        }
                    }
                    else
                    {
                        std::format_to(std::back_inserter(out), "{}inserted split pipeline barrier waits:\n", indent);
                        [[maybe_unused]] FormatIndent d2{out, indent, true};
                        print_seperator_to(out, indent);
                        for (auto barrier_index : task_batch.wait_split_barrier_indices)
                        {
                            this->print_task_barrier_to(out, indent, permutation, barrier_index);
                            print_seperator_to(out, indent);
                        }
                    }
                    std::format_to(std::back_inserter(out), "{}tasks:\n", indent);
                    {
                        [[maybe_unused]] FormatIndent d2{out, indent, true};
                        for (TaskId const task_id : task_batch.tasks)
                        {
                            this->print_task_to(out, indent, permutation, task_id);
                            print_seperator_to(out, indent);
                        }
                    }
                    if (this->info.use_split_barriers)
                    {
                        std::format_to(std::back_inserter(out), "{}inserted split barrier signals:\n", indent);
                        [[maybe_unused]] FormatIndent d2{out, indent, true};
                        for (usize const barrier_index : task_batch.signal_split_barrier_indices)
                        {
                            this->print_task_barrier_to(out, indent, permutation, barrier_index);
                            print_seperator_to(out, indent);
                        }
                    }
                }
                if (!submit_scope.last_minute_barrier_indices.empty())
                {
                    std::format_to(std::back_inserter(out), "{}inserted last minute pipeline barriers:\n", indent);
                    [[maybe_unused]] FormatIndent d2{out, indent, true};
                    for (usize const barrier_index : submit_scope.last_minute_barrier_indices)
                    {
                        this->print_task_barrier_to(out, indent, permutation, barrier_index);
                        print_seperator_to(out, indent);
                    }
                }
                if (&submit_scope != &permutation.batch_submit_scopes.back())
                {
                    std::format_to(std::back_inserter(out), "{} -- inserted submit -- \n", indent);
                    if (submit_scope.present_info.has_value())
                    {
                        std::format_to(std::back_inserter(out), "{} -- inserted present -- \n", indent);
                    }
                }
                print_seperator_to(out, indent);
            }
            print_seperator_to(out, indent);
        }
        this->debug_string_stream << out;
    }
} // namespace daxa

#endif<|MERGE_RESOLUTION|>--- conflicted
+++ resolved
@@ -289,63 +289,6 @@
         return impl.task_list.staging_memory;
     }
 
-<<<<<<< HEAD
-    auto GenericTaskInterface::buffer(TaskBufferId const & task_resource_id, usize index) const -> BufferId
-    {
-        auto & impl = *static_cast<ImplTaskRuntimeInterface *>(this->backend);
-        auto actual_buffers = impl.task_list.get_actual_buffers(impl.task_list.id_to_local_id(task_resource_id), impl.permutation);
-        DAXA_DBG_ASSERT_TRUE_M(actual_buffers.size() > 0, "task buffer must be backed by execution buffer(s)!");
-        return actual_buffers[index];
-    }
-
-    auto GenericTaskInterface::device_address(TaskBufferId const & task_resource_id, usize index) const -> daxa::BufferDeviceAddress
-    {
-        auto & impl = *static_cast<ImplTaskRuntimeInterface *>(this->backend);
-        return impl.task_list.info.device.get_device_address(buffer(task_resource_id));
-    }
-
-    auto GenericTaskInterface::image(TaskImageId const & task_resource_id, usize index) const -> ImageId
-    {
-        auto & impl = *static_cast<ImplTaskRuntimeInterface *>(this->backend);
-        auto actual_images = impl.task_list.get_actual_images(impl.task_list.id_to_local_id(task_resource_id), impl.permutation);
-        DAXA_DBG_ASSERT_TRUE_M(actual_images.size() > 0, "task image must be backed by execution image(s)!");
-        return actual_images[index];
-    }
-
-    auto GenericTaskInterface::view(TaskImageId const & task_resource_id, usize index) const -> ImageViewId
-    {
-        auto & impl = *static_cast<ImplTaskRuntimeInterface *>(this->backend);
-        auto const local_id = impl.task_list.id_to_local_id(task_resource_id);
-        auto iter = std::find_if(impl.current_task->info.task_args.span().begin(),
-                                 impl.current_task->info.task_args.span().end(),
-                                 [&](GenericTaskResourceUse const & input)
-                                 {
-                                     if (input.type == TaskResourceUseType::IMAGE)
-                                     {
-                                         auto const & img_use = TaskImageUse::from(input);
-                                         return img_use.id == local_id;
-                                     }
-                                     return false;
-                                 });
-        DAXA_DBG_ASSERT_TRUE_M(iter != impl.current_task->info.task_args.span().end(), "detected invalid task image id; all image ids that a view is requested from in a task must be mentioned in the task input!");
-        usize const view_cache_index = static_cast<usize>(std::distance(impl.current_task->info.task_args.span().begin(), iter));
-        return impl.current_task->image_view_cache[view_cache_index][index];
-    }
-
-    auto GenericTaskInterface::buffer_use_at(usize use_index) const -> TaskBufferUse const &
-    {
-        auto & impl = *static_cast<ImplTaskRuntimeInterface *>(this->backend);
-        return TaskBufferUse::from(impl.current_task->info.task_args.span()[use_index]);
-    }
-
-    auto GenericTaskInterface::image_use_at(usize use_index) const -> TaskImageUse const &
-    {
-        auto & impl = *static_cast<ImplTaskRuntimeInterface *>(this->backend);
-        return TaskImageUse::from(impl.current_task->info.task_args.span()[use_index]);
-    }
-
-=======
->>>>>>> 03ce23fc
     TaskBuffer::TaskBuffer(TaskBufferInfo const & info)
         : ManagedPtr{new ImplPersistentTaskBuffer(info)}
     {
@@ -571,11 +514,7 @@
         return task_image_id;
     }
 
-<<<<<<< HEAD
-    auto ImplTaskList::get_actual_buffers(TaskBufferId id, TaskListPermutation const & perm) const -> std::span<BufferId const>
-=======
-    auto ImplTaskList::get_actual_buffers(TaskBufferHandle id) const -> std::span<BufferId const>
->>>>>>> 03ce23fc
+    auto ImplTaskList::get_actual_buffers(TaskBufferHandle id, TaskListPermutation const & perm) const -> std::span<BufferId const>
     {
         auto const & global_buffer = global_buffer_infos.at(id.index);
         if (global_buffer.is_persistent())
@@ -836,11 +775,7 @@
             task.base_task->get_generic_uses(),
             [&](u32, TaskBufferUse<> & arg)
             {
-<<<<<<< HEAD
-                arg.buffers = this->get_actual_buffers(arg.id, permutation);
-=======
-                arg.buffers = this->get_actual_buffers(arg.handle);
->>>>>>> 03ce23fc
+                arg.buffers = this->get_actual_buffers(arg.handle, permutation);
             },
             [&](u32 input_index, TaskImageUse<> & arg)
             {
@@ -1338,14 +1273,9 @@
         // To simplify and optimize the sync placement daxa only synchronizes between batches.
         // This effectively means that all the resource uses, and their memory and execution dependencies in a batch
         // are combined into a single unit which is synchronized against other batches.
-<<<<<<< HEAD
-        info.task_args.for_each(
-            [this, &batch_index, &current_submit_scope_index, &batch, &task_list_impl](u32, TaskBufferUse const & buffer_use)
-=======
         for_each(
             task.get_generic_uses(),
             [&](u32, TaskBufferUse<> const & buffer_use)
->>>>>>> 03ce23fc
             {
                 PerPermTaskBuffer & task_buffer = this->buffer_infos[buffer_use.handle.index];
                 Access const current_buffer_access = task_buffer_access_to_access(buffer_use.access());
@@ -1477,11 +1407,7 @@
                 task_buffer.latest_access_batch_index = batch_index;
                 task_buffer.latest_access_submit_scope_index = current_submit_scope_index;
             },
-<<<<<<< HEAD
-            [this, &task_list_impl, &current_submit_scope_index, &batch_index, &batch](u32, TaskImageUse const & image_use)
-=======
             [&](u32, TaskImageUse<> const & image_use)
->>>>>>> 03ce23fc
             {
                 auto const & used_image_t_id = image_use.handle;
                 auto const & used_image_t_access = image_use.access();
@@ -2694,16 +2620,12 @@
             // because transient buffers are owned by tasklist we need to destroy them
             for (u32 buffer_info_idx = 0; buffer_info_idx < static_cast<u32>(global_buffer_infos.size()); buffer_info_idx++)
             {
-<<<<<<< HEAD
                 auto const & global_buffer = global_buffer_infos.at(buffer_info_idx);
                 auto const & perm_buffer = permutation.buffer_infos.at(buffer_info_idx);
                 if (!global_buffer.is_persistent() && perm_buffer.valid)
                 {
-                    info.device.destroy_buffer(get_actual_buffers(TaskBufferId{{.task_list_index = unique_index, .index = buffer_info_idx}}, permutation)[0]);
-                }
-=======
-                info.device.destroy_buffer(get_actual_buffers(TaskBufferHandle{{.task_list_index = unique_index, .index = buffer_info_idx}})[0]);
->>>>>>> 03ce23fc
+                    info.device.destroy_buffer(get_actual_buffers(TaskBufferHandle{{.task_list_index = unique_index, .index = buffer_info_idx}}, permutation)[0]);
+                }
             }
             // because transient images are owned by tasklist we need to destroy them
             for (u32 image_info_idx = 0; image_info_idx < static_cast<u32>(global_image_infos.size()); image_info_idx++)
@@ -2759,25 +2681,7 @@
         }
     }
 
-<<<<<<< HEAD
-    auto to_string(ImplTaskList const & impl, TaskImageUseInit const & use, usize index) -> std::string
-    {
-        return std::format(
-            "use index: {}, task image id: ({}), task image "
-            "name: \"{}\", access: {}, slice: ({}), view type: {}, name: \"{}\"",
-            index,
-            daxa::to_string(use.id),
-            impl.global_image_infos.at(use.id.index).get_name(),
-            daxa::to_string(use.access),
-            daxa::to_string(use.slice),
-            use.view_type < ImageViewType::MAX_ENUM ? daxa::to_string(use.view_type) : "auto",
-            use.name);
-    }
-
-    void ImplTaskList::print_task_buffer_to(std::string & out, std::string indent, TaskListPermutation const & permutation, TaskBufferId local_id)
-=======
-    void ImplTaskList::print_task_buffer_to(std::string & out, std::string indent, TaskListPermutation const &, TaskBufferHandle local_id)
->>>>>>> 03ce23fc
+    void ImplTaskList::print_task_buffer_to(std::string & out, std::string indent, TaskListPermutation const & permutation, TaskBufferHandle local_id)
     {
         auto const & glob_buffer = global_buffer_infos[local_id.index];
         std::string persistent_info = "";
