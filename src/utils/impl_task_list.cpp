#if DAXA_BUILT_WITH_UTILS

#include "impl_task_list.hpp"
#include <iostream>

#include <fstream>

namespace daxa
{
    auto task_image_access_to_layout_access(TaskImageAccess const & access) -> std::tuple<ImageLayout, Access>
    {
        switch (access)
        {
        case TaskImageAccess::NONE: return {ImageLayout::UNDEFINED, {PipelineStageFlagBits::NONE, AccessTypeFlagBits::NONE}};
        case TaskImageAccess::SHADER_READ_ONLY: return {ImageLayout::READ_ONLY_OPTIMAL, {PipelineStageFlagBits::ALL_GRAPHICS | PipelineStageFlagBits::COMPUTE_SHADER, AccessTypeFlagBits::READ}};
        case TaskImageAccess::VERTEX_SHADER_READ_ONLY: return {ImageLayout::READ_ONLY_OPTIMAL, {PipelineStageFlagBits::VERTEX_SHADER, AccessTypeFlagBits::READ}};
        case TaskImageAccess::TESSELLATION_CONTROL_SHADER_READ_ONLY: return {ImageLayout::READ_ONLY_OPTIMAL, {PipelineStageFlagBits::TESSELLATION_CONTROL_SHADER, AccessTypeFlagBits::READ}};
        case TaskImageAccess::TESSELLATION_EVALUATION_SHADER_READ_ONLY: return {ImageLayout::READ_ONLY_OPTIMAL, {PipelineStageFlagBits::TESSELLATION_EVALUATION_SHADER, AccessTypeFlagBits::READ}};
        case TaskImageAccess::GEOMETRY_SHADER_READ_ONLY: return {ImageLayout::READ_ONLY_OPTIMAL, {PipelineStageFlagBits::GEOMETRY_SHADER, AccessTypeFlagBits::READ}};
        case TaskImageAccess::FRAGMENT_SHADER_READ_ONLY: return {ImageLayout::READ_ONLY_OPTIMAL, {PipelineStageFlagBits::FRAGMENT_SHADER, AccessTypeFlagBits::READ}};
        case TaskImageAccess::COMPUTE_SHADER_READ_ONLY: return {ImageLayout::READ_ONLY_OPTIMAL, {PipelineStageFlagBits::COMPUTE_SHADER, AccessTypeFlagBits::READ}};
        case TaskImageAccess::SHADER_WRITE_ONLY: return {ImageLayout::GENERAL, {PipelineStageFlagBits::PipelineStageFlagBits::ALL_GRAPHICS | PipelineStageFlagBits::COMPUTE_SHADER, AccessTypeFlagBits::WRITE}};
        case TaskImageAccess::VERTEX_SHADER_WRITE_ONLY: return {ImageLayout::GENERAL, {PipelineStageFlagBits::VERTEX_SHADER, AccessTypeFlagBits::WRITE}};
        case TaskImageAccess::TESSELLATION_CONTROL_SHADER_WRITE_ONLY: return {ImageLayout::GENERAL, {PipelineStageFlagBits::TESSELLATION_CONTROL_SHADER, AccessTypeFlagBits::WRITE}};
        case TaskImageAccess::TESSELLATION_EVALUATION_SHADER_WRITE_ONLY: return {ImageLayout::GENERAL, {PipelineStageFlagBits::TESSELLATION_EVALUATION_SHADER, AccessTypeFlagBits::WRITE}};
        case TaskImageAccess::GEOMETRY_SHADER_WRITE_ONLY: return {ImageLayout::GENERAL, {PipelineStageFlagBits::GEOMETRY_SHADER, AccessTypeFlagBits::WRITE}};
        case TaskImageAccess::FRAGMENT_SHADER_WRITE_ONLY: return {ImageLayout::GENERAL, {PipelineStageFlagBits::FRAGMENT_SHADER, AccessTypeFlagBits::WRITE}};
        case TaskImageAccess::COMPUTE_SHADER_WRITE_ONLY: return {ImageLayout::GENERAL, {PipelineStageFlagBits::COMPUTE_SHADER, AccessTypeFlagBits::WRITE}};
        case TaskImageAccess::SHADER_READ_WRITE: return {ImageLayout::GENERAL, {PipelineStageFlagBits::PipelineStageFlagBits::ALL_GRAPHICS | PipelineStageFlagBits::COMPUTE_SHADER, AccessTypeFlagBits::READ_WRITE}};
        case TaskImageAccess::VERTEX_SHADER_READ_WRITE: return {ImageLayout::GENERAL, {PipelineStageFlagBits::VERTEX_SHADER, AccessTypeFlagBits::READ_WRITE}};
        case TaskImageAccess::TESSELLATION_CONTROL_SHADER_READ_WRITE: return {ImageLayout::GENERAL, {PipelineStageFlagBits::TESSELLATION_CONTROL_SHADER, AccessTypeFlagBits::READ_WRITE}};
        case TaskImageAccess::TESSELLATION_EVALUATION_SHADER_READ_WRITE: return {ImageLayout::GENERAL, {PipelineStageFlagBits::TESSELLATION_EVALUATION_SHADER, AccessTypeFlagBits::READ_WRITE}};
        case TaskImageAccess::GEOMETRY_SHADER_READ_WRITE: return {ImageLayout::GENERAL, {PipelineStageFlagBits::GEOMETRY_SHADER, AccessTypeFlagBits::READ_WRITE}};
        case TaskImageAccess::FRAGMENT_SHADER_READ_WRITE: return {ImageLayout::GENERAL, {PipelineStageFlagBits::FRAGMENT_SHADER, AccessTypeFlagBits::READ_WRITE}};
        case TaskImageAccess::COMPUTE_SHADER_READ_WRITE: return {ImageLayout::GENERAL, {PipelineStageFlagBits::COMPUTE_SHADER, AccessTypeFlagBits::READ_WRITE}};
        case TaskImageAccess::TRANSFER_READ: return {ImageLayout::TRANSFER_SRC_OPTIMAL, {PipelineStageFlagBits::TRANSFER, AccessTypeFlagBits::READ}};
        case TaskImageAccess::TRANSFER_WRITE: return {ImageLayout::TRANSFER_DST_OPTIMAL, {PipelineStageFlagBits::TRANSFER, AccessTypeFlagBits::WRITE}};
        case TaskImageAccess::COLOR_ATTACHMENT: return {ImageLayout::ATTACHMENT_OPTIMAL, {PipelineStageFlagBits::COLOR_ATTACHMENT_OUTPUT, AccessTypeFlagBits::READ_WRITE}};
        case TaskImageAccess::DEPTH_ATTACHMENT: return {ImageLayout::ATTACHMENT_OPTIMAL, {PipelineStageFlagBits::EARLY_FRAGMENT_TESTS | PipelineStageFlagBits::LATE_FRAGMENT_TESTS, AccessTypeFlagBits::READ_WRITE}};
        case TaskImageAccess::STENCIL_ATTACHMENT: return {ImageLayout::ATTACHMENT_OPTIMAL, {PipelineStageFlagBits::EARLY_FRAGMENT_TESTS | PipelineStageFlagBits::LATE_FRAGMENT_TESTS, AccessTypeFlagBits::READ_WRITE}};
        case TaskImageAccess::DEPTH_STENCIL_ATTACHMENT: return {ImageLayout::ATTACHMENT_OPTIMAL, {PipelineStageFlagBits::EARLY_FRAGMENT_TESTS | PipelineStageFlagBits::LATE_FRAGMENT_TESTS, AccessTypeFlagBits::READ_WRITE}};
        case TaskImageAccess::DEPTH_ATTACHMENT_READ_ONLY: return {ImageLayout::READ_ONLY_OPTIMAL, {PipelineStageFlagBits::EARLY_FRAGMENT_TESTS | PipelineStageFlagBits::LATE_FRAGMENT_TESTS, AccessTypeFlagBits::READ}};
        case TaskImageAccess::STENCIL_ATTACHMENT_READ_ONLY: return {ImageLayout::READ_ONLY_OPTIMAL, {PipelineStageFlagBits::EARLY_FRAGMENT_TESTS | PipelineStageFlagBits::LATE_FRAGMENT_TESTS, AccessTypeFlagBits::READ}};
        case TaskImageAccess::DEPTH_STENCIL_ATTACHMENT_READ_ONLY: return {ImageLayout::READ_ONLY_OPTIMAL, {PipelineStageFlagBits::EARLY_FRAGMENT_TESTS | PipelineStageFlagBits::LATE_FRAGMENT_TESTS, AccessTypeFlagBits::READ}};
        case TaskImageAccess::RESOLVE_WRITE: return {ImageLayout::ATTACHMENT_OPTIMAL, {PipelineStageFlagBits::RESOLVE, AccessTypeFlagBits::WRITE}};
        case TaskImageAccess::PRESENT: return {ImageLayout::PRESENT_SRC, {PipelineStageFlagBits::ALL_COMMANDS, AccessTypeFlagBits::READ}};
        default: DAXA_DBG_ASSERT_TRUE_M(false, "unreachable");
        }
        return {};
    }

    auto task_buffer_access_to_access(TaskBufferAccess const & access) -> Access
    {
        switch (access)
        {
        case TaskBufferAccess::NONE: return {PipelineStageFlagBits::NONE, AccessTypeFlagBits::NONE};
        case TaskBufferAccess::SHADER_READ_ONLY: return {PipelineStageFlagBits::ALL_GRAPHICS | PipelineStageFlagBits::COMPUTE_SHADER, AccessTypeFlagBits::READ};
        case TaskBufferAccess::VERTEX_SHADER_READ_ONLY: return {PipelineStageFlagBits::VERTEX_SHADER, AccessTypeFlagBits::READ};
        case TaskBufferAccess::TESSELLATION_CONTROL_SHADER_READ_ONLY: return {PipelineStageFlagBits::TESSELLATION_CONTROL_SHADER, AccessTypeFlagBits::READ};
        case TaskBufferAccess::TESSELLATION_EVALUATION_SHADER_READ_ONLY: return {PipelineStageFlagBits::TESSELLATION_EVALUATION_SHADER, AccessTypeFlagBits::READ};
        case TaskBufferAccess::GEOMETRY_SHADER_READ_ONLY: return {PipelineStageFlagBits::GEOMETRY_SHADER, AccessTypeFlagBits::READ};
        case TaskBufferAccess::FRAGMENT_SHADER_READ_ONLY: return {PipelineStageFlagBits::FRAGMENT_SHADER, AccessTypeFlagBits::READ};
        case TaskBufferAccess::COMPUTE_SHADER_READ_ONLY: return {PipelineStageFlagBits::COMPUTE_SHADER, AccessTypeFlagBits::READ};
        case TaskBufferAccess::SHADER_WRITE_ONLY: return {PipelineStageFlagBits::PipelineStageFlagBits::ALL_GRAPHICS | PipelineStageFlagBits::COMPUTE_SHADER, AccessTypeFlagBits::WRITE};
        case TaskBufferAccess::VERTEX_SHADER_WRITE_ONLY: return {PipelineStageFlagBits::VERTEX_SHADER, AccessTypeFlagBits::WRITE};
        case TaskBufferAccess::TESSELLATION_CONTROL_SHADER_WRITE_ONLY: return {PipelineStageFlagBits::TESSELLATION_CONTROL_SHADER, AccessTypeFlagBits::WRITE};
        case TaskBufferAccess::TESSELLATION_EVALUATION_SHADER_WRITE_ONLY: return {PipelineStageFlagBits::TESSELLATION_EVALUATION_SHADER, AccessTypeFlagBits::WRITE};
        case TaskBufferAccess::GEOMETRY_SHADER_WRITE_ONLY: return {PipelineStageFlagBits::GEOMETRY_SHADER, AccessTypeFlagBits::WRITE};
        case TaskBufferAccess::FRAGMENT_SHADER_WRITE_ONLY: return {PipelineStageFlagBits::FRAGMENT_SHADER, AccessTypeFlagBits::WRITE};
        case TaskBufferAccess::COMPUTE_SHADER_WRITE_ONLY: return {PipelineStageFlagBits::COMPUTE_SHADER, AccessTypeFlagBits::WRITE};
        case TaskBufferAccess::SHADER_READ_WRITE: return {PipelineStageFlagBits::PipelineStageFlagBits::ALL_GRAPHICS | PipelineStageFlagBits::COMPUTE_SHADER, AccessTypeFlagBits::READ_WRITE};
        case TaskBufferAccess::VERTEX_SHADER_READ_WRITE: return {PipelineStageFlagBits::VERTEX_SHADER, AccessTypeFlagBits::READ_WRITE};
        case TaskBufferAccess::TESSELLATION_CONTROL_SHADER_READ_WRITE: return {PipelineStageFlagBits::TESSELLATION_CONTROL_SHADER, AccessTypeFlagBits::READ_WRITE};
        case TaskBufferAccess::TESSELLATION_EVALUATION_SHADER_READ_WRITE: return {PipelineStageFlagBits::TESSELLATION_EVALUATION_SHADER, AccessTypeFlagBits::READ_WRITE};
        case TaskBufferAccess::GEOMETRY_SHADER_READ_WRITE: return {PipelineStageFlagBits::GEOMETRY_SHADER, AccessTypeFlagBits::READ_WRITE};
        case TaskBufferAccess::FRAGMENT_SHADER_READ_WRITE: return {PipelineStageFlagBits::FRAGMENT_SHADER, AccessTypeFlagBits::READ_WRITE};
        case TaskBufferAccess::COMPUTE_SHADER_READ_WRITE: return {PipelineStageFlagBits::COMPUTE_SHADER, AccessTypeFlagBits::READ_WRITE};
        case TaskBufferAccess::TRANSFER_READ: return {PipelineStageFlagBits::TRANSFER, AccessTypeFlagBits::READ};
        case TaskBufferAccess::TRANSFER_WRITE: return {PipelineStageFlagBits::TRANSFER, AccessTypeFlagBits::WRITE};
        case TaskBufferAccess::HOST_TRANSFER_READ: return {PipelineStageFlagBits::HOST, AccessTypeFlagBits::READ};
        case TaskBufferAccess::HOST_TRANSFER_WRITE: return {PipelineStageFlagBits::HOST, AccessTypeFlagBits::WRITE};
        default: DAXA_DBG_ASSERT_TRUE_M(false, "unreachable");
        }
        return {};
    }

    auto TaskGPUResourceId::is_empty() const -> bool
    {
        return index == std::numeric_limits<u32>::max();
    }

    auto to_string(TaskBufferAccess const & usage) -> std::string_view
    {
        switch (usage)
        {
        case TaskBufferAccess::SHADER_READ_ONLY: return std::string_view{"SHADER_READ_ONLY"};
        case TaskBufferAccess::VERTEX_SHADER_READ_ONLY: return std::string_view{"VERTEX_SHADER_READ_ONLY"};
        case TaskBufferAccess::TESSELLATION_CONTROL_SHADER_READ_ONLY: return std::string_view{"TESSELLATION_CONTROL_SHADER_READ_ONLY"};
        case TaskBufferAccess::TESSELLATION_EVALUATION_SHADER_READ_ONLY: return std::string_view{"TESSELLATION_EVALUATION_SHADER_READ_ONLY"};
        case TaskBufferAccess::GEOMETRY_SHADER_READ_ONLY: return std::string_view{"GEOMETRY_SHADER_READ_ONLY"};
        case TaskBufferAccess::FRAGMENT_SHADER_READ_ONLY: return std::string_view{"FRAGMENT_SHADER_READ_ONLY"};
        case TaskBufferAccess::COMPUTE_SHADER_READ_ONLY: return std::string_view{"COMPUTE_SHADER_READ_ONLY"};
        case TaskBufferAccess::SHADER_WRITE_ONLY: return std::string_view{"SHADER_WRITE_ONLY"};
        case TaskBufferAccess::VERTEX_SHADER_WRITE_ONLY: return std::string_view{"VERTEX_SHADER_WRITE_ONLY"};
        case TaskBufferAccess::TESSELLATION_CONTROL_SHADER_WRITE_ONLY: return std::string_view{"TESSELLATION_CONTROL_SHADER_WRITE_ONLY"};
        case TaskBufferAccess::TESSELLATION_EVALUATION_SHADER_WRITE_ONLY: return std::string_view{"TESSELLATION_EVALUATION_SHADER_WRITE_ONLY"};
        case TaskBufferAccess::GEOMETRY_SHADER_WRITE_ONLY: return std::string_view{"GEOMETRY_SHADER_WRITE_ONLY"};
        case TaskBufferAccess::FRAGMENT_SHADER_WRITE_ONLY: return std::string_view{"FRAGMENT_SHADER_WRITE_ONLY"};
        case TaskBufferAccess::COMPUTE_SHADER_WRITE_ONLY: return std::string_view{"COMPUTE_SHADER_WRITE_ONLY"};
        case TaskBufferAccess::SHADER_READ_WRITE: return std::string_view{"SHADER_READ_WRITE"};
        case TaskBufferAccess::VERTEX_SHADER_READ_WRITE: return std::string_view{"VERTEX_SHADER_READ_WRITE"};
        case TaskBufferAccess::TESSELLATION_CONTROL_SHADER_READ_WRITE: return std::string_view{"TESSELLATION_CONTROL_SHADER_READ_WRITE"};
        case TaskBufferAccess::TESSELLATION_EVALUATION_SHADER_READ_WRITE: return std::string_view{"TESSELLATION_EVALUATION_SHADER_READ_WRITE"};
        case TaskBufferAccess::GEOMETRY_SHADER_READ_WRITE: return std::string_view{"GEOMETRY_SHADER_READ_WRITE"};
        case TaskBufferAccess::FRAGMENT_SHADER_READ_WRITE: return std::string_view{"FRAGMENT_SHADER_READ_WRITE"};
        case TaskBufferAccess::COMPUTE_SHADER_READ_WRITE: return std::string_view{"COMPUTE_SHADER_READ_WRITE"};
        case TaskBufferAccess::TRANSFER_READ: return std::string_view{"TRANSFER_READ"};
        case TaskBufferAccess::TRANSFER_WRITE: return std::string_view{"TRANSFER_WRITE"};
        case TaskBufferAccess::HOST_TRANSFER_READ: return std::string_view{"HOST_TRANSFER_READ"};
        case TaskBufferAccess::HOST_TRANSFER_WRITE: return std::string_view{"HOST_TRANSFER_WRITE"};
        default: DAXA_DBG_ASSERT_TRUE_M(false, "unreachable");
        }
        return "invalid";
    }

    auto to_string(TaskImageAccess const & usage) -> std::string_view
    {
        switch (usage)
        {
        case TaskImageAccess::SHADER_READ_ONLY: return std::string_view{"SHADER_READ_ONLY"};
        case TaskImageAccess::VERTEX_SHADER_READ_ONLY: return std::string_view{"VERTEX_SHADER_READ_ONLY"};
        case TaskImageAccess::TESSELLATION_CONTROL_SHADER_READ_ONLY: return std::string_view{"TESSELLATION_CONTROL_SHADER_READ_ONLY"};
        case TaskImageAccess::TESSELLATION_EVALUATION_SHADER_READ_ONLY: return std::string_view{"TESSELLATION_EVALUATION_SHADER_READ_ONLY"};
        case TaskImageAccess::GEOMETRY_SHADER_READ_ONLY: return std::string_view{"GEOMETRY_SHADER_READ_ONLY"};
        case TaskImageAccess::FRAGMENT_SHADER_READ_ONLY: return std::string_view{"FRAGMENT_SHADER_READ_ONLY"};
        case TaskImageAccess::COMPUTE_SHADER_READ_ONLY: return std::string_view{"COMPUTE_SHADER_READ_ONLY"};
        case TaskImageAccess::SHADER_WRITE_ONLY: return std::string_view{"SHADER_WRITE_ONLY"};
        case TaskImageAccess::VERTEX_SHADER_WRITE_ONLY: return std::string_view{"VERTEX_SHADER_WRITE_ONLY"};
        case TaskImageAccess::TESSELLATION_CONTROL_SHADER_WRITE_ONLY: return std::string_view{"TESSELLATION_CONTROL_SHADER_WRITE_ONLY"};
        case TaskImageAccess::TESSELLATION_EVALUATION_SHADER_WRITE_ONLY: return std::string_view{"TESSELLATION_EVALUATION_SHADER_WRITE_ONLY"};
        case TaskImageAccess::GEOMETRY_SHADER_WRITE_ONLY: return std::string_view{"GEOMETRY_SHADER_WRITE_ONLY"};
        case TaskImageAccess::FRAGMENT_SHADER_WRITE_ONLY: return std::string_view{"FRAGMENT_SHADER_WRITE_ONLY"};
        case TaskImageAccess::COMPUTE_SHADER_WRITE_ONLY: return std::string_view{"COMPUTE_SHADER_WRITE_ONLY"};
        case TaskImageAccess::SHADER_READ_WRITE: return std::string_view{"SHADER_READ_WRITE"};
        case TaskImageAccess::VERTEX_SHADER_READ_WRITE: return std::string_view{"VERTEX_SHADER_READ_WRITE"};
        case TaskImageAccess::TESSELLATION_CONTROL_SHADER_READ_WRITE: return std::string_view{"TESSELLATION_CONTROL_SHADER_READ_WRITE"};
        case TaskImageAccess::TESSELLATION_EVALUATION_SHADER_READ_WRITE: return std::string_view{"TESSELLATION_EVALUATION_SHADER_READ_WRITE"};
        case TaskImageAccess::GEOMETRY_SHADER_READ_WRITE: return std::string_view{"GEOMETRY_SHADER_READ_WRITE"};
        case TaskImageAccess::FRAGMENT_SHADER_READ_WRITE: return std::string_view{"FRAGMENT_SHADER_READ_WRITE"};
        case TaskImageAccess::COMPUTE_SHADER_READ_WRITE: return std::string_view{"COMPUTE_SHADER_READ_WRITE"};
        case TaskImageAccess::TRANSFER_READ: return std::string_view{"TRANSFER_READ"};
        case TaskImageAccess::TRANSFER_WRITE: return std::string_view{"TRANSFER_WRITE"};
        case TaskImageAccess::COLOR_ATTACHMENT: return std::string_view{"COLOR_ATTACHMENT"};
        case TaskImageAccess::DEPTH_ATTACHMENT: return std::string_view{"DEPTH_ATTACHMENT"};
        case TaskImageAccess::STENCIL_ATTACHMENT: return std::string_view{"STENCIL_ATTACHMENT"};
        case TaskImageAccess::DEPTH_STENCIL_ATTACHMENT: return std::string_view{"DEPTH_STENCIL_ATTACHMENT"};
        case TaskImageAccess::DEPTH_ATTACHMENT_READ_ONLY: return std::string_view{"DEPTH_ATTACHMENT_READ_ONLY"};
        case TaskImageAccess::STENCIL_ATTACHMENT_READ_ONLY: return std::string_view{"STENCIL_ATTACHMENT_READ_ONLY"};
        case TaskImageAccess::DEPTH_STENCIL_ATTACHMENT_READ_ONLY: return std::string_view{"DEPTH_STENCIL_ATTACHMENT_READ_ONLY"};
        case TaskImageAccess::RESOLVE_WRITE: return std::string_view{"RESOLVE_WRITE"};
        case TaskImageAccess::PRESENT: return std::string_view{"PRESENT"};
        default: DAXA_DBG_ASSERT_TRUE_M(false, "unreachable");
        }
        return "invalid";
    }

    TaskRuntime::TaskRuntime(ImplTaskRuntime & impl)
        : impl{impl}
    {
    }

    auto TaskRuntime::get_device() const -> Device &
    {
        return impl.task_list.info.device;
    }

    auto TaskRuntime::get_command_list() const -> CommandList
    {
        if (impl.reuse_last_command_list)
        {
            impl.reuse_last_command_list = false;
            return impl.command_lists.back();
        }
        else
        {
            impl.command_lists.push_back({get_device().create_command_list({.debug_name = std::string("Task Command List ") + std::to_string(impl.command_lists.size())})});
            return impl.command_lists.back();
        }
    }

    auto TaskRuntime::get_used_task_buffers() const -> TaskUsedBuffers const &
    {
        return impl.current_task->info.used_buffers;
    }

    auto TaskRuntime::get_used_task_images() const -> TaskUsedImages const &
    {
        return impl.current_task->info.used_images;
    }

    auto TaskRuntime::get_buffer(TaskBufferId const & task_resource_id) const -> BufferId
    {
        return *(impl.task_list.impl_task_buffers[task_resource_id.index].info.buffer);
    }

    auto TaskRuntime::get_image(TaskImageId const & task_resource_id) const -> ImageId
    {
        return *(impl.task_list.impl_task_images[task_resource_id.index].info.image);
    }

    TaskList::TaskList(TaskListInfo const & info)
        : ManagedPtr{new ImplTaskList(info)}
    {
        auto & impl = *reinterpret_cast<ImplTaskList *>(this->object);
        impl.batch_submit_scopes.push_back({});
    }

    TaskList::~TaskList() {}

    auto TaskList::create_task_buffer(TaskBufferInfo const & info) -> TaskBufferId
    {
        auto & impl = *reinterpret_cast<ImplTaskList *>(this->object);
        DAXA_DBG_ASSERT_TRUE_M(!impl.compiled, "can not record to completed command list");
        TaskBufferId task_buffer_id{{.index = static_cast<u32>(impl.impl_task_buffers.size())}};
        impl.impl_task_buffers.push_back(ImplTaskBuffer{
            .info = info,
        });
        return task_buffer_id;
    }

    auto TaskList::create_task_image(TaskImageInfo const & info) -> TaskImageId
    {
        auto & impl = *reinterpret_cast<ImplTaskList *>(this->object);
        DAXA_DBG_ASSERT_TRUE_M(!impl.compiled, "can not record to completed command list");
        TaskImageId task_image_id{{.index = static_cast<u32>(impl.impl_task_images.size())}};
        impl.impl_task_images.push_back(ImplTaskImage{
            .info = info,
            .swapchain_semaphore_waited_upon = false,
            .slices_last_uses = {},
        });
        if (info.swapchain_image)
        {
            impl.swapchain_image = task_image_id;
        }
        return task_image_id;
    }

    void check_for_overlapping_use(TaskInfo const & info)
    {
        for (usize current_i = 0; current_i < info.used_buffers.size(); ++current_i)
        {
            for (usize other_i = 0; other_i < info.used_buffers.size(); ++other_i)
            {
                if (current_i == other_i)
                {
                    continue;
                }
                DAXA_DBG_ASSERT_TRUE_M(
                    std::get<0>(info.used_buffers[current_i]).index != std::get<0>(info.used_buffers[other_i]).index,
                    "illegal to specify multiple uses for one buffer for one task. please combine all uses into one for each buffer.");
            }
        }
        for (usize current_i = 0; current_i < info.used_images.size(); ++current_i)
        {
            for (usize other_i = 0; other_i < info.used_images.size(); ++other_i)
            {
                if (current_i == other_i)
                {
                    continue;
                }
                // NOTE: This fails to compile with clang because it does not conform to the spec, and won't
                // capture structured bindings... replacing it with the below code
                // auto const & [current_image_t_id, current_image_t_access, current_image_slice] = info.used_images[current_i];
                // auto const & [other_image_t_id, other_image_t_access, other_image_slice] = info.used_images[other_i];
                // DAXA_DBG_ASSERT_TRUE_M(
                //     !current_image_slice.intersects(other_image_slice),
                //     "illegal to specify multiple uses for one image with overlapping slices for one task.");
                auto [current_id, current_use, current_slice] = info.used_images[current_i];
                auto [other_id, other_use, other_slice] = info.used_images[other_i];
                // We only check for overlapping use of the same image.
                if (current_id != other_id)
                {
                    continue;
                }
                auto const & current_image_slice = std::get<ImageMipArraySlice>(info.used_images[current_i]);
                auto const & other_image_slice = std::get<ImageMipArraySlice>(info.used_images[other_i]);
                DAXA_DBG_ASSERT_TRUE_M(
                    !current_image_slice.intersects(other_image_slice),
                    "illegal to specify multiple uses for one image with overlapping slices for one task.");
            }
        }
    }

    auto find_first_possible_batch_index(
        ImplTaskList const & impl,
        TaskBatchSubmitScope & current_submit_scope,
        usize const current_submit_scope_index,
        TaskInfo const & info) -> usize
    {
        usize first_possible_batch_index = 0;
        if (impl.info.dont_reorder_tasks)
        {
            first_possible_batch_index = current_submit_scope.task_batches.size() - 1;
        }

        for (auto const & [used_buffer_t_id, used_buffer_t_access] : info.used_buffers)
        {
            ImplTaskBuffer const & impl_task_buffer = impl.impl_task_buffers[used_buffer_t_id.index];
            // If the latest access is in a previous submit scope, the earliest batch we can insert into is
            // the current scopes first batch.
            if (impl_task_buffer.latest_access_submit_scope_index < current_submit_scope_index)
            {
                continue;
            }

            Access current_buffer_access = task_buffer_access_to_access(used_buffer_t_access);
            // Every other access (NONE, READ_WRITE, WRITE) are interpreted as writes in this context.
            bool is_last_access_read = impl_task_buffer.latest_access.type == AccessTypeFlagBits::READ;
            bool is_current_access_read = current_buffer_access.type == AccessTypeFlagBits::READ;

            // When a buffer has been read in a previous use AND the current task also reads the buffer,
            // we must insert the task at or after the last use batch.
            usize current_buffer_first_possible_batch_index = impl_task_buffer.latest_access_batch_index;
            // So when not both, the last access and the current access, are reads, we need to insert AFTER the latest access.
            if (!(is_last_access_read && is_current_access_read))
            {
                current_buffer_first_possible_batch_index += 1;
            }
            first_possible_batch_index = std::max(first_possible_batch_index, current_buffer_first_possible_batch_index);
        }
        for (auto const & [used_image_t_id, used_image_t_access, used_image_slice] : info.used_images)
        {
            ImplTaskImage const & impl_task_image = impl.impl_task_images[used_image_t_id.index];
            DAXA_DBG_ASSERT_TRUE_M(!impl_task_image.swapchain_semaphore_waited_upon, "swapchain image is already presented!");
            auto [this_task_image_layout, this_task_image_access] = task_image_access_to_layout_access(used_image_t_access);
            // As image subresources can be in different layouts and also different synchronization scopes,
            // we need to track these image ranges individually.
            for (TaskImageTrackedSlice const & tracked_slice : impl_task_image.slices_last_uses)
            {
                // If the latest access is in a previous submit scope, the earliest batch we can insert into is
                // the current scopes first batch.
                // When the slices dont intersect, we dont need to do any sync or execution ordering between them.
                if (
                    tracked_slice.latest_access_submit_scope_index < current_submit_scope_index ||
                    !tracked_slice.slice.intersects(used_image_slice))
                {
                    continue;
                }

                // Now that we found out that the new use and an old use intersect,
                // we need to insert the task in the same or a later batch.
                bool is_last_access_read = tracked_slice.latest_access.type == AccessTypeFlagBits::READ;
                bool is_current_access_read = this_task_image_access.type == AccessTypeFlagBits::READ;
                // When the image layouts differ, we must do a layout transition between reads.
                // This forces us to place the task into a batch AFTER the tracked uses last batch.
                bool is_layout_identical = this_task_image_layout == tracked_slice.latest_layout;
                usize current_buffer_first_possible_batch_index = tracked_slice.latest_access_batch_index;
                // If either the image layouts differ, or not both accesses are reads, we must place the task in a later batch.
                if (!(is_last_access_read && is_current_access_read && is_layout_identical))
                {
                    current_buffer_first_possible_batch_index += 1;
                }
                first_possible_batch_index = std::max(first_possible_batch_index, tracked_slice.latest_access_batch_index);
            }
        }
        // Make sure we have enough batches.
        if (first_possible_batch_index >= current_submit_scope.task_batches.size())
        {
            current_submit_scope.task_batches.resize(first_possible_batch_index + 1);
        }
        return first_possible_batch_index;
    }

    thread_local std::vector<TaskImageTrackedSlice> tl_tracked_slice_rests = {};
    thread_local std::vector<ImageMipArraySlice> tl_new_use_slices = {};
    void TaskList::add_task(TaskInfo const & info)
    {
        auto & impl = *reinterpret_cast<ImplTaskList *>(this->object);
        DAXA_DBG_ASSERT_TRUE_M(!impl.compiled, "can not record to completed command list");

        TaskId task_id = impl.tasks.size();
        impl.tasks.emplace_back(Task{
            .info = info,
        });

        usize current_submit_scope_index = impl.batch_submit_scopes.size() - 1;
        TaskBatchSubmitScope & current_submit_scope = impl.batch_submit_scopes[current_submit_scope_index];

        // All tasks are reordered while recording.
        // Tasks are grouped into "task batches" which are just a group of tasks,
        // that can execute together while overlapping without synchronization between them.
        // Task batches are further grouped into submit scopes.
        // A submit scopes contains a group of batches between two submits.

#if DAXA_VALIDATION
        // Overlapping resource uses can be valid in the case of reads in the same layout for example.
        // But in order to make the task list implementation simpler,
        // daxa does not allow for overlapping use of a resource within a task, even when it is a read in the same layout.
        check_for_overlapping_use(info);
#endif // #if DAXA_VALIDATION

        // At first, we find the batch we need to insert the new task into.
        // To optimize for optimal overlap and minimal pipeline barriers, we try to insert the task as early as possible.
        const usize batch_index = find_first_possible_batch_index(
            impl,
            current_submit_scope,
            current_submit_scope_index,
            info);
        TaskBatch & batch = current_submit_scope.task_batches[batch_index];
        // Add the task to the batch.
        batch.tasks.push_back(task_id);

        // Now that we know what batch we need to insert the task into, we need to add synchronization between batches.
        // As stated earlier batches are groups of tasks which can execute together without sync between them.
        // To simplify and optimize the sync placement daxa only synchronizes between batches.
        // This effectively means that all the resource uses, and their memory and execution dependencies in a batch
        // are combined into a single unit which is synchronized against other batches.
        for (auto & [used_buffer_t_id, used_buffer_t_access] : info.used_buffers)
        {
            ImplTaskBuffer & impl_task_buffer = impl.impl_task_buffers[used_buffer_t_id.index];
            Access current_buffer_access = task_buffer_access_to_access(used_buffer_t_access);
            // Every other access (NONE, READ_WRITE, WRITE) are interpreted as writes in this context.
            // When the last use was a read AND the new use of the buffer is a read AND,
            // we need to add our stage flags to the existing barrier of the last use.
            bool is_last_access_read = impl_task_buffer.latest_access.type == AccessTypeFlagBits::READ;
            bool is_current_access_read = current_buffer_access.type == AccessTypeFlagBits::READ;
            if (is_last_access_read && is_current_access_read)
            {
                auto & last_read_split_barrier = impl.split_barriers[impl_task_buffer.latest_access_read_barrier_index];
                last_read_split_barrier.dst_access = last_read_split_barrier.dst_access | current_buffer_access;
            }
            else
            {
                // When the uses are incompatible (no read on read) we need to insert a new barrier.
                usize split_barrier_index = impl.split_barriers.size();
                impl.split_barriers.push_back(TaskSplitBarrier{
                    {
                        .image_id = {}, // {} signals that this is not an image barrier.
                        .src_access = impl_task_buffer.latest_access,
                        .dst_access = current_buffer_access,
                        .src_batch = impl_task_buffer.latest_access_batch_index,
                        .dst_batch = batch_index,
                    },
                    /* .split_barrier_state = */ impl.info.device.create_split_barrier({
                        .debug_name = std::string("TaskList \"") + impl.info.debug_name + "\" SplitBarrier Nr. " + std::to_string(split_barrier_index),
                    }),
                });
                // Now we give the src batch the index of this barrier to signal.
                TaskBatchSubmitScope & src_scope = impl.batch_submit_scopes[impl_task_buffer.latest_access_submit_scope_index];
                TaskBatch & src_batch = src_scope.task_batches[impl_task_buffer.latest_access_batch_index];
                src_batch.signal_split_barrier_indices.push_back(split_barrier_index);
                // And we also insert the split barrier index into the waits of the current tasks batch.
                batch.wait_split_barrier_indices.push_back(split_barrier_index);
                if (current_buffer_access.type == AccessTypeFlagBits::READ)
                {
                    // As the new access is a read we remember our barrier index,
                    // So that potential future reads after this can reuse this barrier.
                    impl_task_buffer.latest_access_read_barrier_index = split_barrier_index;
                }
            }
            // Now that we inserted/updated the synchronization, we update the latest access.
            impl_task_buffer.latest_access = current_buffer_access;
            impl_task_buffer.latest_access_batch_index = batch_index;
            impl_task_buffer.latest_access_submit_scope_index = current_submit_scope_index;
        }
        // Now we insert image dependent sync 
        for (auto & [used_image_t_id, used_image_t_access, used_image_slice] : info.used_images)
        {
            ImplTaskImage & impl_task_image = impl.impl_task_images[used_image_t_id.index];
            auto [current_image_layout, current_image_access] = task_image_access_to_layout_access(used_image_t_access);
            // Now this seems strange, why would be need multiple current use slices, as we only have one here.
            // This is because when we intersect this slice with the tracked slices, we get an intersection and a rest.
            // We need to then test the rest against all the remaining tracked uses,
            // as the intersected part is already beeing handled in the following code.
            tl_new_use_slices.push_back(used_image_slice);
            // This is the tracked slice we will insert after we finished analyzing the current used image.
            TaskImageTrackedSlice ret_new_use_tracked_slice{
                .latest_access = current_image_access,
                .latest_layout = current_image_layout,
                .latest_access_batch_index = batch_index,
                .latest_access_submit_scope_index = current_submit_scope_index,
                .latest_access_read_barrier_index = {}, // This is a dummy value (either set later or ignored entirely).
                .slice = used_image_slice,
            };
            // As image subresources can be in different layouts and also different synchronization scopes,
            // we need to track these image ranges individually.
            for (
                auto tracked_slice_iter = impl_task_image.slices_last_uses.begin();
                tracked_slice_iter != impl_task_image.slices_last_uses.end();
                ++tracked_slice_iter)
            {
                for (
                    auto used_image_slice_iter = tl_new_use_slices.begin();
                    used_image_slice_iter != tl_new_use_slices.end();
                    ++used_image_slice_iter)
                {
                    // We make a local copy of both slices here.
                    // We can not rely on dereferencing the iterators, as we modify them in this function.
                    // For this inner loop we want to remember the information about these slices, 
                    // even after they are removed from their respective vector.
                    ImageMipArraySlice used_image_slice = *used_image_slice_iter;
                    TaskImageTrackedSlice tracked_slice = *tracked_slice_iter;
                    // We are only interested in intersecting ranges, as use of non intersecting ranges does not need synchronization.
                    if (!used_image_slice.intersects(tracked_slice.slice))
                    {
                        continue;
                    }
                    // As we found an intersection, part of the old tracked slice must be altered.
                    // Instead of altering it we remove it and add the rest slices back in later.
                    used_image_slice_iter = tl_new_use_slices.erase(used_image_slice_iter);
                    // Now we know that the new use intersects slices with a previous use.
                    // This means that we need to find the intersecting part,
                    // sync the intersecting part from the previous use to the current use
                    // and remove the overlapping part from the tracked slice.
                    // Now we need to split the uses into three groups:
                    // * the slice that is the intersection of tracked image slice and current new use (intersection)
                    // * the part of the tracked image slice that does not intersect with the current new use (tracked_slice_rest)
                    // * the part of the current new use slice that does not intersect with the tracked image (new_use_slice_rest)
                    auto intersection = tracked_slice.slice.intersect(used_image_slice);
                    auto [tracked_slice_rest, tracked_slice_rest_count] = tracked_slice.slice.subtract(intersection);
                    auto [new_use_slice_rest, new_use_slice_rest_count] = used_image_slice.subtract(intersection);
                    // We now remove the old tracked slice from the list of tracked slices, as we just split it.
                    tracked_slice_iter = impl_task_image.slices_last_uses.erase(tracked_slice_iter);
                    // Now we remember the left over slice from the original tracked slice.
                    for (usize rest_i; rest_i < tracked_slice_rest_count; ++rest_i)
                    {
                        // The rest tracked slices are the same as the original tracked slice,
                        // except for the slice itself, which is the remainder of the subtraction of the intersection.
                        TaskImageTrackedSlice current_rest_tracked_slice = tracked_slice;
                        current_rest_tracked_slice.slice = tracked_slice_rest[rest_i];
                        tl_tracked_slice_rests.push_back(current_rest_tracked_slice);
                    }
                    // Now we remember the left over slice from our current used slice.
                    for (usize rest_i; rest_i < tracked_slice_rest_count; ++rest_i)
                    {
                        // We reassign the iterator here as it is getting invalidated by the insert.
                        // The new iterator points to the newly inserted element.
                        // When the next iteration of the outer for loop starts, all these elements get skipped.
                        // This is good as these elements do NOT intersect with the currently inspected tracked slice.
                        used_image_slice_iter = tl_new_use_slices.insert(
                            tl_new_use_slices.end(),
                            new_use_slice_rest[rest_i]
                        );
                    }
                    // Every other access (NONE, READ_WRITE, WRITE) are interpreted as writes in this context.
                    // When the last use was a read AND the new use of the buffer is a read AND,
                    // we need to add our stage flags to the existing barrier of the last use.
                    // To be able to do this the layout of the image slice must also match.
                    // If they differ we need to insert an execution barrier with a layout transition.
                    bool is_last_access_read = tracked_slice.latest_access.type == AccessTypeFlagBits::READ;
                    bool is_current_access_read = current_image_access.type == AccessTypeFlagBits::READ;
                    bool are_layouts_identical = tracked_slice.latest_layout == current_image_layout;
                    if (is_last_access_read && is_current_access_read && are_layouts_identical)
                    {
                        auto & last_read_split_barrier = impl.split_barriers[tracked_slice.latest_access_read_barrier_index];
                        last_read_split_barrier.dst_access = last_read_split_barrier.dst_access | current_image_access;
                    }
                    else
                    {
                        // When the uses are incompatible (no read on read, or no identical layout) we need to insert a new barrier.
                        usize split_barrier_index = impl.split_barriers.size();
                        impl.split_barriers.push_back(TaskSplitBarrier{
                            {
                                .image_id = used_image_t_id,
                                .slice = intersection,
                                .layout_before = tracked_slice.latest_layout,
                                .layout_after = current_image_layout,
                                .src_access = tracked_slice.latest_access,
                                .dst_access = current_image_access,
                                .src_batch = tracked_slice.latest_access_batch_index,
                                .dst_batch = batch_index,
                            },
                            /* .split_barrier_state = */ impl.info.device.create_split_barrier({
                                .debug_name = std::string("TaskList \"") + impl.info.debug_name + "\" SplitBarrier (Image) Nr. " + std::to_string(split_barrier_index),
                            }),
                        });
                        // Now we give the src batch the index of this barrier to signal.
                        TaskBatchSubmitScope & src_scope = impl.batch_submit_scopes[tracked_slice.latest_access_submit_scope_index];
                        TaskBatch & src_batch = src_scope.task_batches[tracked_slice.latest_access_batch_index];
                        src_batch.signal_split_barrier_indices.push_back(split_barrier_index);
                        // And we also insert the split barrier index into the waits of the current tasks batch.
                        batch.wait_split_barrier_indices.push_back(split_barrier_index);
                        if (current_image_access.type == AccessTypeFlagBits::READ)
                        {
                            // As the new access is a read we remember our barrier index,
                            // So that potential future reads after this can reuse this barrier.
                            ret_new_use_tracked_slice.latest_access_read_barrier_index = split_barrier_index;
                        }
                    }
                    // Make sure we do not try to operator++ the end iterator.
                    if (used_image_slice_iter == tl_new_use_slices.end() ||
                        tracked_slice_iter == impl_task_image.slices_last_uses.end())
                    {
                        break;
                    }
                }
                // Make sure we do not try to operator++ the end iterator.
                if (tracked_slice_iter == impl_task_image.slices_last_uses.end())
                {
                    break;
                }
            }
            // If we have a remainder left of the used image slices, there was no previous use of those slices.
            // We need to translate those image slices into the correct layout.
            for (ImageMipArraySlice rest_used_slice : tl_new_use_slices)
            {
                usize pipeline_barrier_index = impl.barriers.size();
                impl.barriers.push_back(TaskBarrier{
                    .image_id = used_image_t_id,
                    .slice = rest_used_slice,
                    .layout_before = impl_task_image.info.initial_layout,
                    .layout_after = current_image_layout,
                    // In the future it may be good to give an initial image state and access.
                    .src_access = impl_task_image.info.initial_access,
                    .dst_access = current_image_access,
                    .src_batch = batch_index,
                    .dst_batch = batch_index + 1,
                });
            }
            // Now we need to add the latest use and tracked range of our current access:
            impl_task_image.slices_last_uses.push_back(ret_new_use_tracked_slice);
            // The remainder tracked slices we remembered from earlier are now inserted back into the list of tracked slices.
            // We deferred this step as we dont want to check these in the loop above, as we found them to not intersect with the new use.
            impl_task_image.slices_last_uses.insert(
                impl_task_image.slices_last_uses.end(),
                tl_tracked_slice_rests.begin(),
                tl_tracked_slice_rests.end());
            tl_tracked_slice_rests.clear();
        }
    }

    void TaskList::submit(CommandSubmitInfo * info)
    {
        auto & impl = *as<ImplTaskList>();
        DAXA_DBG_ASSERT_TRUE_M(!impl.compiled, "Can only record to an uncompleted task list");
        TaskBatchSubmitScope & submit_scope = impl.batch_submit_scopes.back();
        submit_scope.submit_info = {};
        // We provide the user submit info to the submit batch.
        submit_scope.user_submit_info = info;
        // Start a new batch.
        impl.batch_submit_scopes.push_back({});
    }

    void TaskList::present(TaskPresentInfo const & info)
    {
        auto & impl = *as<ImplTaskList>();
        DAXA_DBG_ASSERT_TRUE_M(!impl.compiled, "Can only record to an uncompleted task list");
        DAXA_DBG_ASSERT_TRUE_M(impl.info.swapchain.has_value(), "Can only present, when a swapchain was provided in creation");
        DAXA_DBG_ASSERT_TRUE_M(impl.batch_submit_scopes.size() > 1, "Can only present if at least one submit was issued before");
        DAXA_DBG_ASSERT_TRUE_M(!impl.swapchain_image.is_empty(), "Can only present when an image was annotated as swapchain image");
        DAXA_DBG_ASSERT_TRUE_M(!impl.impl_task_images[impl.swapchain_image.index].swapchain_semaphore_waited_upon, "Can only present once");
        impl.impl_task_images[impl.swapchain_image.index].swapchain_semaphore_waited_upon = true;

        TaskImageTrackedSlice const & tracked_slice = impl.impl_task_images[impl.swapchain_image.index].slices_last_uses.back();
        usize submit_scope_index = tracked_slice.latest_access_submit_scope_index;
        DAXA_DBG_ASSERT_TRUE_M(submit_scope_index < impl.batch_submit_scopes.size() - 1, "the last swapchain image use MUST be before the last submit when presenting");
        TaskBatchSubmitScope & submit_scope = impl.batch_submit_scopes[submit_scope_index];
        usize batch_index = tracked_slice.latest_access_batch_index;
        // We need to insert a pipeline barrier to transition the swapchain image layout to present src optimal.
        usize barrier_index = impl.barriers.size();
        impl.barriers.push_back(TaskBarrier{
            .image_id = impl.swapchain_image,
            .slice = tracked_slice.slice,
            .layout_before = tracked_slice.latest_layout,
            .layout_after = ImageLayout::PRESENT_SRC,
            .src_access = tracked_slice.latest_access,
            .dst_access = {.stages = PipelineStageFlagBits::BOTTOM_OF_PIPE},
            .src_batch = batch_index,
            .dst_batch = batch_index + 1,
        });
        submit_scope.last_minute_barrier_indices.push_back(barrier_index);
        // Now we need to insert the binary semaphore between submit and present.
        BinarySemaphore present_semaphore = impl.info.device.create_binary_semaphore({.debug_name = "TaskList present binary semaphore"});
        submit_scope.present_info = ImplPresentInfo{
            .user_binary_semaphores = info.user_binary_semaphores,
            .binary_semaphores = {present_semaphore},
        };
        submit_scope.submit_info.signal_binary_semaphores.push_back(present_semaphore);
    }

    void TaskList::complete()
    {
        auto & impl = *as<ImplTaskList>();
        DAXA_DBG_ASSERT_TRUE_M(!impl.compiled, "Can only complete a task list one time");
        impl.compiled = true;
    }

    auto TaskList::get_command_lists() -> std::vector<CommandList> &&
    {
        auto & impl = *as<ImplTaskList>();
        DAXA_DBG_ASSERT_TRUE_M(impl.compiled, "Can only get command lists of a finished task list");
        DAXA_DBG_ASSERT_TRUE_M(impl.executed, "Can only get command lists of a task list that has been executed");
        auto command_lists = std::move(impl.left_over_command_lists);
        impl.left_over_command_lists = {};
        return std::move(command_lists);
    }

    void TaskList::output_graphviz()
    {
        auto & impl = *as<ImplTaskList>();
        DAXA_DBG_ASSERT_TRUE_M(impl.compiled, "must compile before getting graphviz");
        impl.output_graphviz();
    }

    thread_local std::vector<SplitBarrierEndInfo> tl_split_barrier_wait_infos = {};
    thread_local std::vector<ImageBarrierInfo> tl_image_barrier_infos = {};
    thread_local std::vector<MemoryBarrierInfo> tl_memory_barrier_infos = {};
    void insert_pipeline_barrier(CommandList & command_list, TaskBarrier & barrier, std::vector<daxa::ImplTaskImage> & task_images)
    {
        // Check if barrier is image barrier or normal barrier (see TaskBarrier struct comments).
        if (barrier.image_id.is_empty())
        {
            command_list.pipeline_barrier({
                .awaited_pipeline_access = barrier.src_access,
                .waiting_pipeline_access = barrier.dst_access,
            });
        }
        else
        {
            command_list.pipeline_barrier_image_transition({
                .awaited_pipeline_access = barrier.src_access,
                .waiting_pipeline_access = barrier.dst_access,
                .before_layout = barrier.layout_before,
                .after_layout = barrier.layout_after,
                .image_slice = barrier.slice,
                .image_id = *task_images[barrier.image_id.index].info.image,
            });
        }
    }

    void TaskList::execute()
    {
        auto & impl = *as<ImplTaskList>();
        ImplTaskRuntime impl_runtime{.task_list = impl};
        impl_runtime.command_lists.push_back(impl.info.device.create_command_list({}));

        // TODO(msakmary) think (ask Patrick) about the asserts
        // DAXA_DBG_ASSERT_TRUE_M(impl.compiled, "must compile before executing");

        //- Go through all TaskBatchSubmitScopes
        //  - Go through all TaskBatches
        //      - Wait for all pipeline barriers
        //      - Wait for all split barrier indices
        //      - Create all barriers for this TaskBatch
        //      - Execute all task in this task batch
        //      - reset all split barriers that were waited on
        //      - Set all split barriers
        //  - insert all last minute pipeline barriers
        //  - do optional present
        for (auto & submit_scope : impl.batch_submit_scopes)
        {
            for (auto & task_batch : submit_scope.task_batches)
            {
                // Wait on pipeline barriers before batch execution.
                for (auto barrier_index : task_batch.pipeline_barrier_indices)
                {
                    TaskBarrier & barrier = impl.barriers[barrier_index];
                    insert_pipeline_barrier(impl_runtime.command_lists.back(), barrier, impl.impl_task_images);
                }
                // Wait on split barriers before batch execution.
                if (impl.info.dont_use_split_barriers)
                {
                    for (auto barrier_index : task_batch.wait_split_barrier_indices)
                    {
                        TaskSplitBarrier & split_barrier = impl.split_barriers[barrier_index];
                        TaskBarrier barrier = split_barrier;
                        // Can I do this ^?
                        // TaskBarrier barrier = {};
                        // barrier.image_id = split_barrier.image_id;
                        // barrier.slice = split_barrier.slice;
                        // barrier.layout_before = split_barrier.layout_before;
                        // barrier.layout_after = split_barrier.layout_after;
                        // barrier.src_access = split_barrier.src_access;
                        // barrier.dst_access = split_barrier.dst_access;
                        insert_pipeline_barrier(impl_runtime.command_lists.back(), barrier, impl.impl_task_images);
                    }
                }
                else
                {
                    // Currently it is guaranteed, that each split barrier in task list only contain either
                    // one image barrier or one memory barrier.
                    tl_split_barrier_wait_infos.reserve(task_batch.wait_split_barrier_indices.size());
                    tl_image_barrier_infos.reserve(task_batch.wait_split_barrier_indices.size());
                    tl_memory_barrier_infos.reserve(task_batch.wait_split_barrier_indices.size());
                    for (auto barrier_index : task_batch.wait_split_barrier_indices)
                    {
                        TaskSplitBarrier & split_barrier = impl.split_barriers[barrier_index];
                        if (split_barrier.image_id.is_empty())
                        {
                            tl_memory_barrier_infos.push_back(MemoryBarrierInfo{
                                .awaited_pipeline_access = split_barrier.src_access,
                                .waiting_pipeline_access = split_barrier.dst_access,
                            });
                            tl_split_barrier_wait_infos.push_back(SplitBarrierEndInfo{
                                .memory_barriers = std::span{&tl_memory_barrier_infos.back(), 1},
                                .split_barrier = split_barrier.split_barrier_state,
                            });
                        }
                        else
                        {
                            tl_image_barrier_infos.push_back(ImageBarrierInfo{
                                .awaited_pipeline_access = split_barrier.src_access,
                                .waiting_pipeline_access = split_barrier.dst_access,
                                .before_layout = split_barrier.layout_before,
                                .after_layout = split_barrier.layout_after,
                                .image_slice = split_barrier.slice,
                                .image_id = *impl.impl_task_images[split_barrier.image_id.index].info.image,
                            });
                            tl_split_barrier_wait_infos.push_back(SplitBarrierEndInfo{
                                .image_barriers = std::span{&tl_image_barrier_infos.back(), 1},
                                .split_barrier = split_barrier.split_barrier_state,
                            });
                        }
                    }
                    impl_runtime.command_lists.back().wait_split_barriers(tl_split_barrier_wait_infos);
                    tl_split_barrier_wait_infos.clear();
                    tl_image_barrier_infos.clear();
                    tl_memory_barrier_infos.clear();
                }
                // Execute all tasks in the batch.
                for (TaskId task_id : task_batch.tasks)
                {
                    // We always allow to reuse the last command list ONCE.
                    // when the get command list function is called in a task this is set to false.
                    impl_runtime.reuse_last_command_list = true;
                    Task & task = impl.tasks[task_id];
                    impl_runtime.current_task = &task;
                    task.info.task(TaskRuntime(impl_runtime));
                }
                if (!impl.info.dont_use_split_barriers)
                {
                    // Reset all waited upon split barriers here.
                    for (auto barrier_index : task_batch.wait_split_barrier_indices)
                    {
                        // We wait on the stages, that waited on our split barrier earlier.
                        // This way, we make sure, that the stages that wait on the split barrier
                        // executed and saw the split barrier signaled, before we reset them.
                        impl_runtime.command_lists.back().reset_split_barrier({
                            .barrier = impl.split_barriers[barrier_index].split_barrier_state,
                            .stage_masks = impl.split_barriers[barrier_index].dst_access.stages,
                        });
                    }
                    // Signal all signal split barriers after batch execution.
                    for (usize barrier_index : task_batch.signal_split_barrier_indices)
                    {
                        TaskSplitBarrier & task_split_barrier = impl.split_barriers[barrier_index];
                        if (task_split_barrier.image_id.is_empty())
                        {
                            MemoryBarrierInfo memory_barrier{
                                .awaited_pipeline_access = task_split_barrier.src_access,
                                .waiting_pipeline_access = task_split_barrier.dst_access,
                            };
                            impl_runtime.command_lists.back().signal_split_barrier({
                                .memory_barriers = std::span{&memory_barrier, 1},
                                .split_barrier = task_split_barrier.split_barrier_state,
                            });
                        }
                        else
                        {
                            ImageBarrierInfo image_barrier{
                                .awaited_pipeline_access = task_split_barrier.src_access,
                                .waiting_pipeline_access = task_split_barrier.dst_access,
                                .before_layout = task_split_barrier.layout_before,
                                .after_layout = task_split_barrier.layout_after,
                                .image_slice = task_split_barrier.slice,
                                .image_id = *impl.impl_task_images[task_split_barrier.image_id.index].info.image,
                            };
                            impl_runtime.command_lists.back().signal_split_barrier({
                                .image_barriers = std::span{&image_barrier, 1},
                                .split_barrier = task_split_barrier.split_barrier_state,
                            });
                        }
                    }
                }
            }
            for (usize barrier_index : submit_scope.last_minute_barrier_indices)
            {
                TaskBarrier & barrier = impl.barriers[barrier_index];
                insert_pipeline_barrier(impl_runtime.command_lists.back(), barrier, impl.impl_task_images);
            }
            for (auto & command_list : impl_runtime.command_lists)
            {
                DAXA_DBG_ASSERT_TRUE_M(
                    !command_list.is_complete(),
                    "it is illegal to complete command lists in tasks that are obtained by the runtime!");
                command_list.complete();
            }

            if (&submit_scope != &impl.batch_submit_scopes.back())
            {
                auto submit_info = submit_scope.submit_info;
                if (submit_scope.user_submit_info)
                {
                    submit_info.command_lists.insert(submit_info.command_lists.end(), submit_scope.user_submit_info->command_lists.begin(), submit_scope.user_submit_info->command_lists.end());
                    submit_info.wait_binary_semaphores.insert(submit_info.wait_binary_semaphores.end(), submit_scope.user_submit_info->wait_binary_semaphores.begin(), submit_scope.user_submit_info->wait_binary_semaphores.end());
                    submit_info.signal_binary_semaphores.insert(submit_info.signal_binary_semaphores.end(), submit_scope.user_submit_info->signal_binary_semaphores.begin(), submit_scope.user_submit_info->signal_binary_semaphores.end());
                    submit_info.wait_timeline_semaphores.insert(submit_info.wait_timeline_semaphores.end(), submit_scope.user_submit_info->wait_timeline_semaphores.begin(), submit_scope.user_submit_info->wait_timeline_semaphores.end());
                    submit_info.signal_timeline_semaphores.insert(submit_info.signal_timeline_semaphores.end(), submit_scope.user_submit_info->signal_timeline_semaphores.begin(), submit_scope.user_submit_info->signal_timeline_semaphores.end());
                }
                impl.info.device.submit_commands(submit_info);

                if (submit_scope.present_info.has_value())
                {
                    ImplPresentInfo & impl_present_info = submit_scope.present_info.value();
                    std::vector<BinarySemaphore> present_wait_semaphores = impl_present_info.binary_semaphores;
                    if (impl_present_info.user_binary_semaphores)
                    {
                        present_wait_semaphores.insert(
                            present_wait_semaphores.end(),
                            impl_present_info.user_binary_semaphores->begin(),
                            impl_present_info.user_binary_semaphores->end());
                    }
                    impl.info.device.present_frame(PresentInfo{
                        .wait_binary_semaphores = impl_present_info.binary_semaphores,
                        .swapchain = impl.info.swapchain.value(),
                    });
                }
            }
        }

        impl.left_over_command_lists = std::move(impl_runtime.command_lists);
    }

    auto TaskList::last_access(TaskBufferId buffer) -> Access
    {
        auto & impl = *as<ImplTaskList>();
        DAXA_DBG_ASSERT_TRUE_M(impl.compiled, "final access only available after compilation");

        return impl.impl_task_buffers[buffer.index].latest_access;
    }

    auto TaskList::last_access(TaskImageId image) -> Access
    {
        auto & impl = *as<ImplTaskList>();
        DAXA_DBG_ASSERT_TRUE_M(impl.compiled, "final access only available after compilation");

        DAXA_DBG_ASSERT_TRUE_M(false, "THIS NEEDS TO BE IMPLEMENTED");

        return Access{};
    }

    auto TaskList::last_layout(TaskImageId image) -> ImageLayout
    {
        auto & impl = *as<ImplTaskList>();
        DAXA_DBG_ASSERT_TRUE_M(impl.compiled, "final layout only available after compilation");

        DAXA_DBG_ASSERT_TRUE_M(false, "THIS NEEDS TO BE IMPLEMENTED");

        return ImageLayout{};
    }

    ImplTaskList::ImplTaskList(TaskListInfo const & info)
        : info{info}
    {
    }

    ImplTaskList::~ImplTaskList()
    {
    }

    void ImplTaskList::output_graphviz()
    {
        // TODO(grundlett): Implement this!
        std::string filename = this->info.debug_name + ".dot";
        std::ofstream dot_file{filename};

        dot_file << "digraph TaskGraph {\nrankdir=\"LR\"\nnode [style=filled, shape=box, color=\"#d3f4ff\"]\n";

        usize scope_index = 0;
        for (auto const & scope : batch_submit_scopes)
        {
            usize batch_index = 0;
            for (auto const & batch : scope.task_batches)
            {
                dot_file << "subgraph cluster_b_" << std::to_string(batch_index) << " {\n"
                         << "label=\"Batch " << std::to_string(batch_index) << "\"\n";
                for (auto const & task_id : batch.tasks)
                {
                    std::string task_name = std::string("b_") + std::to_string(batch_index) + std::string("_t_") + std::to_string(task_id);
                    std::string task_debug_name = tasks[task_id].info.debug_name;
                    dot_file << "node" << task_name << " [label=\"" << task_debug_name << "\", shape=box]\n";
                }
                for (auto const & barrier_index : batch.pipeline_barrier_indices)
                {
                    std::string name = std::string("b_") + std::to_string(batch_index) + std::string("_pb_") + std::to_string(barrier_index);
                    dot_file << "node" << name << " [label=\"" << name << "\", shape=box]\n";
                }
                for (auto const & barrier_index : batch.wait_split_barrier_indices)
                {
                    std::string name = std::string("b_") + std::to_string(batch_index) + std::string("_wsb_") + std::to_string(barrier_index);
                    dot_file << "node" << name << " [label=\"" << name << "\", shape=box]\n";
                }
                for (auto const & barrier_index : batch.signal_split_barrier_indices)
                {
                    std::string name = std::string("b_") + std::to_string(batch_index) + std::string("_ssb_") + std::to_string(barrier_index);
                    dot_file << "node" << name << " [label=\"" << name << "\", shape=box]\n";
                }
                dot_file << "}\n";
                ++batch_index;
            }
            ++scope_index;
        }

        // for (auto & buffer_link : compiled_graph.buffer_links)
        // {
        //     auto a = buffer_link.event_a;
        //     auto b = buffer_link.event_b;
        //     auto i = buffer_link.resource;
        //     if (ImplCreateBufferTask * task_ptr = std::get_if<ImplCreateBufferTask>(&events[a].event_variant))
        //         dot_file << "c_";
        //     dot_file << "bnode_" << a << "_" << i << "->bnode_" << b << "_" << i;
        //     dot_file << " [label=\"Sync\", labeltooltip=\"between "
        //              << to_string(buffer_link.barrier.awaited_pipeline_access.stages) << " "
        //              << to_string(buffer_link.barrier.awaited_pipeline_access.type) << " and "
        //              << to_string(buffer_link.barrier.waiting_pipeline_access.stages) << " "
        //              << to_string(buffer_link.barrier.waiting_pipeline_access.type) << "\"]\n";
        // }

        // for (auto & image_link : compiled_graph.image_links)
        // {
        //     auto a = image_link.event_a;
        //     auto b = image_link.event_b;
        //     auto i = image_link.resource;
        //     if (TaskImageCreateEvent * task_ptr = std::get_if<TaskImageCreateEvent>(&events[a].event_variant))
        //         dot_file << "c_";
        //     dot_file << "inode_" << a << "_" << i << "->inode_" << b << "_" << i;
        //     dot_file << " [label=\"Sync\", labeltooltip=\"between "
        //              << to_string(image_link.barrier.awaited_pipeline_access.stages) << " "
        //              << to_string(image_link.barrier.awaited_pipeline_access.type) << " and "
        //              << to_string(image_link.barrier.waiting_pipeline_access.stages) << " "
        //              << to_string(image_link.barrier.waiting_pipeline_access.type) << "\"]\n";
        // }

        dot_file << "}\n";
    }

    void ImplTaskList::debug_print_task_barrier(TaskBarrier & barrier, usize index, std::string_view prefix)
    {
#ifdef DAXA_TASK_LIST_DEBUG
        // Check if barrier is image barrier or normal barrier (see TaskBarrier struct comments).
        if (barrier.image_id.is_empty())
        {
            std::cout << prefix << "Begin Memory barrier\n";
            std::cout << prefix << "\tbarrier index: " << index << "\n";
            std::cout << prefix << "\t.src_access = " << to_string(barrier.src_access) << "\n";
            std::cout << prefix << "\t.dst_access = " << to_string(barrier.dst_access) << "\n";
            std::cout << prefix << "End   Memory barrier\n";
        }
        else
        {
<<<<<<< HEAD
            std::cout << prefix << "Begin image memory barrier\n";
            std::cout << prefix << "\tbarrier index: " << index << "\n";
            std::cout << prefix << "\t.src_access = " << to_string(barrier.src_access) << "\n";
            std::cout << prefix << "\t.dst_access = " << to_string(barrier.dst_access) << "\n";
            std::cout << prefix << "\t.image_mip_array_slice = " << to_string(barrier.slice) << "\n";
            std::cout << prefix << "\t.before_layout = " << to_string(barrier.layout_before) << "\n";
            std::cout << prefix << "\t.after_layout = " << to_string(barrier.layout_after) << "\n";
            std::cout << prefix << "\t.image_id = " << to_string(*impl_task_images[barrier.image_id.index].info.image) << " \n";
            std::cout << prefix << "\t.image_debug_name = " << impl_task_images[barrier.image_id.index].info.debug_name << "\n";
            std::cout << prefix << "\t.task_image_id = " << barrier.image_id.index << " \n";
            std::cout << prefix << "End   image memory barrier\n";
=======
            ImplTaskImage & impl_task_image = impl_task_images[barrier.image_id.index];
            std::string const & image_debug_name = info.device.info_image(*impl_task_image.info.image).debug_name;
            std::cout << prefix << "Begin image memory barrier\n"; 
            std::cout << prefix << "\tbarrier index: " << index << "\n";
            std::cout << prefix << "\ttask_image_id: " << barrier.image_id.index << " \n";
            std::cout << prefix << "\ttask image debug name: " << impl_task_image.info.debug_name << " \n";
            std::cout << prefix << "\timage id: " << to_string(*impl_task_images[barrier.image_id.index].info.image) << " \n";
            std::cout << prefix << "\timage debug name: " << image_debug_name << "\n";
            std::cout << prefix << "\tsrc access: "<< to_string(barrier.src_access) << "\n";
            std::cout << prefix << "\tdst access: "<< to_string(barrier.dst_access) << "\n";
            std::cout << prefix << "\timage mip array slice: " << to_string(barrier.slice) << "\n";
            std::cout << prefix << "\tbefore layout: "<< to_string(barrier.layout_before) << "\n";
            std::cout << prefix << "\tafter layout: "<< to_string(barrier.layout_after) << "\n";
            std::cout << prefix << "End   image memory barrier\n"; 
>>>>>>> 73eb1761
        }
#endif // #ifdef DAXA_TASK_LIST_DEBUG
    }

    void ImplTaskList::debug_print_task_split_barrier(TaskSplitBarrier & barrier, usize index, std::string_view prefix)
    {
#ifdef DAXA_TASK_LIST_DEBUG
        // Check if barrier is image barrier or normal barrier (see TaskBarrier struct comments).
        if (barrier.image_id.is_empty())
        {
            std::cout << prefix << "Begin split memory barrier\n";
            std::cout << prefix << "split barrier index: " << index << "\n";
            std::cout << prefix << "\tsrc_access = " << to_string(barrier.src_access) << "\n";
            std::cout << prefix << "\tdst_access = " << to_string(barrier.dst_access) << "\n";
            std::cout << prefix << "End   split memory barrier\n";
        }
        else
        {
<<<<<<< HEAD
            std::cout << prefix << "Begin split image memory barrier\n";
            std::cout << prefix << "split barrier index: " << index << "\n";
            std::cout << prefix << "\t.src_access = " << to_string(barrier.src_access) << "\n";
            std::cout << prefix << "\t.dst_access = " << to_string(barrier.dst_access) << "\n";
            std::cout << prefix << "\t.image_mip_array_slice = " << to_string(barrier.slice) << "\n";
            std::cout << prefix << "\t.before_layout = " << to_string(barrier.layout_before) << "\n";
            std::cout << prefix << "\t.after_layout = " << to_string(barrier.layout_after) << "\n";
            std::cout << prefix << "\t.image_id = " << to_string(*impl_task_images[barrier.image_id.index].info.image) << " \n";
            std::cout << prefix << "\t.image_debug_name = " << impl_task_images[barrier.image_id.index].info.debug_name << "\n";
            std::cout << prefix << "\t.task_image_id = " << barrier.image_id.index << " \n";
            std::cout << prefix << "End   split image memory barrier\n";
=======
            ImplTaskImage & impl_task_image = impl_task_images[barrier.image_id.index];
            std::string const & image_debug_name = info.device.info_image(*impl_task_image.info.image).debug_name;
            std::cout << prefix << "Begin image memory barrier\n"; 
            std::cout << prefix << "\tbarrier index: " << index << "\n";
            std::cout << prefix << "\ttask_image_id: " << barrier.image_id.index << " \n";
            std::cout << prefix << "\ttask image debug name: " << impl_task_image.info.debug_name << " \n";
            std::cout << prefix << "\timage id: " << to_string(*impl_task_images[barrier.image_id.index].info.image) << " \n";
            std::cout << prefix << "\timage debug name: " << image_debug_name << " \n";
            std::cout << prefix << "\tsrc_access: "<< to_string(barrier.src_access) << "\n";
            std::cout << prefix << "\tdst_access: "<< to_string(barrier.dst_access) << "\n";
            std::cout << prefix << "\timage_mip_array_slice: " << to_string(barrier.slice) << "\n";
            std::cout << prefix << "\tbefore_layout: " << to_string(barrier.layout_before) << "\n";
            std::cout << prefix << "\tafter_layout: " << to_string(barrier.layout_after) << "\n";
            std::cout << prefix << "End   split image memory barrier\n"; 
>>>>>>> 73eb1761
        }
#endif // #ifdef DAXA_TASK_LIST_DEBUG
    }

    void ImplTaskList::debug_print_task(Task & task, usize task_id, std::string_view prefix)
    {
#ifdef DAXA_TASK_LIST_DEBUG
        std::cout << prefix << "Begin task " << task_id << " name: \"" << task.info.debug_name << "\"\n";
        for (auto [task_image_id, task_image_access, slice] : task.info.used_images)
        {
            ImplTaskImage & impl_task_image = impl_task_images[task_image_id.index];
            std::string const & image_debug_name = info.device.info_image(*impl_task_image.info.image).debug_name;
            auto [layout, access] = task_image_access_to_layout_access(task_image_access);
            std::cout << prefix << "\tBegin task image use " << task_image_id.index << "\n";
            std::cout << prefix << "\ttask_image_id: " << task_image_id.index << " \n";
            std::cout << prefix << "\ttask image debug name: " << impl_task_image.info.debug_name << " \n";
            std::cout << prefix << "\timage id: " << to_string(*impl_task_images[task_image_id.index].info.image) << " \n";
            std::cout << prefix << "\timage debug name: " << image_debug_name << " \n";
            std::cout << prefix << "\t\trequired layout: " << to_string(layout) << "\n";
            std::cout << prefix << "\t\tslice: " << to_string(slice) << "\n";
            std::cout << prefix << "\t\tstage access: " << to_string(access) << "\n";
            std::cout << prefix << "\tEnd   task image use\n";
        }
        for (auto [task_buffer_id, task_buffer_access] : task.info.used_buffers)
        {
            ImplTaskBuffer & impl_task_buffer = impl_task_buffers[task_buffer_id.index];
            std::string const & buffer_debug_name = info.device.info_buffer(*impl_task_buffer.info.buffer).debug_name;
            auto access = task_buffer_access_to_access(task_buffer_access);
            std::cout << prefix << "\tBegin task buffer use " << task_buffer_id.index << "\n";
            std::cout << prefix << "\t\task buffer debug name: " << impl_task_buffer.info.debug_name << "\n";
            std::cout << prefix << "\t\tbuffer id: " << to_string(*impl_task_buffers[task_buffer_id.index].info.buffer) << "\n";
            std::cout << prefix << "\t\tbuffer debug name: " << buffer_debug_name << "\n";
            std::cout << prefix << "\t\tstage access: " << to_string(access) << "\n";
            std::cout << prefix << "\tEnd   task buffer use\n";
        }
        std::cout << prefix << "End   task\n";
#endif // #ifdef DAXA_TASK_LIST_DEBUG
    }

    void TaskList::debug_print()
    {
#ifdef DAXA_TASK_LIST_DEBUG
        auto & impl = *as<ImplTaskList>();
        std::cout << "Begin TaskList \"" << impl.info.debug_name << "\"\n";
        std::cout << "\tSwapchain: " << (impl.info.swapchain.has_value() ? impl.info.swapchain.value().info().debug_name : "-") << "\n";
        std::cout << "\tdont reorder tasks: " << std::boolalpha << impl.info.dont_reorder_tasks << "\n";
        std::cout << "\tdont use split barriers: " << std::boolalpha << impl.info.dont_use_split_barriers << "\n";
        usize submit_scope_index = 0;
        for (auto & submit_scope : impl.batch_submit_scopes)
        {
            std::cout << "\tBegin submit scope " << submit_scope_index++ << "\n";
            usize batch_index = 0;
            for (auto & task_batch : submit_scope.task_batches)
            {
                std::cout << "\t\tBegin task batch " << batch_index++ << "\n";
                // Wait on pipeline barriers before batch execution.
                std::cout << "\t\t\tBegin wait pipeline barriers\n";
                for (auto barrier_index : task_batch.pipeline_barrier_indices)
                {
                    impl.debug_print_task_barrier(impl.barriers[barrier_index], barrier_index, "\t\t\t\t");
                }
                std::cout << "\t\t\tEnd   wait pipeline barriers\n";
                if (impl.info.dont_use_split_barriers)
                {
                    std::cout << "\t\t\tBegin wait split barriers (converted to pipeline barriers)\n";
                    for (auto barrier_index : task_batch.wait_split_barrier_indices)
                    {
                        TaskBarrier task_barrier{};
                        impl.debug_print_task_barrier(task_barrier, barrier_index, "\t\t\t\t");
                    }
                    std::cout << "\t\t\tEnd   wait split barriers (converted to pipeline barriers)\n";
                }
                else
                {
                    std::cout << "\t\t\tBegin wait split barriers\n";
                    for (auto barrier_index : task_batch.wait_split_barrier_indices)
                    {
                        impl.debug_print_task_split_barrier(impl.split_barriers[barrier_index], barrier_index, "\t\t\t\t");
                    }
                    std::cout << "\t\t\tEnd   wait split barriers\n";
                }
                std::cout << "\t\t\tBegin Task batch\n";
                for (TaskId task_id : task_batch.tasks)
                {
                    Task & task = impl.tasks[task_id];
                    impl.debug_print_task(task, task_id, "\t\t\t\t");
                }
                std::cout << "\t\t\tEnd   task batch\n";
                if (!impl.info.dont_use_split_barriers)
                {
                    std::cout << "\t\t\tBegin reset split barriers\n";
                    for (auto barrier_index : task_batch.wait_split_barrier_indices)
                    {
                        impl.debug_print_task_barrier(impl.barriers[barrier_index], barrier_index, "\t\t\t\t");
                    }
                    std::cout << "\t\t\tEnd   reset split barriers\n";
                    std::cout << "\t\t\tBegin signal split barriers\n";
                    for (usize barrier_index : task_batch.signal_split_barrier_indices)
                    {
                        impl.debug_print_task_split_barrier(impl.split_barriers[barrier_index], barrier_index, "\t\t\t\t");
                    }
                    std::cout << "\t\t\tEnd   signal split barriers\n";
                }
                std::cout << "\t\tEnd   task batch\n";
            }
            std::cout << "\t\tBegin last minute pipeline barriers\n";
            for (usize barrier_index : submit_scope.last_minute_barrier_indices)
            {
                impl.debug_print_task_barrier(impl.barriers[barrier_index], barrier_index, "\t\t\t\t");
            }
            std::cout << "\t\tEnd   last minute pipeline barriers\n";
            if (&submit_scope != &impl.batch_submit_scopes.back())
            {
                std::cout << "\t\t<<Submit>>\n";
                if (submit_scope.present_info.has_value())
                {
                    std::cout << "\t\t<<Present>>\n";
                }
            }
            std::cout << "\tEnd   submit scope\n";
        }
        std::cout << "End TaskList\n";
        std::cout.flush();
#endif // #ifdef DAXA_TASK_LIST_DEBUG
    }
} // namespace daxa

#endif<|MERGE_RESOLUTION|>--- conflicted
+++ resolved
@@ -1048,19 +1048,6 @@
         }
         else
         {
-<<<<<<< HEAD
-            std::cout << prefix << "Begin image memory barrier\n";
-            std::cout << prefix << "\tbarrier index: " << index << "\n";
-            std::cout << prefix << "\t.src_access = " << to_string(barrier.src_access) << "\n";
-            std::cout << prefix << "\t.dst_access = " << to_string(barrier.dst_access) << "\n";
-            std::cout << prefix << "\t.image_mip_array_slice = " << to_string(barrier.slice) << "\n";
-            std::cout << prefix << "\t.before_layout = " << to_string(barrier.layout_before) << "\n";
-            std::cout << prefix << "\t.after_layout = " << to_string(barrier.layout_after) << "\n";
-            std::cout << prefix << "\t.image_id = " << to_string(*impl_task_images[barrier.image_id.index].info.image) << " \n";
-            std::cout << prefix << "\t.image_debug_name = " << impl_task_images[barrier.image_id.index].info.debug_name << "\n";
-            std::cout << prefix << "\t.task_image_id = " << barrier.image_id.index << " \n";
-            std::cout << prefix << "End   image memory barrier\n";
-=======
             ImplTaskImage & impl_task_image = impl_task_images[barrier.image_id.index];
             std::string const & image_debug_name = info.device.info_image(*impl_task_image.info.image).debug_name;
             std::cout << prefix << "Begin image memory barrier\n"; 
@@ -1075,38 +1062,24 @@
             std::cout << prefix << "\tbefore layout: "<< to_string(barrier.layout_before) << "\n";
             std::cout << prefix << "\tafter layout: "<< to_string(barrier.layout_after) << "\n";
             std::cout << prefix << "End   image memory barrier\n"; 
->>>>>>> 73eb1761
         }
 #endif // #ifdef DAXA_TASK_LIST_DEBUG
     }
-
+    
     void ImplTaskList::debug_print_task_split_barrier(TaskSplitBarrier & barrier, usize index, std::string_view prefix)
     {
 #ifdef DAXA_TASK_LIST_DEBUG
         // Check if barrier is image barrier or normal barrier (see TaskBarrier struct comments).
         if (barrier.image_id.is_empty())
         {
-            std::cout << prefix << "Begin split memory barrier\n";
+            std::cout << prefix << "Begin split memory barrier" << "\n";
             std::cout << prefix << "split barrier index: " << index << "\n";
-            std::cout << prefix << "\tsrc_access = " << to_string(barrier.src_access) << "\n";
-            std::cout << prefix << "\tdst_access = " << to_string(barrier.dst_access) << "\n";
-            std::cout << prefix << "End   split memory barrier\n";
+            std::cout << prefix << "\tsrc_access = "<< to_string(barrier.src_access) << "\n";
+            std::cout << prefix << "\tdst_access = "<< to_string(barrier.dst_access) << "\n";
+            std::cout << prefix << "End   split memory barrier" << "\n";
         }
         else
         {
-<<<<<<< HEAD
-            std::cout << prefix << "Begin split image memory barrier\n";
-            std::cout << prefix << "split barrier index: " << index << "\n";
-            std::cout << prefix << "\t.src_access = " << to_string(barrier.src_access) << "\n";
-            std::cout << prefix << "\t.dst_access = " << to_string(barrier.dst_access) << "\n";
-            std::cout << prefix << "\t.image_mip_array_slice = " << to_string(barrier.slice) << "\n";
-            std::cout << prefix << "\t.before_layout = " << to_string(barrier.layout_before) << "\n";
-            std::cout << prefix << "\t.after_layout = " << to_string(barrier.layout_after) << "\n";
-            std::cout << prefix << "\t.image_id = " << to_string(*impl_task_images[barrier.image_id.index].info.image) << " \n";
-            std::cout << prefix << "\t.image_debug_name = " << impl_task_images[barrier.image_id.index].info.debug_name << "\n";
-            std::cout << prefix << "\t.task_image_id = " << barrier.image_id.index << " \n";
-            std::cout << prefix << "End   split image memory barrier\n";
-=======
             ImplTaskImage & impl_task_image = impl_task_images[barrier.image_id.index];
             std::string const & image_debug_name = info.device.info_image(*impl_task_image.info.image).debug_name;
             std::cout << prefix << "Begin image memory barrier\n"; 
@@ -1121,7 +1094,6 @@
             std::cout << prefix << "\tbefore_layout: " << to_string(barrier.layout_before) << "\n";
             std::cout << prefix << "\tafter_layout: " << to_string(barrier.layout_after) << "\n";
             std::cout << prefix << "End   split image memory barrier\n"; 
->>>>>>> 73eb1761
         }
 #endif // #ifdef DAXA_TASK_LIST_DEBUG
     }
