#if DAXA_BUILT_WITH_UTILS_TASK_LIST

#include <algorithm>
#include <iostream>
#include <set>

#include <fstream>
#include <utility>

#include "impl_task_list.hpp"
#include "impl_task_list_debug.hpp"

namespace daxa
{
    auto to_string(TaskGPUResourceHandle const & id) -> std::string
    {
        return std::format("tlidx: {}, index: {}", id.task_list_index, id.index);
    }

    auto get_task_arg_shader_alignment(TaskResourceUseType type) -> u32
    {
        if (type == TaskResourceUseType::BUFFER)
        {
            return 8;
        }
        return 4;
    }

    auto get_task_arg_shader_offsets_size(std::span<GenericTaskResourceUse> args) -> std::pair<std::vector<u32>, u32>
    {
        std::vector<u32> ret = {};
        ret.reserve(args.size());
        u32 offset = 0;
        for (auto const & arg : args)
        {
            auto const align = get_task_arg_shader_alignment(arg.type);
            offset = (offset + align - 1) / align * align;
            ret.push_back(offset);
            offset += align;
        }
        // Final offset is equal to total size.
        return {ret, offset};
    }

    auto static constexpr access_to_usage(TaskImageAccess const & access) -> ImageUsageFlags
    {
        switch (access)
        {
        case TaskImageAccess::SHADER_READ: [[fallthrough]];
        case TaskImageAccess::VERTEX_SHADER_READ: [[fallthrough]];
        case TaskImageAccess::TESSELLATION_CONTROL_SHADER_READ: [[fallthrough]];
        case TaskImageAccess::TESSELLATION_EVALUATION_SHADER_READ: [[fallthrough]];
        case TaskImageAccess::GEOMETRY_SHADER_READ: [[fallthrough]];
        case TaskImageAccess::FRAGMENT_SHADER_READ: [[fallthrough]];
        case TaskImageAccess::COMPUTE_SHADER_READ:
            return ImageUsageFlagBits::SHADER_READ_ONLY;
        case TaskImageAccess::SHADER_WRITE: [[fallthrough]];
        case TaskImageAccess::VERTEX_SHADER_WRITE: [[fallthrough]];
        case TaskImageAccess::TESSELLATION_CONTROL_SHADER_WRITE: [[fallthrough]];
        case TaskImageAccess::TESSELLATION_EVALUATION_SHADER_WRITE: [[fallthrough]];
        case TaskImageAccess::GEOMETRY_SHADER_WRITE: [[fallthrough]];
        case TaskImageAccess::FRAGMENT_SHADER_WRITE: [[fallthrough]];
        case TaskImageAccess::COMPUTE_SHADER_WRITE: [[fallthrough]];
        case TaskImageAccess::SHADER_READ_WRITE: [[fallthrough]];
        case TaskImageAccess::TESSELLATION_CONTROL_SHADER_READ_WRITE: [[fallthrough]];
        case TaskImageAccess::TESSELLATION_EVALUATION_SHADER_READ_WRITE: [[fallthrough]];
        case TaskImageAccess::GEOMETRY_SHADER_READ_WRITE: [[fallthrough]];
        case TaskImageAccess::FRAGMENT_SHADER_READ_WRITE: [[fallthrough]];
        case TaskImageAccess::COMPUTE_SHADER_READ_WRITE:
            return ImageUsageFlagBits::SHADER_READ_WRITE;
        case TaskImageAccess::TRANSFER_READ:
            return ImageUsageFlagBits::TRANSFER_SRC;
        case TaskImageAccess::TRANSFER_WRITE:
            return ImageUsageFlagBits::TRANSFER_DST;
        // NOTE(msakmary) - not fully sure about the resolve being color attachment usage
        // this is the best I could deduce from vulkan docs
        case TaskImageAccess::RESOLVE_WRITE: [[fallthrough]];
        case TaskImageAccess::COLOR_ATTACHMENT:
            return ImageUsageFlagBits::COLOR_ATTACHMENT;
        case TaskImageAccess::DEPTH_ATTACHMENT: [[fallthrough]];
        case TaskImageAccess::STENCIL_ATTACHMENT: [[fallthrough]];
        case TaskImageAccess::DEPTH_STENCIL_ATTACHMENT:
            return ImageUsageFlagBits::DEPTH_STENCIL_ATTACHMENT;
        case TaskImageAccess::DEPTH_ATTACHMENT_READ: [[fallthrough]];
        case TaskImageAccess::STENCIL_ATTACHMENT_READ: [[fallthrough]];
        case TaskImageAccess::DEPTH_STENCIL_ATTACHMENT_READ:
            return ImageUsageFlagBits::DEPTH_STENCIL_ATTACHMENT;
        case TaskImageAccess::PRESENT: [[fallthrough]];
        case TaskImageAccess::NONE: [[fallthrough]];
        default:
            return ImageUsageFlagBits::NONE;
        }
    }

    auto task_image_access_to_layout_access(TaskImageAccess const & access) -> std::tuple<ImageLayout, Access>
    {
        switch (access)
        {
        case TaskImageAccess::NONE: return {ImageLayout::UNDEFINED, {PipelineStageFlagBits::NONE, AccessTypeFlagBits::NONE}};
        case TaskImageAccess::SHADER_READ: return {ImageLayout::READ_ONLY_OPTIMAL, {PipelineStageFlagBits::ALL_GRAPHICS | PipelineStageFlagBits::COMPUTE_SHADER, AccessTypeFlagBits::READ}};
        case TaskImageAccess::VERTEX_SHADER_READ: return {ImageLayout::READ_ONLY_OPTIMAL, {PipelineStageFlagBits::VERTEX_SHADER, AccessTypeFlagBits::READ}};
        case TaskImageAccess::TESSELLATION_CONTROL_SHADER_READ: return {ImageLayout::READ_ONLY_OPTIMAL, {PipelineStageFlagBits::TESSELLATION_CONTROL_SHADER, AccessTypeFlagBits::READ}};
        case TaskImageAccess::TESSELLATION_EVALUATION_SHADER_READ: return {ImageLayout::READ_ONLY_OPTIMAL, {PipelineStageFlagBits::TESSELLATION_EVALUATION_SHADER, AccessTypeFlagBits::READ}};
        case TaskImageAccess::GEOMETRY_SHADER_READ: return {ImageLayout::READ_ONLY_OPTIMAL, {PipelineStageFlagBits::GEOMETRY_SHADER, AccessTypeFlagBits::READ}};
        case TaskImageAccess::FRAGMENT_SHADER_READ: return {ImageLayout::READ_ONLY_OPTIMAL, {PipelineStageFlagBits::FRAGMENT_SHADER, AccessTypeFlagBits::READ}};
        case TaskImageAccess::COMPUTE_SHADER_READ: return {ImageLayout::READ_ONLY_OPTIMAL, {PipelineStageFlagBits::COMPUTE_SHADER, AccessTypeFlagBits::READ}};
        case TaskImageAccess::SHADER_WRITE: return {ImageLayout::GENERAL, {PipelineStageFlagBits::PipelineStageFlagBits::ALL_GRAPHICS | PipelineStageFlagBits::COMPUTE_SHADER, AccessTypeFlagBits::WRITE}};
        case TaskImageAccess::VERTEX_SHADER_WRITE: return {ImageLayout::GENERAL, {PipelineStageFlagBits::VERTEX_SHADER, AccessTypeFlagBits::WRITE}};
        case TaskImageAccess::TESSELLATION_CONTROL_SHADER_WRITE: return {ImageLayout::GENERAL, {PipelineStageFlagBits::TESSELLATION_CONTROL_SHADER, AccessTypeFlagBits::WRITE}};
        case TaskImageAccess::TESSELLATION_EVALUATION_SHADER_WRITE: return {ImageLayout::GENERAL, {PipelineStageFlagBits::TESSELLATION_EVALUATION_SHADER, AccessTypeFlagBits::WRITE}};
        case TaskImageAccess::GEOMETRY_SHADER_WRITE: return {ImageLayout::GENERAL, {PipelineStageFlagBits::GEOMETRY_SHADER, AccessTypeFlagBits::WRITE}};
        case TaskImageAccess::FRAGMENT_SHADER_WRITE: return {ImageLayout::GENERAL, {PipelineStageFlagBits::FRAGMENT_SHADER, AccessTypeFlagBits::WRITE}};
        case TaskImageAccess::COMPUTE_SHADER_WRITE: return {ImageLayout::GENERAL, {PipelineStageFlagBits::COMPUTE_SHADER, AccessTypeFlagBits::WRITE}};
        case TaskImageAccess::SHADER_READ_WRITE: return {ImageLayout::GENERAL, {PipelineStageFlagBits::PipelineStageFlagBits::ALL_GRAPHICS | PipelineStageFlagBits::COMPUTE_SHADER, AccessTypeFlagBits::READ_WRITE}};
        case TaskImageAccess::VERTEX_SHADER_READ_WRITE: return {ImageLayout::GENERAL, {PipelineStageFlagBits::VERTEX_SHADER, AccessTypeFlagBits::READ_WRITE}};
        case TaskImageAccess::TESSELLATION_CONTROL_SHADER_READ_WRITE: return {ImageLayout::GENERAL, {PipelineStageFlagBits::TESSELLATION_CONTROL_SHADER, AccessTypeFlagBits::READ_WRITE}};
        case TaskImageAccess::TESSELLATION_EVALUATION_SHADER_READ_WRITE: return {ImageLayout::GENERAL, {PipelineStageFlagBits::TESSELLATION_EVALUATION_SHADER, AccessTypeFlagBits::READ_WRITE}};
        case TaskImageAccess::GEOMETRY_SHADER_READ_WRITE: return {ImageLayout::GENERAL, {PipelineStageFlagBits::GEOMETRY_SHADER, AccessTypeFlagBits::READ_WRITE}};
        case TaskImageAccess::FRAGMENT_SHADER_READ_WRITE: return {ImageLayout::GENERAL, {PipelineStageFlagBits::FRAGMENT_SHADER, AccessTypeFlagBits::READ_WRITE}};
        case TaskImageAccess::COMPUTE_SHADER_READ_WRITE: return {ImageLayout::GENERAL, {PipelineStageFlagBits::COMPUTE_SHADER, AccessTypeFlagBits::READ_WRITE}};
        case TaskImageAccess::TRANSFER_READ: return {ImageLayout::TRANSFER_SRC_OPTIMAL, {PipelineStageFlagBits::TRANSFER, AccessTypeFlagBits::READ}};
        case TaskImageAccess::TRANSFER_WRITE: return {ImageLayout::TRANSFER_DST_OPTIMAL, {PipelineStageFlagBits::TRANSFER, AccessTypeFlagBits::WRITE}};
        case TaskImageAccess::COLOR_ATTACHMENT: return {ImageLayout::ATTACHMENT_OPTIMAL, {PipelineStageFlagBits::COLOR_ATTACHMENT_OUTPUT, AccessTypeFlagBits::READ_WRITE}};
        case TaskImageAccess::DEPTH_ATTACHMENT:
            [[fallthrough]];
        case TaskImageAccess::STENCIL_ATTACHMENT:
            [[fallthrough]];
        case TaskImageAccess::DEPTH_STENCIL_ATTACHMENT: return {ImageLayout::ATTACHMENT_OPTIMAL, {PipelineStageFlagBits::EARLY_FRAGMENT_TESTS | PipelineStageFlagBits::LATE_FRAGMENT_TESTS, AccessTypeFlagBits::READ_WRITE}};
        case TaskImageAccess::DEPTH_ATTACHMENT_READ:
            [[fallthrough]];
        case TaskImageAccess::STENCIL_ATTACHMENT_READ:
            [[fallthrough]];
        case TaskImageAccess::DEPTH_STENCIL_ATTACHMENT_READ: return {ImageLayout::READ_ONLY_OPTIMAL, {PipelineStageFlagBits::EARLY_FRAGMENT_TESTS | PipelineStageFlagBits::LATE_FRAGMENT_TESTS, AccessTypeFlagBits::READ}};
        case TaskImageAccess::RESOLVE_WRITE: return {ImageLayout::ATTACHMENT_OPTIMAL, {PipelineStageFlagBits::RESOLVE, AccessTypeFlagBits::WRITE}};
        case TaskImageAccess::PRESENT: return {ImageLayout::PRESENT_SRC, {PipelineStageFlagBits::ALL_COMMANDS, AccessTypeFlagBits::READ}};
        default: DAXA_DBG_ASSERT_TRUE_M(false, "unreachable");
        }
        return {};
    }

    auto task_buffer_access_to_access(TaskBufferAccess const & access) -> Access
    {
        switch (access)
        {
        case TaskBufferAccess::NONE: return {PipelineStageFlagBits::NONE, AccessTypeFlagBits::NONE};
        case TaskBufferAccess::SHADER_READ: return {PipelineStageFlagBits::ALL_GRAPHICS | PipelineStageFlagBits::COMPUTE_SHADER, AccessTypeFlagBits::READ};
        case TaskBufferAccess::VERTEX_SHADER_READ: return {PipelineStageFlagBits::VERTEX_SHADER, AccessTypeFlagBits::READ};
        case TaskBufferAccess::TESSELLATION_CONTROL_SHADER_READ: return {PipelineStageFlagBits::TESSELLATION_CONTROL_SHADER, AccessTypeFlagBits::READ};
        case TaskBufferAccess::TESSELLATION_EVALUATION_SHADER_READ: return {PipelineStageFlagBits::TESSELLATION_EVALUATION_SHADER, AccessTypeFlagBits::READ};
        case TaskBufferAccess::GEOMETRY_SHADER_READ: return {PipelineStageFlagBits::GEOMETRY_SHADER, AccessTypeFlagBits::READ};
        case TaskBufferAccess::FRAGMENT_SHADER_READ: return {PipelineStageFlagBits::FRAGMENT_SHADER, AccessTypeFlagBits::READ};
        case TaskBufferAccess::COMPUTE_SHADER_READ: return {PipelineStageFlagBits::COMPUTE_SHADER, AccessTypeFlagBits::READ};
        case TaskBufferAccess::SHADER_WRITE: return {PipelineStageFlagBits::PipelineStageFlagBits::ALL_GRAPHICS | PipelineStageFlagBits::COMPUTE_SHADER, AccessTypeFlagBits::WRITE};
        case TaskBufferAccess::VERTEX_SHADER_WRITE: return {PipelineStageFlagBits::VERTEX_SHADER, AccessTypeFlagBits::WRITE};
        case TaskBufferAccess::TESSELLATION_CONTROL_SHADER_WRITE: return {PipelineStageFlagBits::TESSELLATION_CONTROL_SHADER, AccessTypeFlagBits::WRITE};
        case TaskBufferAccess::TESSELLATION_EVALUATION_SHADER_WRITE: return {PipelineStageFlagBits::TESSELLATION_EVALUATION_SHADER, AccessTypeFlagBits::WRITE};
        case TaskBufferAccess::GEOMETRY_SHADER_WRITE: return {PipelineStageFlagBits::GEOMETRY_SHADER, AccessTypeFlagBits::WRITE};
        case TaskBufferAccess::FRAGMENT_SHADER_WRITE: return {PipelineStageFlagBits::FRAGMENT_SHADER, AccessTypeFlagBits::WRITE};
        case TaskBufferAccess::COMPUTE_SHADER_WRITE: return {PipelineStageFlagBits::COMPUTE_SHADER, AccessTypeFlagBits::WRITE};
        case TaskBufferAccess::SHADER_READ_WRITE: return {PipelineStageFlagBits::PipelineStageFlagBits::ALL_GRAPHICS | PipelineStageFlagBits::COMPUTE_SHADER, AccessTypeFlagBits::READ_WRITE};
        case TaskBufferAccess::VERTEX_SHADER_READ_WRITE: return {PipelineStageFlagBits::VERTEX_SHADER, AccessTypeFlagBits::READ_WRITE};
        case TaskBufferAccess::TESSELLATION_CONTROL_SHADER_READ_WRITE: return {PipelineStageFlagBits::TESSELLATION_CONTROL_SHADER, AccessTypeFlagBits::READ_WRITE};
        case TaskBufferAccess::TESSELLATION_EVALUATION_SHADER_READ_WRITE: return {PipelineStageFlagBits::TESSELLATION_EVALUATION_SHADER, AccessTypeFlagBits::READ_WRITE};
        case TaskBufferAccess::GEOMETRY_SHADER_READ_WRITE: return {PipelineStageFlagBits::GEOMETRY_SHADER, AccessTypeFlagBits::READ_WRITE};
        case TaskBufferAccess::FRAGMENT_SHADER_READ_WRITE: return {PipelineStageFlagBits::FRAGMENT_SHADER, AccessTypeFlagBits::READ_WRITE};
        case TaskBufferAccess::COMPUTE_SHADER_READ_WRITE: return {PipelineStageFlagBits::COMPUTE_SHADER, AccessTypeFlagBits::READ_WRITE};
        case TaskBufferAccess::TRANSFER_READ: return {PipelineStageFlagBits::TRANSFER, AccessTypeFlagBits::READ};
        case TaskBufferAccess::TRANSFER_WRITE: return {PipelineStageFlagBits::TRANSFER, AccessTypeFlagBits::WRITE};
        case TaskBufferAccess::HOST_TRANSFER_READ: return {PipelineStageFlagBits::HOST, AccessTypeFlagBits::READ};
        case TaskBufferAccess::HOST_TRANSFER_WRITE: return {PipelineStageFlagBits::HOST, AccessTypeFlagBits::WRITE};
        case TaskBufferAccess::INDEX_READ: return {PipelineStageFlagBits::INDEX_INPUT, AccessTypeFlagBits::READ};
        case TaskBufferAccess::DRAW_INDIRECT_INFO_READ: return {PipelineStageFlagBits::DRAW_INDIRECT, AccessTypeFlagBits::READ};
        default: DAXA_DBG_ASSERT_TRUE_M(false, "unreachable");
        }
        return {};
    }

    auto TaskGPUResourceHandle::is_empty() const -> bool
    {
        return index == 0 && task_list_index == 0;
    }

    auto TaskGPUResourceHandle::is_persistent() const -> bool
    {
        return task_list_index == std::numeric_limits<u32>::max();
    }

    auto to_string(TaskBufferAccess const & usage) -> std::string_view
    {
        switch (usage)
        {
        case TaskBufferAccess::SHADER_READ: return std::string_view{"SHADER_READ"};
        case TaskBufferAccess::VERTEX_SHADER_READ: return std::string_view{"VERTEX_SHADER_READ"};
        case TaskBufferAccess::TESSELLATION_CONTROL_SHADER_READ: return std::string_view{"TESSELLATION_CONTROL_SHADER_READ"};
        case TaskBufferAccess::TESSELLATION_EVALUATION_SHADER_READ: return std::string_view{"TESSELLATION_EVALUATION_SHADER_READ"};
        case TaskBufferAccess::GEOMETRY_SHADER_READ: return std::string_view{"GEOMETRY_SHADER_READ"};
        case TaskBufferAccess::FRAGMENT_SHADER_READ: return std::string_view{"FRAGMENT_SHADER_READ"};
        case TaskBufferAccess::COMPUTE_SHADER_READ: return std::string_view{"COMPUTE_SHADER_READ"};
        case TaskBufferAccess::SHADER_WRITE: return std::string_view{"SHADER_WRITE"};
        case TaskBufferAccess::VERTEX_SHADER_WRITE: return std::string_view{"VERTEX_SHADER_WRITE"};
        case TaskBufferAccess::TESSELLATION_CONTROL_SHADER_WRITE: return std::string_view{"TESSELLATION_CONTROL_SHADER_WRITE"};
        case TaskBufferAccess::TESSELLATION_EVALUATION_SHADER_WRITE: return std::string_view{"TESSELLATION_EVALUATION_SHADER_WRITE"};
        case TaskBufferAccess::GEOMETRY_SHADER_WRITE: return std::string_view{"GEOMETRY_SHADER_WRITE"};
        case TaskBufferAccess::FRAGMENT_SHADER_WRITE: return std::string_view{"FRAGMENT_SHADER_WRITE"};
        case TaskBufferAccess::COMPUTE_SHADER_WRITE: return std::string_view{"COMPUTE_SHADER_WRITE"};
        case TaskBufferAccess::SHADER_READ_WRITE: return std::string_view{"SHADER_READ_WRITE"};
        case TaskBufferAccess::VERTEX_SHADER_READ_WRITE: return std::string_view{"VERTEX_SHADER_READ_WRITE"};
        case TaskBufferAccess::TESSELLATION_CONTROL_SHADER_READ_WRITE: return std::string_view{"TESSELLATION_CONTROL_SHADER_READ_WRITE"};
        case TaskBufferAccess::TESSELLATION_EVALUATION_SHADER_READ_WRITE: return std::string_view{"TESSELLATION_EVALUATION_SHADER_READ_WRITE"};
        case TaskBufferAccess::GEOMETRY_SHADER_READ_WRITE: return std::string_view{"GEOMETRY_SHADER_READ_WRITE"};
        case TaskBufferAccess::FRAGMENT_SHADER_READ_WRITE: return std::string_view{"FRAGMENT_SHADER_READ_WRITE"};
        case TaskBufferAccess::COMPUTE_SHADER_READ_WRITE: return std::string_view{"COMPUTE_SHADER_READ_WRITE"};
        case TaskBufferAccess::TRANSFER_READ: return std::string_view{"TRANSFER_READ"};
        case TaskBufferAccess::TRANSFER_WRITE: return std::string_view{"TRANSFER_WRITE"};
        case TaskBufferAccess::HOST_TRANSFER_READ: return std::string_view{"HOST_TRANSFER_READ"};
        case TaskBufferAccess::HOST_TRANSFER_WRITE: return std::string_view{"HOST_TRANSFER_WRITE"};
        case TaskBufferAccess::INDEX_READ: return std::string_view{"INDEX_READ"};
        case TaskBufferAccess::DRAW_INDIRECT_INFO_READ: return std::string_view{"DRAW_INDIRECT_INFO_READ"};
        default: DAXA_DBG_ASSERT_TRUE_M(false, "unreachable");
        }
        return "invalid";
    }

    auto to_string(TaskImageAccess const & usage) -> std::string_view
    {
        switch (usage)
        {
        case TaskImageAccess::SHADER_READ: return std::string_view{"SHADER_READ"};
        case TaskImageAccess::VERTEX_SHADER_READ: return std::string_view{"VERTEX_SHADER_READ"};
        case TaskImageAccess::TESSELLATION_CONTROL_SHADER_READ: return std::string_view{"TESSELLATION_CONTROL_SHADER_READ"};
        case TaskImageAccess::TESSELLATION_EVALUATION_SHADER_READ: return std::string_view{"TESSELLATION_EVALUATION_SHADER_READ"};
        case TaskImageAccess::GEOMETRY_SHADER_READ: return std::string_view{"GEOMETRY_SHADER_READ"};
        case TaskImageAccess::FRAGMENT_SHADER_READ: return std::string_view{"FRAGMENT_SHADER_READ"};
        case TaskImageAccess::COMPUTE_SHADER_READ: return std::string_view{"COMPUTE_SHADER_READ"};
        case TaskImageAccess::SHADER_WRITE: return std::string_view{"SHADER_WRITE"};
        case TaskImageAccess::VERTEX_SHADER_WRITE: return std::string_view{"VERTEX_SHADER_WRITE"};
        case TaskImageAccess::TESSELLATION_CONTROL_SHADER_WRITE: return std::string_view{"TESSELLATION_CONTROL_SHADER_WRITE"};
        case TaskImageAccess::TESSELLATION_EVALUATION_SHADER_WRITE: return std::string_view{"TESSELLATION_EVALUATION_SHADER_WRITE"};
        case TaskImageAccess::GEOMETRY_SHADER_WRITE: return std::string_view{"GEOMETRY_SHADER_WRITE"};
        case TaskImageAccess::FRAGMENT_SHADER_WRITE: return std::string_view{"FRAGMENT_SHADER_WRITE"};
        case TaskImageAccess::COMPUTE_SHADER_WRITE: return std::string_view{"COMPUTE_SHADER_WRITE"};
        case TaskImageAccess::SHADER_READ_WRITE: return std::string_view{"SHADER_READ_WRITE"};
        case TaskImageAccess::VERTEX_SHADER_READ_WRITE: return std::string_view{"VERTEX_SHADER_READ_WRITE"};
        case TaskImageAccess::TESSELLATION_CONTROL_SHADER_READ_WRITE: return std::string_view{"TESSELLATION_CONTROL_SHADER_READ_WRITE"};
        case TaskImageAccess::TESSELLATION_EVALUATION_SHADER_READ_WRITE: return std::string_view{"TESSELLATION_EVALUATION_SHADER_READ_WRITE"};
        case TaskImageAccess::GEOMETRY_SHADER_READ_WRITE: return std::string_view{"GEOMETRY_SHADER_READ_WRITE"};
        case TaskImageAccess::FRAGMENT_SHADER_READ_WRITE: return std::string_view{"FRAGMENT_SHADER_READ_WRITE"};
        case TaskImageAccess::COMPUTE_SHADER_READ_WRITE: return std::string_view{"COMPUTE_SHADER_READ_WRITE"};
        case TaskImageAccess::TRANSFER_READ: return std::string_view{"TRANSFER_READ"};
        case TaskImageAccess::TRANSFER_WRITE: return std::string_view{"TRANSFER_WRITE"};
        case TaskImageAccess::COLOR_ATTACHMENT: return std::string_view{"COLOR_ATTACHMENT"};
        case TaskImageAccess::DEPTH_ATTACHMENT: return std::string_view{"DEPTH_ATTACHMENT"};
        case TaskImageAccess::STENCIL_ATTACHMENT: return std::string_view{"STENCIL_ATTACHMENT"};
        case TaskImageAccess::DEPTH_STENCIL_ATTACHMENT: return std::string_view{"DEPTH_STENCIL_ATTACHMENT"};
        case TaskImageAccess::DEPTH_ATTACHMENT_READ: return std::string_view{"DEPTH_ATTACHMENT_READ"};
        case TaskImageAccess::STENCIL_ATTACHMENT_READ: return std::string_view{"STENCIL_ATTACHMENT_READ"};
        case TaskImageAccess::DEPTH_STENCIL_ATTACHMENT_READ: return std::string_view{"DEPTH_STENCIL_ATTACHMENT_READ"};
        case TaskImageAccess::RESOLVE_WRITE: return std::string_view{"RESOLVE_WRITE"};
        case TaskImageAccess::PRESENT: return std::string_view{"PRESENT"};
        default: DAXA_DBG_ASSERT_TRUE_M(false, "unreachable");
        }
        return "invalid";
    }

    TaskInterfaceUses::TaskInterfaceUses(void * a_backend)
        : backend{a_backend}
    {
    }

    auto TaskInterfaceUses::operator[](TaskBufferHandle const & handle) const -> TaskBufferUse<> const &
    {
        auto & impl = *static_cast<ImplTaskRuntimeInterface *>(this->backend);
        auto const local_handle = impl.task_list.id_to_local_id(handle);
        auto iter = std::find_if(impl.current_task->base_task->get_generic_uses().begin(),
                                 impl.current_task->base_task->get_generic_uses().end(),
                                 [&](GenericTaskResourceUse const & input)
                                 {
                                     if (input.type == TaskResourceUseType::BUFFER)
                                     {
                                         auto const & buf_use = TaskBufferUse<>::from(input);
                                         return buf_use.handle == local_handle;
                                     }
                                     return false;
                                 });
        DAXA_DBG_ASSERT_TRUE_M(iter != impl.current_task->base_task->get_generic_uses().end(), "Detected invalid task buffer handle! Only handles, that are used in the task are in the list of uses!");
        usize const buffer_use_index = static_cast<usize>(std::distance(impl.current_task->base_task->get_generic_uses().begin(), iter));
        return TaskBufferUse<>::from(impl.current_task->base_task->get_generic_uses()[buffer_use_index]);
    }

    auto TaskInterfaceUses::operator[](TaskImageHandle const & handle) const -> TaskImageUse<> const &
    {
        auto & impl = *static_cast<ImplTaskRuntimeInterface *>(this->backend);
        auto const local_handle = impl.task_list.id_to_local_id(handle);
        auto iter = std::find_if(impl.current_task->base_task->get_generic_uses().begin(),
                                 impl.current_task->base_task->get_generic_uses().end(),
                                 [&](GenericTaskResourceUse const & input)
                                 {
                                     if (input.type == TaskResourceUseType::IMAGE)
                                     {
                                         auto const & img_use = TaskImageUse<>::from(input);
                                         return img_use.handle == local_handle;
                                     }
                                     return false;
                                 });
        DAXA_DBG_ASSERT_TRUE_M(iter != impl.current_task->base_task->get_generic_uses().end(), "Detected invalid task image handle! Only handles, that are used in the task are in the list of uses!");
        usize const image_use_index = static_cast<usize>(std::distance(impl.current_task->base_task->get_generic_uses().begin(), iter));
        return TaskImageUse<>::from(impl.current_task->base_task->get_generic_uses()[image_use_index]);
    }

    auto TaskInterfaceUses::constant_buffer_set_info() const -> SetConstantBufferInfo
    {
        auto & impl = *static_cast<ImplTaskRuntimeInterface *>(this->backend);
        DAXA_DBG_ASSERT_TRUE_M(impl.set_constant_buffer_info.has_value(), "task must have been created with a constant buffer slot in order to use task list provided constant buffer memory for uses.");
        return impl.set_constant_buffer_info.value();
    }

    TaskInterface::TaskInterface(void * a_backend)
        : backend{a_backend}, uses{a_backend}
    {
    }

    auto TaskInterface::get_device() const -> Device &
    {
        auto & impl = *static_cast<ImplTaskRuntimeInterface *>(this->backend);
        return impl.task_list.info.device;
    }

    auto TaskInterface::get_command_list() const -> CommandList
    {
        auto & impl = *static_cast<ImplTaskRuntimeInterface *>(this->backend);
        if (impl.reuse_last_command_list)
        {
            impl.reuse_last_command_list = false;
            return impl.command_lists.back();
        }
        else
        {
            impl.command_lists.push_back({get_device().create_command_list({.name = std::string("Task Command List ") + std::to_string(impl.command_lists.size())})});
            return impl.command_lists.back();
        }
    }

    auto TaskInterface::get_allocator() const -> TransferMemoryPool &
    {
        auto & impl = *static_cast<ImplTaskRuntimeInterface *>(this->backend);
        return impl.task_list.staging_memory;
    }

    TaskBuffer::TaskBuffer(TaskBufferInfo const & info)
        : ManagedPtr{new ImplPersistentTaskBuffer(info)}
    {
    }
    ImplPersistentTaskBuffer::ImplPersistentTaskBuffer(TaskBufferInfo const & info)
        : info{info},
          actual_buffers{info.initial_buffers.buffers.begin(), info.initial_buffers.buffers.end()},
          latest_access{info.initial_buffers.latest_access},
          unique_index{ImplPersistentTaskBuffer::exec_unique_next_index++}
    {
    }
    ImplPersistentTaskBuffer::~ImplPersistentTaskBuffer() = default;

    auto TaskBuffer::handle() const -> TaskBufferHandle
    {
        auto & impl = *this->as<ImplPersistentTaskBuffer>();
        return TaskBufferHandle{{.task_list_index = std::numeric_limits<u32>::max(), .index = impl.unique_index}};
    }

    TaskBuffer::operator TaskBufferHandle() const
    {
        return handle();
    }

    auto TaskBuffer::info() const -> TaskBufferInfo const &
    {
        auto & impl = *this->as<ImplPersistentTaskBuffer>();
        return impl.info;
    }

    auto TaskBuffer::get_state() const -> TrackedBuffers
    {
        auto const & impl = *this->as<ImplPersistentTaskBuffer const>();
        return TrackedBuffers{
            .buffers = {impl.actual_buffers.data(), impl.actual_buffers.size()},
            .latest_access = impl.latest_access,
        };
    }

    void TaskBuffer::set_buffers(TrackedBuffers const & buffers)
    {
        auto & impl = *this->as<ImplPersistentTaskBuffer>();
        impl.actual_buffers.clear();
        impl.actual_buffers.insert(impl.actual_buffers.end(), buffers.buffers.begin(), buffers.buffers.end());
        impl.latest_access = buffers.latest_access;
    }

    void TaskBuffer::swap_buffers(TaskBuffer & other)
    {
        auto & impl = *this->as<ImplPersistentTaskBuffer>();
        auto & impl_other = *other.as<ImplPersistentTaskBuffer>();
        std::swap(impl.actual_buffers, impl_other.actual_buffers);
        std::swap(impl.latest_access, impl_other.latest_access);
    }

    TaskImage::TaskImage(TaskImageInfo const & a_info)
        : ManagedPtr{new ImplPersistentTaskImage(a_info)}
    {
    }

    ImplPersistentTaskImage::ImplPersistentTaskImage(TaskImageInfo const & a_info)
        : info{a_info},
          actual_images{a_info.initial_images.images.begin(), a_info.initial_images.images.end()},
          latest_slice_states{a_info.initial_images.latest_slice_states.begin(), a_info.initial_images.latest_slice_states.end()},
          unique_index{ImplPersistentTaskImage::exec_unique_next_index++}
    {
    }

    ImplPersistentTaskImage::~ImplPersistentTaskImage()
    {
    }

    TaskImage::operator TaskImageHandle() const
    {
        return handle();
    }

    auto TaskImage::handle() const -> TaskImageHandle
    {
        auto & impl = *this->as<ImplPersistentTaskImage>();
        return TaskImageHandle{{.task_list_index = std::numeric_limits<u32>::max(), .index = impl.unique_index}};
    }

    auto TaskImage::info() const -> TaskImageInfo const &
    {
        auto & impl = *this->as<ImplPersistentTaskImage>();
        return impl.info;
    }

    auto TaskImage::get_state() const -> TrackedImages
    {
        auto const & impl = *this->as<ImplPersistentTaskImage const>();
        return TrackedImages{
            .images = {impl.actual_images.data(), impl.actual_images.size()},
            .latest_slice_states = {impl.latest_slice_states.data(), impl.latest_slice_states.size()},
        };
    }

    void TaskImage::set_images(TrackedImages const & images)
    {
        auto & impl = *this->as<ImplPersistentTaskImage>();
        impl.actual_images.clear();
        impl.actual_images.insert(impl.actual_images.end(), images.images.begin(), images.images.end());
        impl.latest_slice_states.clear();
        impl.latest_slice_states.insert(impl.latest_slice_states.end(), images.latest_slice_states.begin(), images.latest_slice_states.end());
    }

    void TaskImage::swap_images(TaskImage & other)
    {
        auto & impl = *this->as<ImplPersistentTaskImage>();
        auto & impl_other = *other.as<ImplPersistentTaskImage>();
        std::swap(impl.actual_images, impl_other.actual_images);
        std::swap(impl.latest_slice_states, impl_other.latest_slice_states);
    }

    TaskList::TaskList(TaskListInfo const & info)
        : ManagedPtr{new ImplTaskList(info)}
    {
        auto & impl = *reinterpret_cast<ImplTaskList *>(this->object);
        impl.permutations.resize(usize{1} << info.permutation_condition_count);
        for (auto & permutation : impl.permutations)
        {
            permutation.batch_submit_scopes.push_back({});
        }
        impl.update_active_permutations();
    }
    TaskList::~TaskList() = default;

    void TaskList::use_persistent_buffer(TaskBuffer const & buffer)
    {
        auto & impl = *reinterpret_cast<ImplTaskList *>(this->object);
        DAXA_DBG_ASSERT_TRUE_M(!impl.compiled, "completed task lists can not record new tasks");
        DAXA_DBG_ASSERT_TRUE_M(!impl.buffer_name_to_id.contains(buffer.info().name), "task buffer names msut be unique");
        TaskBufferHandle task_buffer_id{{.task_list_index = impl.unique_index, .index = static_cast<u32>(impl.global_buffer_infos.size())}};

        for (auto & permutation : impl.permutations)
        {
            permutation.buffer_infos.push_back(PerPermTaskBuffer{
                .valid = false,
            });
        }

        impl.global_buffer_infos.emplace_back(PermIndepTaskBufferInfo{
            .task_buffer_data = PermIndepTaskBufferInfo::Persistent{
                .buffer = ManagedPtr{buffer.object}}});
        impl.persistent_buffer_index_to_local_index[buffer.handle().index] = task_buffer_id.index;
        impl.buffer_name_to_id[buffer.info().name] = task_buffer_id;
    }

    void TaskList::use_persistent_image(TaskImage const & image)
    {
        auto & impl = *reinterpret_cast<ImplTaskList *>(this->object);
        DAXA_DBG_ASSERT_TRUE_M(!impl.compiled, "completed task lists can not record new tasks");
        DAXA_DBG_ASSERT_TRUE_M(!impl.image_name_to_id.contains(image.info().name), "task image names must be unique");
        TaskImageHandle task_image_id{{.task_list_index = impl.unique_index, .index = static_cast<u32>(impl.global_image_infos.size())}};

        for (auto & permutation : impl.permutations)
        {
            // For non-persistent resources task list will synch on the initial to first use every execution.
            permutation.image_infos.emplace_back(PerPermTaskImage{
                .valid = false,
                .swapchain_semaphore_waited_upon = false,
                .last_slice_states = {},
                .first_slice_states = {},
            });
            if (image.info().swapchain_image)
            {
                DAXA_DBG_ASSERT_TRUE_M(permutation.swapchain_image.is_empty(), "can only register one swapchain image per task list permutation");
                permutation.swapchain_image = task_image_id;
            }
        }

        impl.global_image_infos.emplace_back(PermIndepTaskImageInfo{
            .task_image_data = PermIndepTaskImageInfo::Persistent{
                .image = ManagedPtr{image.object},
            }});
        impl.persistent_image_index_to_local_index[image.handle().index] = task_image_id.index;
        impl.image_name_to_id[image.info().name] = task_image_id;
    }

    auto TaskList::create_transient_buffer(TaskTransientBufferInfo const & info) -> TaskBufferHandle
    {
        auto & impl = *reinterpret_cast<ImplTaskList *>(this->object);
        DAXA_DBG_ASSERT_TRUE_M(!impl.compiled, "completed task lists can not record new tasks");
        DAXA_DBG_ASSERT_TRUE_M(!impl.buffer_name_to_id.contains(info.name), "task buffer names msut be unique");
        TaskBufferHandle task_buffer_id{{.task_list_index = impl.unique_index, .index = static_cast<u32>(impl.global_buffer_infos.size())}};

        for (auto & permutation : impl.permutations)
        {
            permutation.buffer_infos.push_back(PerPermTaskBuffer{
                .valid = permutation.active,
            });
        }
        auto info_copy = info; // NOTE: (HACK) we must do this because msvc designated init bugs causing it to not generate copy constructors.
        impl.global_buffer_infos.emplace_back(PermIndepTaskBufferInfo{
            .task_buffer_data = PermIndepTaskBufferInfo::Transient{.info = info_copy}});

        impl.buffer_name_to_id[info.name] = task_buffer_id;
        return task_buffer_id;
    }

    auto TaskList::create_transient_image(TaskTransientImageInfo const & info) -> TaskImageHandle
    {
        auto & impl = *reinterpret_cast<ImplTaskList *>(this->object);
        DAXA_DBG_ASSERT_TRUE_M(!impl.compiled, "completed task lists can not record new tasks");
        DAXA_DBG_ASSERT_TRUE_M(!impl.image_name_to_id.contains(info.name), "task image names must be unique");
        TaskImageHandle task_image_id{{.task_list_index = impl.unique_index, .index = static_cast<u32>(impl.global_image_infos.size())}};

        for (auto & permutation : impl.permutations)
        {
            permutation.image_infos.emplace_back(PerPermTaskImage{
                .valid = permutation.active,
                .swapchain_semaphore_waited_upon = false,
            });
        }

        auto info_copy = info; // NOTE: (HACK) we must do this because msvc designated init bugs causing it to not generate copy constructors.
        impl.global_image_infos.emplace_back(PermIndepTaskImageInfo{
            .task_image_data = PermIndepTaskImageInfo::Transient{
                .info = info_copy,
            }});
        impl.image_name_to_id[info.name] = task_image_id;
        return task_image_id;
    }

    auto ImplTaskList::get_actual_buffers(TaskBufferHandle id, TaskListPermutation const & perm) const -> std::span<BufferId const>
    {
        auto const & global_buffer = global_buffer_infos.at(id.index);
        if (global_buffer.is_persistent())
        {
            return {global_buffer.get_persistent().actual_buffers.data(),
                    global_buffer.get_persistent().actual_buffers.size()};
        }
        else
        {
            auto const & perm_buffer = perm.buffer_infos.at(id.index);
            DAXA_DBG_ASSERT_TRUE_M(perm_buffer.valid, "Can not get actual buffer - buffer is not valid in this permutation");
            return {&perm_buffer.actual_buffer, 1};
        }
    }

    auto ImplTaskList::get_actual_images(TaskImageHandle id, TaskListPermutation const & perm) const -> std::span<ImageId const>
    {
        auto const & global_image = global_image_infos.at(id.index);
        if (global_image.is_persistent())
        {
            return {global_image.get_persistent().actual_images.data(),
                    global_image.get_persistent().actual_images.size()};
        }
        else
        {
            auto const & perm_image = perm.image_infos.at(id.index);
            DAXA_DBG_ASSERT_TRUE_M(perm_image.valid, "Can not get actual image - image is not valid in this permutation");
            return {&perm_image.actual_image, 1};
        }
    }

    auto ImplTaskList::id_to_local_id(TaskBufferHandle id) const -> TaskBufferHandle
    {
        DAXA_DBG_ASSERT_TRUE_M(!id.is_empty(), "detected empty task buffer id. Please make sure to only use intialized task buffer ids.");
        if (id.is_persistent())
        {
            DAXA_DBG_ASSERT_TRUE_M(
                persistent_buffer_index_to_local_index.contains(id.index),
                std::format("detected invalid access of persistent task buffer id ({}) in task list \"{}\"; "
                            "please make sure to declare persistent resource use to each task list that uses this buffer with the function use_persistent_buffer!",
                            id.index, info.name));
            return TaskBufferHandle{{.task_list_index = this->unique_index, .index = persistent_buffer_index_to_local_index.at(id.index)}};
        }
        else
        {
            DAXA_DBG_ASSERT_TRUE_M(
                id.task_list_index == this->unique_index,
                std::format("detected invalid access of transient task buffer id ({}) in task list \"{}\"; "
                            "please make sure that you only use transient buffers within the list they are created in!",
                            id.index, info.name));
            return TaskBufferHandle{{.task_list_index = this->unique_index, .index = id.index}};
        }
    }

    auto ImplTaskList::id_to_local_id(TaskImageHandle id) const -> TaskImageHandle
    {
        DAXA_DBG_ASSERT_TRUE_M(!id.is_empty(), "detected empty task image id. Please make sure to only use initialized task image ids.");
        if (id.is_persistent())
        {
            DAXA_DBG_ASSERT_TRUE_MS(
                persistent_image_index_to_local_index.contains(id.index),
                << "detected invalid access of persistent task image id "
                << id.index
                << " in tasklist \""
                << info.name
                << "\". Please make sure to declare persistent resource use to each task list that uses this image with the function use_persistent_image!");
            return TaskImageHandle{{.task_list_index = this->unique_index, .index = persistent_image_index_to_local_index.at(id.index)}, id.slice};
        }
        else
        {
            DAXA_DBG_ASSERT_TRUE_MS(
                id.task_list_index == this->unique_index,
                << "detected invalid access of transient task image id "
                << (id.index)
                << " in tasklist \""
                << info.name
                << "\". Please make sure that you only use transient image within the list they are created in!");
            return TaskImageHandle{{.task_list_index = this->unique_index, .index = id.index}, id.slice};
        }
    }

    void ImplTaskList::update_active_permutations()
    {
        record_active_permutations.clear();

        for (u32 permutation_i = 0; permutation_i < permutations.size(); ++permutation_i)
        {
            bool const active = (record_active_conditional_scopes & permutation_i) == (record_active_conditional_scopes & record_conditional_states);
            permutations[permutation_i].active = active;
            if (active)
            {
                record_active_permutations.push_back(&permutations[permutation_i]);
            }
        }
    }

    void validate_runtime_image_slice(ImplTaskList & impl, TaskListPermutation const & perm, u32 use_index, u32 task_image_index, ImageMipArraySlice const & access_slice)
    {
        auto const actual_images = impl.get_actual_images(TaskImageHandle{{.task_list_index = impl.unique_index, .index = task_image_index}}, perm);
        std::string_view task_name = impl.global_image_infos[task_image_index].get_name();
        for (u32 index = 0; index < actual_images.size(); ++index)
        {
            ImageMipArraySlice const full_slice = impl.info.device.info_image_view(actual_images[index].default_view()).slice;
            std::string const & name = impl.info.device.info_image(actual_images[index]).name;
            bool const use_within_runtime_image_counts =
                (access_slice.base_mip_level + access_slice.level_count <= full_slice.base_mip_level + full_slice.level_count) &&
                (access_slice.base_array_layer + access_slice.layer_count <= full_slice.base_array_layer + full_slice.layer_count);
            [[maybe_unused]] std::string const error_message =
                std::format("task image argument (arg index: {}, task image: \"{}\", slice: {}) exceeds runtime image (index: {}, name: \"{}\") dimensions ({})!",
                            use_index, task_name, to_string(access_slice), index, name, to_string(full_slice));
            DAXA_DBG_ASSERT_TRUE_M(use_within_runtime_image_counts, error_message);
        }
    }

    void validate_image_uses(ImplTaskList & impl, TaskListPermutation const & perm, u32 use_index, u32 task_image_index, TaskImageAccess task_access, std::string_view task_name)
    {
        ImageUsageFlags use_flags = access_to_usage(task_access);
        auto const actual_images = impl.get_actual_images(TaskImageHandle{{.task_list_index = impl.unique_index, .index = task_image_index}}, perm);
        std::string_view task_image_name = impl.global_image_infos[task_image_index].get_name();
        for (u32 index = 0; index < actual_images.size(); ++index)
        {
            ImageId image = actual_images[index];
            bool const access_valid = (impl.info.device.info_image(image).usage & use_flags) != ImageUsageFlagBits::NONE;
            DAXA_DBG_ASSERT_TRUE_M(access_valid, std::format("detected invalid runtime image \"{}\" of task image \"{}\", in use {} of task \"{}\". "
                                                             "The given runtime image does NOT have the image use flag {} set, but the task use requires this use for all runtime images!",
                                                                impl.info.device.info_image(image).name, task_image_name, use_index, task_name, daxa::to_string(use_flags)
                                                             ));
        }
    }

    void ImplTaskList::update_image_view_cache(ImplTask & task, TaskListPermutation const & permutation)
    {
        for_each(
            task.base_task->get_generic_uses(),
            [](u32, TaskBufferUse<> &) {},
            [&](u32 task_image_use_index, TaskImageUse<> & image_use)
            {
                auto const slice = image_use.handle.slice;
                // The image id here is alreadt the task list local id.
                // The persistent ids are converted to local ids in the add_task function.
                auto const tid = image_use.handle;

                auto const actual_images = get_actual_images(tid, permutation);
                auto & view_cache = task.image_view_cache[task_image_use_index];

                bool cache_valid = actual_images.size() == view_cache.size();
                if (cache_valid)
                {
                    for (u32 index = 0; index < actual_images.size(); ++index)
                    {
                        cache_valid = cache_valid &&
                                      info.device.is_id_valid(view_cache[index]) &&
                                      info.device.info_image_view(view_cache[index]).image == actual_images[index];
                    }
                }
                if (!cache_valid)
                {
                    validate_runtime_image_slice(*this, permutation, task_image_use_index, tid.index, slice);
                    validate_image_uses(*this, permutation, task_image_use_index, tid.index, image_use.access(), task.base_task->get_name());
                    for (auto & view : view_cache)
                    {
                        if (info.device.is_id_valid(view))
                        {
                            ImageViewId const parent_image_default_view = info.device.info_image_view(view).image.default_view();
                            // Can not destroy the default view of an image!!!
                            if (parent_image_default_view != view)
                            {
                                info.device.destroy_image_view(view);
                            }
                        }
                    }
                    view_cache.clear();
                    for (u32 index = 0; index < actual_images.size(); ++index)
                    {
                        ImageId parent = actual_images[index];
                        ImageViewInfo view_info = info.device.info_image_view(parent.default_view());
                        ImageViewType use_view_type = (image_use.m_view_type != ImageViewType::MAX_ENUM) ? image_use.m_view_type : view_info.type;

                        // When the use image view parameters match the default view,
                        // then use the default view id and avoid creating a new id here.
                        bool const is_use_default_slice = view_info.slice == slice;
                        bool const is_use_default_view_type = use_view_type == view_info.type;
                        if (is_use_default_slice && is_use_default_view_type)
                        {
                            view_cache.push_back(parent.default_view());
                        }
                        else
                        {
                            view_info.type = use_view_type;
                            view_info.slice = slice;
                            view_cache.push_back(info.device.create_image_view(view_info));
                        }
                    }
                }
            });
    }

    void validate_runtime_resources(ImplTaskList const & impl, TaskListPermutation const & permutation)
    {
#if DAXA_VALIDATION
        constexpr std::string_view PERSISTENT_RESOURCE_MESSAGE = {
            "when executing a task list, all used persistent resources must be backed by at least one and exclusively "
            "valid runtime resources"};
        for (u32 local_buffer_i = 0; local_buffer_i < impl.global_buffer_infos.size(); ++local_buffer_i)
        {
            if (!permutation.buffer_infos[local_buffer_i].valid)
            {
                continue;
            }
            if (!impl.global_buffer_infos.at(local_buffer_i).is_persistent())
            {
                continue;
            }
            auto const & runtime_buffers = impl.global_buffer_infos.at(local_buffer_i).get_persistent().actual_buffers;
            DAXA_DBG_ASSERT_TRUE_M(
                runtime_buffers.size() > 0,
                std::format(
                    "detected persistent task buffer \"{}\" used in task list \"{}\" with 0 runtime buffers; {}",
                    impl.global_buffer_infos[local_buffer_i].get_name(),
                    impl.info.name,
                    PERSISTENT_RESOURCE_MESSAGE));
            for (usize buffer_index = 0; buffer_index < runtime_buffers.size(); ++buffer_index)
            {
                DAXA_DBG_ASSERT_TRUE_M(
                    impl.info.device.is_id_valid(runtime_buffers[buffer_index]),
                    std::format(
                        "detected persistent task buffer \"{}\" used in task list \"{}\" with invalid buffer id (runtime buffer index: {}); {}",
                        impl.global_buffer_infos[local_buffer_i].get_name(),
                        impl.info.name,
                        buffer_index,
                        PERSISTENT_RESOURCE_MESSAGE));
            }
        }
        for (u32 local_image_i = 0; local_image_i < impl.global_image_infos.size(); ++local_image_i)
        {
            if (!permutation.image_infos[local_image_i].valid)
            {
                continue;
            }
            if (!impl.global_image_infos.at(local_image_i).is_persistent())
            {
                continue;
            }
            auto const & runtime_images = impl.global_image_infos.at(local_image_i).get_persistent().actual_images;
            DAXA_DBG_ASSERT_TRUE_M(
                runtime_images.size() > 0,
                std::format(
                    "detected persistent task image \"{}\" used in task list \"{}\" with 0 runtime images; {}",
                    impl.global_image_infos[local_image_i].get_name(),
                    impl.info.name,
                    PERSISTENT_RESOURCE_MESSAGE));
            for (usize image_index = 0; image_index < runtime_images.size(); ++image_index)
            {
                DAXA_DBG_ASSERT_TRUE_M(
                    impl.info.device.is_id_valid(runtime_images[image_index]),
                    std::format(
                        "detected persistent task image \"{}\" used in task list \"{}\" with invalid image id (runtime image index: {}); {}",
                        impl.global_image_infos[local_image_i].get_name(),
                        impl.info.name,
                        image_index,
                        PERSISTENT_RESOURCE_MESSAGE));
            }
        }
#endif // #if DAXA_VALIDATION
    }

    void ImplTaskList::execute_task(ImplTaskRuntimeInterface & impl_runtime, TaskListPermutation & permutation, TaskBatchId in_batch_task_index, TaskId task_id)
    {
        // We always allow to reuse the last command list ONCE within the task callback.
        // When the get command list function is called in a task this is set to false.
        impl_runtime.reuse_last_command_list = true;
        ImplTask & task = tasks[task_id];
        update_image_view_cache(task, permutation);
        for_each(
            task.base_task->get_generic_uses(),
            [&](u32, TaskBufferUse<> & arg)
            {
                arg.buffers = this->get_actual_buffers(arg.handle, permutation);
            },
            [&](u32 input_index, TaskImageUse<> & arg)
            {
                arg.images = this->get_actual_images(arg.handle, permutation);
                arg.views = std::span{task.image_view_cache[input_index].data(), task.image_view_cache[input_index].size()};
            });
        bool const upload_args_to_constant_buffer = task.base_task->get_uses_constant_buffer_slot() != -1;
        if (upload_args_to_constant_buffer)
        {
            u32 const alignment = static_cast<u32>(info.device.properties().limits.min_uniform_buffer_offset_alignment);
            auto constant_buffer_alloc = staging_memory.allocate(task.constant_buffer_size, alignment).value();
            u8 * host_constant_buffer_ptr = reinterpret_cast<u8 *>(constant_buffer_alloc.host_address);
            auto d = task.base_task->get_generic_uses();
            for_each(
                task.base_task->get_generic_uses(),
                [&](u32 arg_i, TaskBufferUse<> & arg)
                {
                    auto adr = (host_constant_buffer_ptr + task.use_offsets[arg_i]);
                    *reinterpret_cast<types::BufferDeviceAddress *>(adr) = info.device.get_device_address(arg.buffers[0]);
                },
                [&](u32 arg_i, TaskImageUse<> & arg)
                {
                    auto adr = (host_constant_buffer_ptr + task.use_offsets[arg_i]);
                    auto ptr = reinterpret_cast<types::ImageViewId *>(adr);
                    *ptr = arg.views[0];
                    u32 tester = *reinterpret_cast<u32 *>(ptr);
                });
            impl_runtime.device_address = constant_buffer_alloc.device_address;
            impl_runtime.set_constant_buffer_info = SetConstantBufferInfo{
                .slot = static_cast<u32>(task.base_task->get_uses_constant_buffer_slot()),
                .buffer = staging_memory.get_buffer(),
                .size = constant_buffer_alloc.size,
                .offset = constant_buffer_alloc.buffer_offset,
            };
        }
        impl_runtime.current_task = &task;
        impl_runtime.command_lists.back().begin_label({
            .label_name = std::string("task ") + std::to_string(in_batch_task_index) + std::string(" \"") + task.base_task->get_name() + std::string("\""),
            .label_color = info.task_label_color,
        });
        task.base_task->callback(TaskInterface{&impl_runtime});
        impl_runtime.command_lists.back().end_label();
    }

    void TaskList::conditional(TaskListConditionalInfo const & conditional_info)
    {
        auto & impl = *reinterpret_cast<ImplTaskList *>(this->object);
        DAXA_DBG_ASSERT_TRUE_M(!impl.compiled, "completed task lists can not record new tasks");
        [[maybe_unused]] bool const already_active = ((impl.record_active_conditional_scopes >> conditional_info.condition_index) & 1u) != 0;
        DAXA_DBG_ASSERT_TRUE_M(!already_active, "can not nest scopes of the same condition in itself.");
        DAXA_DBG_ASSERT_TRUE_M(conditional_info.condition_index < impl.info.permutation_condition_count,
                               std::format("detected invalid conditional index {}; conditional indices must all be smaller then the conditional count given in construction", conditional_info.condition_index));
        // Set conditional scope to active.
        impl.record_active_conditional_scopes |= 1u << conditional_info.condition_index;
        impl.update_active_permutations();
        // Set the conditional state to active.
        impl.record_conditional_states |= 1u << conditional_info.condition_index;
        impl.update_active_permutations();
        if (conditional_info.when_true)
        {
            conditional_info.when_true();
        }
        // Set the conditional state to false.
        impl.record_conditional_states &= ~(1u << conditional_info.condition_index);
        impl.update_active_permutations();
        if (conditional_info.when_false)
        {
            conditional_info.when_false();
        }
        // Set conditional scope to inactive.
        impl.record_active_conditional_scopes &= ~(1u << conditional_info.condition_index);
        impl.update_active_permutations();
    }

    void ImplTaskList::check_for_overlapping_use(BaseTask & task)
    {
        for_each(
            task.get_generic_uses(),
            [&](u32 index_a, TaskBufferUse<> const & a)
            {
                for_each(
                    task.get_generic_uses(),
                    [&](u32 index_b, TaskBufferUse<> const & b)
                    {
                        if (index_a == index_b)
                        {
                            return;
                        }
                        [[maybe_unused]] bool const overlapping = a.handle == b.handle;
                        DAXA_DBG_ASSERT_TRUE_M(
                            !overlapping,
                            std::format(
                                "detected overlapping uses (input index {} and {}) of buffer \"{}\" in task \"{}\"; all buffer task inputs must be disjoint!",
                                index_a, index_b,
                                global_buffer_infos[a.handle.index].get_name(),
                                task.get_name()));
                    },
                    [&](u32, TaskImageUse<> const &) {});
            },
            [&](u32 index_a, TaskImageUse<> const & a)
            {
                for_each(
                    task.get_generic_uses(),
                    [&](u32, TaskBufferUse<> const &) {},
                    [&](u32 index_b, TaskImageUse<> const & b)
                    {
                        if (index_a == index_b)
                        {
                            return;
                        }
                        [[maybe_unused]] auto const intersect = a.handle == b.handle && a.handle.slice.intersects(b.handle.slice);
                        [[maybe_unused]] auto const intersection = a.handle.slice.intersect(b.handle.slice);
                        DAXA_DBG_ASSERT_TRUE_M(
                            !intersect,
                            std::format(
                                "detected slice overlap between task image uses \n(use index: {}, slice: ({})) "
                                "and \n(use index: {}, slice: ({})), \n accessing task image \"{}\" witin task \"{}\", intersecting region of slices: ({}); all task image use slices must be disjoint within each task",
                                index_a, to_string(a.handle.slice),
                                index_b, to_string(b.handle.slice),
                                this->global_image_infos.at(b.handle.index).get_name(),
                                task.get_name(),
                                to_string(intersection)));
                    });
            });
    }

    auto shedule_task(
        ImplTaskList & impl,
        TaskListPermutation & perm,
        TaskBatchSubmitScope & current_submit_scope,
        usize const current_submit_scope_index,
        BaseTask & task)
        -> usize
    {
        usize first_possible_batch_index = 0;
        if (!impl.info.reorder_tasks)
        {
            first_possible_batch_index = std::max(current_submit_scope.task_batches.size(), 1ull) - 1ull;
        }

        for_each(
            task.get_generic_uses(),
            [&](u32, TaskBufferUse<> const & buffer_use)
            {
                PerPermTaskBuffer const & task_buffer = perm.buffer_infos[buffer_use.handle.index];
                // If the latest access is in a previous submit scope, the earliest batch we can insert into is
                // the current scopes first batch.
                if (task_buffer.latest_access_submit_scope_index < current_submit_scope_index)
                {
                    return;
                }

                Access const current_buffer_access = task_buffer_access_to_access(buffer_use.access());
                // Every other access (NONE, READ_WRITE, WRITE) are interpreted as writes in this context.
                bool const is_last_access_read = task_buffer.latest_access.type == AccessTypeFlagBits::READ;
                bool const is_last_access_none = task_buffer.latest_access.type == AccessTypeFlagBits::NONE;
                bool const is_current_access_read = current_buffer_access.type == AccessTypeFlagBits::READ;

                // TODO(msakmarry): improve sheduling here to reorder reads in front of each other, respecting the last to read barrier if present!
                // When a buffer has been read in a previous use AND the current task also reads the buffer,
                // we must insert the task at or after the last use batch.
                usize current_buffer_first_possible_batch_index = task_buffer.latest_access_batch_index;
                // So when not both, the last access and the current access, are reads, we need to insert AFTER the latest access.
                if (!(is_last_access_read && is_current_access_read) && !is_last_access_none)
                {
                    current_buffer_first_possible_batch_index += 1;
                }
                first_possible_batch_index = std::max(first_possible_batch_index, current_buffer_first_possible_batch_index);
            },
            [&](u32, TaskImageUse<> const & image_use)
            {
                PerPermTaskImage const & task_image = perm.image_infos[image_use.handle.index];
                PermIndepTaskImageInfo const & glob_task_image = impl.global_image_infos[image_use.handle.index];
                DAXA_DBG_ASSERT_TRUE_M(!task_image.swapchain_semaphore_waited_upon, "swapchain image is already presented!");
                if (glob_task_image.is_persistent() && glob_task_image.get_persistent().info.swapchain_image)
                {
                    if (perm.swapchain_image_first_use_submit_scope_index == std::numeric_limits<u64>::max())
                    {
                        perm.swapchain_image_first_use_submit_scope_index = current_submit_scope_index;
                        perm.swapchain_image_last_use_submit_scope_index = current_submit_scope_index;
                    }
                    else
                    {
                        perm.swapchain_image_first_use_submit_scope_index = std::min(current_submit_scope_index, perm.swapchain_image_first_use_submit_scope_index);
                        perm.swapchain_image_last_use_submit_scope_index = std::max(current_submit_scope_index, perm.swapchain_image_last_use_submit_scope_index);
                    }
                }

                auto [this_task_image_layout, this_task_image_access] = task_image_access_to_layout_access(image_use.access());
                // As image subresources can be in different layouts and also different synchronization scopes,
                // we need to track these image ranges individually.
                for (ExtendedImageSliceState const & tracked_slice : task_image.last_slice_states)
                {
                    // If the latest access is in a previous submit scope, the earliest batch we can insert into is
                    // the current scopes first batch.
                    // When the slices dont intersect, we dont need to do any sync or execution ordering between them.
                    if (
                        tracked_slice.latest_access_submit_scope_index < current_submit_scope_index ||
                        !tracked_slice.state.slice.intersects(image_use.handle.slice))
                    {
                        continue;
                    }
                    // Now that we found out that the new use and an old use intersect,
                    // we need to insert the task in the same or a later batch.
                    bool const is_last_access_read = tracked_slice.state.latest_access.type == AccessTypeFlagBits::READ;
                    bool const is_current_access_read = this_task_image_access.type == AccessTypeFlagBits::READ;
                    // When the image layouts differ, we must do a layout transition between reads.
                    // This forces us to place the task into a batch AFTER the tracked uses last batch.
                    bool const is_layout_identical = this_task_image_layout == tracked_slice.state.latest_layout;
                    usize current_image_first_possible_batch_index = tracked_slice.latest_access_batch_index;
                    // If either the image layouts differ, or not both accesses are reads, we must place the task in a later batch.
                    if (!(is_last_access_read && is_current_access_read && is_layout_identical))
                    {
                        current_image_first_possible_batch_index += 1;
                    }
                    first_possible_batch_index = std::max(first_possible_batch_index, current_image_first_possible_batch_index);
                }
            });
        // Make sure we have enough batches.
        if (first_possible_batch_index >= current_submit_scope.task_batches.size())
        {
            current_submit_scope.task_batches.resize(first_possible_batch_index + 1);
        }
        return first_possible_batch_index;
    }

    void translate_persistent_ids(ImplTaskList const & impl, BaseTask & task)
    {
        for_each(
            task.get_generic_uses(),
            [&](u32 index, TaskBufferUse<> & arg)
            {
                DAXA_DBG_ASSERT_TRUE_M(
                    !arg.handle.is_empty(),
                    std::format("detected empty task buffer handle in use (index: {}, access: {}) in task \"{}\"\n", index, to_string(arg.access()), task.get_name()));
                arg.handle = impl.id_to_local_id(arg.handle);
            },
            [&](u32 index, TaskImageUse<> & arg)
            {
                DAXA_DBG_ASSERT_TRUE_M(
                    !arg.handle.is_empty(),
                    std::format("detected empty task image handle in use (index: {}, access: {}) in task \"{}\"\n", index, to_string(arg.access()), task.get_name()));
                arg.handle = impl.id_to_local_id(arg.handle);
            });
    }

    void TaskList::add_task(std::unique_ptr<BaseTask> && base_task)
    {
        auto & impl = *reinterpret_cast<ImplTaskList *>(this->object);
        DAXA_DBG_ASSERT_TRUE_M(!impl.compiled, "completed task lists can not record new tasks");
        translate_persistent_ids(impl, *base_task);
        // Overlapping resource uses can be valid in the case of reads in the same layout for example.
        // But in order to make the task list implementation simpler,
        // daxa does not allow for overlapping use of a resource within a task, even when it is a read in the same layout.
        impl.check_for_overlapping_use(*base_task);

        TaskId const task_id = impl.tasks.size();

        for (auto * permutation : impl.record_active_permutations)
        {
            permutation->add_task(task_id, impl, *base_task);
        }

        std::vector<u32> constant_buffer_use_offsets = {};
        u32 constant_buffer_size = {};
        if (base_task->get_uses_constant_buffer_slot() != -1)
        {
            auto offsets_size = get_task_arg_shader_offsets_size(base_task->get_generic_uses());
            constant_buffer_use_offsets = std::move(offsets_size.first);
            constant_buffer_size = offsets_size.second;
        }

        std::vector<std::vector<ImageViewId>> view_cache = {};
        view_cache.resize(base_task->get_generic_uses().size(), {});
        impl.tasks.emplace_back(ImplTask{
            .base_task = std::move(base_task),
            .constant_buffer_size = constant_buffer_size,
            .use_offsets = std::move(constant_buffer_use_offsets),
            .image_view_cache = std::move(view_cache),
        });
    }

    thread_local std::vector<ImageMipArraySlice> tl_new_access_slices = {};
    void update_image_initial_access_slices(
        PerPermTaskImage & task_image,
        ExtendedImageSliceState new_access_slice)
    {
        // We need to test if a new use adds and or subtracts from initial uses.
        // To do that, we need to test if the new access slice is accessing a subresource BEFORE all other already stored initial access slices.
        // We compare all new use slices with already tracked first uses.
        // We intersect the earlier and later happening slices with the new slice and store the intersection rest or the respective later executing slice access.
        // This list will contain the remainder of the new access ranges after intersections.
        tl_new_access_slices.push_back(new_access_slice.state.slice);
        // Name shortening:
        auto & initial_accesses = task_image.first_slice_states;
        // Note(pahrens):
        // NEVER access new_access_slice.slice in this function past this point.
        // ALWAYS access the new access ImageMipArraySlice's from an iterator or via vector indexing.
        for (usize new_access_slice_i = 0; new_access_slice_i < tl_new_access_slices.size();)
        {
            bool broke_inner_loop = false;
            for (usize initial_access_i = 0; initial_access_i < task_image.first_slice_states.size();)
            {
                bool const slices_disjoint = !tl_new_access_slices[new_access_slice_i].intersects(initial_accesses[initial_access_i].state.slice);
                bool const same_batch =
                    new_access_slice.latest_access_submit_scope_index == initial_accesses[initial_access_i].latest_access_submit_scope_index &&
                    new_access_slice.latest_access_batch_index == initial_accesses[initial_access_i].latest_access_batch_index;
                // We check if the sets are disjoint.
                // If they are we do not need to do anything and advance to the next test.
                // When two accesses are in the same batch and scope, they can not overlap.
                // This is simply forbidden by task list rules!
                if (same_batch || slices_disjoint)
                {
                    ++initial_access_i;
                    continue;
                }
                // Now that we have this edge case out the way, we now need to test which tracked slice is executed earlier.
                bool const new_use_executes_earlier =
                    new_access_slice.latest_access_submit_scope_index < initial_accesses[initial_access_i].latest_access_submit_scope_index ||
                    (new_access_slice.latest_access_submit_scope_index == initial_accesses[initial_access_i].latest_access_submit_scope_index &&
                     new_access_slice.latest_access_batch_index < initial_accesses[initial_access_i].latest_access_batch_index);
                // When the new use is executing earlier, we subtract from the current initial access slice.
                // We then replace the current initial access slice with the resulting rest.
                if (new_use_executes_earlier)
                {
                    // When we intersect, we remove the old initial access slice and replace it with the rest of the subtraction.
                    // We need a copy of this, as we will erase this value from the vector first.
                    auto const initial_access_slice = initial_accesses[initial_access_i];
                    // Erase value from vector.
                    task_image.first_slice_states.erase(initial_accesses.begin() + isize(initial_access_i));
                    // Subtract ranges.
                    auto const [slice_rest, slice_rest_count] = initial_access_slice.state.slice.subtract(tl_new_access_slices[new_access_slice_i]);
                    // Now construct new sub-ranges from the rest of the subtraction.
                    // We advance the iterator each time.
                    for (usize rest_i = 0; rest_i < slice_rest_count; ++rest_i)
                    {
                        auto rest_tracked_slice = initial_access_slice;
                        rest_tracked_slice.state.slice = slice_rest[rest_i];
                        // We insert into the beginning, so we dont recheck these with the current new use slice.
                        // They are the result of a subtraction therefore disjoint.
                        task_image.first_slice_states.insert(initial_accesses.begin(), rest_tracked_slice);
                    }
                    // We erased, so we implicitly advanced by an element, as erase moves all elements one to the left past the iterator.
                    // But as we inserted into the front, we need to move the index accordingly to "stay in place".
                    initial_access_i += slice_rest_count;
                }
                // When the new use is executing AFTER the current inital access slice, we subtract the current initial access slice from the new slice.
                // We then replace the current new access slice with the resulting rest.
                else
                {
                    // We subtract the initial use from the new use and append the rest.
                    auto const [slice_rest, slice_rest_count] = tl_new_access_slices[new_access_slice_i].subtract(initial_accesses[initial_access_i].state.slice);
                    // We insert the rest of the subtraction into the new use list.
                    tl_new_access_slices.insert(tl_new_access_slices.end(), slice_rest.begin(), slice_rest.begin() + isize(slice_rest_count));
                    // We remove the current new use slice, as it intersects with an initial use slice and is later in the list.
                    tl_new_access_slices.erase(tl_new_access_slices.begin() + isize(new_access_slice_i));
                    // If we advance the new use index, we restart the inner loop over the initial accesses.
                    broke_inner_loop = true;
                    break;
                }
            }
            // When we broke out the inner loop we want to "restart" iteration of the outer loop at the current index.
            if (!broke_inner_loop)
            {
                ++new_access_slice_i;
            }
        }
        // Add the newly found initial access slices to the list of initial access slices.
        for (auto const & new_slice : tl_new_access_slices)
        {
            auto new_tracked_slice = new_access_slice;
            new_tracked_slice.state.slice = new_slice;
            initial_accesses.push_back(new_tracked_slice);
        }
        tl_new_access_slices.clear();
    }

    using ShaderUseIdOffsetTable = std::vector<std::variant<std::pair<TaskImageHandle, usize>, std::pair<TaskBufferHandle, usize>, std::monostate>>;

    void update_buffer_first_access(PerPermTaskBuffer & buffer, usize new_access_batch, usize new_access_submit, Access new_access)
    {
        if (buffer.first_access.type == AccessTypeFlagBits::NONE)
        {
            buffer.first_access = new_access;
            buffer.first_access_batch_index = new_access_batch;
            buffer.first_access_submit_scope_index = new_access_submit;
        }
        else if (buffer.first_access.type == AccessTypeFlagBits::READ && new_access.type == AccessTypeFlagBits::READ)
        {
            buffer.first_access = buffer.first_access | new_access;
            bool const new_is_earlier = new_access_submit < buffer.first_access_submit_scope_index ||
                                        (new_access_submit == buffer.first_access_submit_scope_index && new_access_batch < buffer.first_access_batch_index);
            if (new_is_earlier)
            {
                buffer.first_access_batch_index = new_access_batch;
                buffer.first_access_submit_scope_index = new_access_submit;
            }
        }
    }

    // I hate this function.
    thread_local std::vector<ExtendedImageSliceState> tl_tracked_slice_rests = {};
    thread_local std::vector<ImageMipArraySlice> tl_new_use_slices = {};
    void TaskListPermutation::add_task(
        TaskId task_id,
        ImplTaskList & task_list_impl,
        BaseTask & task)
    {
        // Set persistent task resources to be valid for the permutation.
        for_each(
            task.get_generic_uses(),
            [&](u32, TaskBufferUse<> & arg)
            {
                if (task_list_impl.global_buffer_infos[arg.handle.index].is_persistent())
                {
                    buffer_infos[arg.handle.index].valid = true;
                }
            },
            [&](u32, TaskImageUse<> & arg)
            {
                if (task_list_impl.global_image_infos[arg.handle.index].is_persistent())
                {
                    image_infos[arg.handle.index].valid = true;
                }
            });

        usize const current_submit_scope_index = this->batch_submit_scopes.size() - 1;
        TaskBatchSubmitScope & current_submit_scope = this->batch_submit_scopes[current_submit_scope_index];

        // All tasks are reordered while recording.
        // Tasks are grouped into "task batches" which are just a group of tasks,
        // that can execute together while overlapping without synchronization between them.
        // Task batches are further grouped into submit scopes.
        // A submit scopes contains a group of batches between two submits.
        // At first, we find the batch we need to insert the new task into.
        // To optimize for optimal overlap and minimal pipeline barriers, we try to insert the task as early as possible.
        const usize batch_index = shedule_task(
            task_list_impl,
            *this,
            current_submit_scope,
            current_submit_scope_index,
            task);
        TaskBatch & batch = current_submit_scope.task_batches[batch_index];
        // Add the task to the batch.
        batch.tasks.push_back(task_id);

        // Now that we know what batch we need to insert the task into, we need to add synchronization between batches.
        // As stated earlier batches are groups of tasks which can execute together without sync between them.
        // To simplify and optimize the sync placement daxa only synchronizes between batches.
        // This effectively means that all the resource uses, and their memory and execution dependencies in a batch
        // are combined into a single unit which is synchronized against other batches.
        for_each(
            task.get_generic_uses(),
            [&](u32, TaskBufferUse<> const & buffer_use)
            {
                PerPermTaskBuffer & task_buffer = this->buffer_infos[buffer_use.handle.index];
                Access const current_buffer_access = task_buffer_access_to_access(buffer_use.access());
                update_buffer_first_access(task_buffer, batch_index, current_submit_scope_index, current_buffer_access);
                // For transient buffers, we need to record first and last use so that we can later name their allocations.
                // TODO(msakmary, pahrens) We should think about how to combine this with update_buffer_first_access below since
                // they both overlap in what they are doing
                if (!task_list_impl.global_buffer_infos.at(buffer_use.handle.index).is_persistent())
                {
                    auto & buffer_first_use = task_buffer.lifetime.first_use;
                    auto & buffer_last_use = task_buffer.lifetime.last_use;
                    if (current_submit_scope_index < buffer_first_use.submit_scope_index)
                    {
                        buffer_first_use.submit_scope_index = current_submit_scope_index;
                        buffer_first_use.task_batch_index = batch_index;
                    }
                    else if (current_submit_scope_index == buffer_first_use.submit_scope_index)
                    {
                        buffer_first_use.task_batch_index = std::min(buffer_first_use.task_batch_index, batch_index);
                    }

                    if (current_submit_scope_index > buffer_last_use.submit_scope_index ||
                        buffer_last_use.submit_scope_index == std::numeric_limits<u32>::max())
                    {
                        buffer_last_use.submit_scope_index = current_submit_scope_index;
                        buffer_last_use.task_batch_index = batch_index;
                    }
                    else if (current_submit_scope_index == buffer_last_use.submit_scope_index)
                    {
                        buffer_last_use.task_batch_index = std::max(buffer_last_use.task_batch_index, batch_index);
                    }
                }
                // When the last use was a read AND the new use of the buffer is a read AND,
                // we need to add our stage flags to the existing barrier of the last use.
                bool const is_last_access_read = task_buffer.latest_access.type == AccessTypeFlagBits::READ;
                bool const is_current_access_read = current_buffer_access.type == AccessTypeFlagBits::READ;
                // We only need barriers between two accesses.
                // If the previous access is none, the current access is the first access.
                // Therefore we do not need to insert any synchronization if the previous access is none.
                // This is buffer specific. Images have a layout that needs to be set from undefined to the current accesses layout.
                // When the latest access  is a read that did not require a barrier before we also do not need a barrier now.
                // So skip, if the latest access is read and there is no latest_access_read_barrier_index present.
                bool const is_last_access_none = task_buffer.latest_access == AccessConsts::NONE;
                if (!is_last_access_none && !(std::holds_alternative<std::monostate>(task_buffer.latest_access_read_barrier_index) && is_last_access_read))
                {
                    if (is_last_access_read && is_current_access_read)
                    {
                        if (LastReadSplitBarrierIndex const * index0 = std::get_if<LastReadSplitBarrierIndex>(&task_buffer.latest_access_read_barrier_index))
                        {
                            auto & last_read_split_barrier = this->split_barriers[index0->index];
                            last_read_split_barrier.dst_access = last_read_split_barrier.dst_access | current_buffer_access;
                        }
                        else if (LastReadBarrierIndex const * index1 = std::get_if<LastReadBarrierIndex>(&task_buffer.latest_access_read_barrier_index))
                        {
                            auto & last_read_barrier = this->barriers[index1->index];
                            last_read_barrier.dst_access = last_read_barrier.dst_access | current_buffer_access;
                        }
                    }
                    else
                    {
                        // When the uses are incompatible (no read on read) we need to insert a new barrier.
                        // Host access needs to be handled in a specialized way.
                        bool const src_host_only_access = task_buffer.latest_access.stages == PipelineStageFlagBits::HOST;
                        bool const dst_host_only_access = current_buffer_access.stages == PipelineStageFlagBits::HOST;
                        DAXA_DBG_ASSERT_TRUE_M(!(src_host_only_access && dst_host_only_access), "direct sync between two host accesses on gpu are not allowed");
                        bool const is_host_barrier = src_host_only_access || dst_host_only_access;
                        // When the distance between src and dst batch is one, we can replace the split barrier with a normal barrier.
                        // We also need to make sure we do not use split barriers when the src or dst stage exclusively uses the host stage.
                        // This is because the host stage does not declare an execution dependency on the cpu but only a memory dependency.
                        bool const use_pipeline_barrier =
                            (task_buffer.latest_access_batch_index + 1 == batch_index &&
                             current_submit_scope_index == task_buffer.latest_access_submit_scope_index) ||
                            is_host_barrier;
                        if (use_pipeline_barrier)
                        {
                            usize const barrier_index = this->barriers.size();
                            this->barriers.push_back(TaskBarrier{
                                .image_id = {}, // {} signals that this is not an image barrier.
                                .src_access = task_buffer.latest_access,
                                .dst_access = current_buffer_access,
                                .src_batch = task_buffer.latest_access_batch_index,
                                .dst_batch = batch_index,
                            });
                            // And we insert the barrier index into the list of pipeline barriers of the current tasks batch.
                            batch.pipeline_barrier_indices.push_back(barrier_index);
                            if (current_buffer_access.type == AccessTypeFlagBits::READ)
                            {
                                // As the new access is a read we remember our barrier index,
                                // So that potential future reads after this can reuse this barrier.
                                task_buffer.latest_access_read_barrier_index = LastReadBarrierIndex{barrier_index};
                            }
                        }
                        else
                        {
                            usize const split_barrier_index = this->split_barriers.size();
                            this->split_barriers.push_back(TaskSplitBarrier{
                                {
                                    .image_id = {}, // {} signals that this is not an image barrier.
                                    .src_access = task_buffer.latest_access,
                                    .dst_access = current_buffer_access,
                                    .src_batch = task_buffer.latest_access_batch_index,
                                    .dst_batch = batch_index,
                                },
                                /* .split_barrier_state = */ task_list_impl.info.device.create_split_barrier({
                                    .name = std::string("TaskList \"") + task_list_impl.info.name + "\" SplitBarrier Nr. " + std::to_string(split_barrier_index),
                                }),
                            });
                            // Now we give the src batch the index of this barrier to signal.
                            TaskBatchSubmitScope & src_scope = this->batch_submit_scopes[task_buffer.latest_access_submit_scope_index];
                            TaskBatch & src_batch = src_scope.task_batches[task_buffer.latest_access_batch_index];
                            src_batch.signal_split_barrier_indices.push_back(split_barrier_index);
                            // And we also insert the split barrier index into the waits of the current tasks batch.
                            batch.wait_split_barrier_indices.push_back(split_barrier_index);
                            if (current_buffer_access.type == AccessTypeFlagBits::READ)
                            {
                                // As the new access is a read we remember our barrier index,
                                // So that potential future reads after this can reuse this barrier.
                                task_buffer.latest_access_read_barrier_index = LastReadSplitBarrierIndex{split_barrier_index};
                            }
                            else
                            {
                                task_buffer.latest_access_read_barrier_index = {};
                            }
                        }
                    }
                }
                // Now that we inserted/updated the synchronization, we update the latest access.
                task_buffer.latest_access = current_buffer_access;
                task_buffer.latest_access_batch_index = batch_index;
                task_buffer.latest_access_submit_scope_index = current_submit_scope_index;
            },
            [&](u32, TaskImageUse<> const & image_use)
            {
                auto const & used_image_t_id = image_use.handle;
                auto const & used_image_t_access = image_use.access();
                auto const & initial_used_image_slice = image_use.handle.slice;
                PerPermTaskImage & task_image = this->image_infos[used_image_t_id.index];
                // For transient images we need to record first and last use so that we can later name their allocations
                // TODO(msakmary, pahrens) We should think about how to combine this with update_image_inital_slices below since
                // they both overlap in what they are doing
                if (!task_list_impl.global_image_infos.at(used_image_t_id.index).is_persistent())
                {
                    auto & image_first_use = task_image.lifetime.first_use;
                    auto & image_last_use = task_image.lifetime.last_use;
                    if (current_submit_scope_index < image_first_use.submit_scope_index)
                    {
                        image_first_use.submit_scope_index = current_submit_scope_index;
                        image_first_use.task_batch_index = batch_index;
                    }
                    else if (current_submit_scope_index == image_first_use.submit_scope_index)
                    {
                        image_first_use.task_batch_index = std::min(image_first_use.task_batch_index, batch_index);
                    }

                    if (current_submit_scope_index > image_last_use.submit_scope_index ||
                        image_last_use.submit_scope_index == std::numeric_limits<u32>::max())
                    {
                        image_last_use.submit_scope_index = current_submit_scope_index;
                        image_last_use.task_batch_index = batch_index;
                    }
                    else if (current_submit_scope_index == image_last_use.submit_scope_index)
                    {
                        image_last_use.task_batch_index = std::max(image_last_use.task_batch_index, batch_index);
                    }
                }
                task_image.usage |= access_to_usage(used_image_t_access);
                auto [current_image_layout, current_image_access] = task_image_access_to_layout_access(used_image_t_access);
                // Now this seems strange, why would be need multiple current use slices, as we only have one here.
                // This is because when we intersect this slice with the tracked slices, we get an intersection and a rest.
                // We need to then test the rest against all the remaining tracked uses,
                // as the intersected part is already beeing handled in the following code.
                tl_new_use_slices.push_back(initial_used_image_slice);
                // This is the tracked slice we will insert after we finished analyzing the current used image.
                ExtendedImageSliceState ret_new_use_tracked_slice{
                    .state = {
                        .latest_access = current_image_access,
                        .latest_layout = current_image_layout,
                        .slice = initial_used_image_slice,
                    },
                    .latest_access_batch_index = batch_index,
                    .latest_access_submit_scope_index = current_submit_scope_index,
                    .latest_access_read_barrier_index = {}, // This is a dummy value (either set later or ignored entirely).
                };
                // We update the initial access slices.
                update_image_initial_access_slices(task_image, ret_new_use_tracked_slice);
                // As image subresources can be in different layouts and also different synchronization scopes,
                // we need to track these image ranges individually.
                for (
                    auto tracked_slice_iter = task_image.last_slice_states.begin();
                    tracked_slice_iter != task_image.last_slice_states.end();)
                {
                    bool advanced_tracked_slice_iterator = false;
                    for (
                        auto used_image_slice_iter = tl_new_use_slices.begin();
                        used_image_slice_iter != tl_new_use_slices.end();)
                    {
                        // We make a local copy of both slices here.
                        // We can not rely on dereferencing the iterators, as we modify them in this function.
                        // For this inner loop we want to remember the information about these slices,
                        // even after they are removed from their respective vector.
                        ImageMipArraySlice const used_image_slice = *used_image_slice_iter;
                        ExtendedImageSliceState const tracked_slice = *tracked_slice_iter;
                        // We are only interested in intersecting ranges, as use of non intersecting ranges does not need synchronization.
                        if (!used_image_slice.intersects(tracked_slice.state.slice))
                        {
                            // We only need to advance the iterator manually here.
                            // After this if statement there is an unconditional erase that advances the iterator if this is not hit.
                            ++used_image_slice_iter;
                            continue;
                        }
                        // As we found an intersection, part of the old tracked slice must be altered.
                        // Instead of altering it we remove it and add the rest slices back in later.
                        used_image_slice_iter = tl_new_use_slices.erase(used_image_slice_iter);
                        // Now we know that the new use intersects slices with a previous use.
                        // This means that we need to find the intersecting part,
                        // sync the intersecting part from the previous use to the current use
                        // and remove the overlapping part from the tracked slice.
                        // Now we need to split the uses into three groups:
                        // * the slice that is the intersection of tracked image slice and current new use (intersection)
                        // * the part of the tracked image slice that does not intersect with the current new use (tracked_slice_rest)
                        // * the part of the current new use slice that does not intersect with the tracked image (new_use_slice_rest)
                        auto intersection = tracked_slice.state.slice.intersect(used_image_slice);
                        auto [tracked_slice_rest, tracked_slice_rest_count] = tracked_slice.state.slice.subtract(intersection);
                        auto [new_use_slice_rest, new_use_slice_rest_count] = used_image_slice.subtract(intersection);
                        // We now remove the old tracked slice from the list of tracked slices, as we just split it.
                        // We need to know if the iterator was advanced. This erase advances the iterator.
                        // If the iterator got not advanced by this we need to advance it ourself manually later.
                        advanced_tracked_slice_iterator = true;
                        tracked_slice_iter = task_image.last_slice_states.erase(tracked_slice_iter);
                        // Now we remember the left over slice from the original tracked slice.
                        for (usize rest_i = 0; rest_i < tracked_slice_rest_count; ++rest_i)
                        {
                            // The rest tracked slices are the same as the original tracked slice,
                            // except for the slice itself, which is the remainder of the subtraction of the intersection.
                            ExtendedImageSliceState current_rest_tracked_slice = tracked_slice;
                            current_rest_tracked_slice.state.slice = tracked_slice_rest[rest_i];
                            tl_tracked_slice_rests.push_back(current_rest_tracked_slice);
                        }
                        // Now we remember the left over slice from our current used slice.
                        for (usize rest_i = 0; rest_i < new_use_slice_rest_count; ++rest_i)
                        {
                            // We reassign the iterator here as it is getting invalidated by the insert.
                            // The new iterator points to the newly inserted element.
                            // When the next iteration of the outer for loop starts, all these elements get skipped.
                            // This is good as these elements do NOT intersect with the currently inspected tracked slice.
                            used_image_slice_iter = tl_new_use_slices.insert(
                                tl_new_use_slices.end(),
                                new_use_slice_rest[rest_i]);
                        }
                        // Every other access (NONE, READ_WRITE, WRITE) are interpreted as writes in this context.
                        // When the last use was a read AND the new use of the buffer is a read AND,
                        // we need to add our stage flags to the existing barrier of the last use.
                        // To be able to do this the layout of the image slice must also match.
                        // If they differ we need to insert an execution barrier with a layout transition.
                        bool const is_last_access_read = tracked_slice.state.latest_access.type == AccessTypeFlagBits::READ;
                        bool const is_current_access_read = current_image_access.type == AccessTypeFlagBits::READ;
                        bool const are_layouts_identical = tracked_slice.state.latest_layout == current_image_layout;
                        if (is_last_access_read && is_current_access_read && are_layouts_identical)
                        {
                            if (LastReadSplitBarrierIndex const * index0 = std::get_if<LastReadSplitBarrierIndex>(&tracked_slice.latest_access_read_barrier_index))
                            {
                                auto & last_read_split_barrier = this->split_barriers[index0->index];
                                last_read_split_barrier.dst_access = last_read_split_barrier.dst_access | tracked_slice.state.latest_access;
                            }
                            else if (LastReadBarrierIndex const * index1 = std::get_if<LastReadBarrierIndex>(&tracked_slice.latest_access_read_barrier_index))
                            {
                                auto & last_read_barrier = this->barriers[index1->index];
                                last_read_barrier.dst_access = last_read_barrier.dst_access | tracked_slice.state.latest_access;
                            }
                        }
                        else
                        {
                            // When the uses are incompatible (no read on read, or no identical layout) we need to insert a new barrier.
                            // Host access needs to be handled in a specialized way.
                            bool const src_host_only_access = tracked_slice.state.latest_access.stages == PipelineStageFlagBits::HOST;
                            bool const dst_host_only_access = current_image_access.stages == PipelineStageFlagBits::HOST;
                            DAXA_DBG_ASSERT_TRUE_M(!(src_host_only_access && dst_host_only_access), "direct sync between two host accesses on gpu is not allowed");
                            bool const is_host_barrier = src_host_only_access || dst_host_only_access;
                            // When the distance between src and dst batch is one, we can replace the split barrier with a normal barrier.
                            // We also need to make sure we do not use split barriers when the src or dst stage exclusively uses the host stage.
                            // This is because the host stage does not declare an execution dependency on the cpu but only a memory dependency.
                            bool const use_pipeline_barrier =
                                (tracked_slice.latest_access_batch_index + 1 == batch_index &&
                                 current_submit_scope_index == tracked_slice.latest_access_submit_scope_index) ||
                                is_host_barrier;
                            if (use_pipeline_barrier)
                            {
                                usize const barrier_index = this->barriers.size();
                                this->barriers.push_back(TaskBarrier{
                                    .image_id = used_image_t_id,
                                    .slice = intersection,
                                    .layout_before = tracked_slice.state.latest_layout,
                                    .layout_after = current_image_layout,
                                    .src_access = tracked_slice.state.latest_access,
                                    .dst_access = current_image_access,
                                    .src_batch = tracked_slice.latest_access_batch_index,
                                    .dst_batch = batch_index,
                                });
                                // And we insert the barrier index into the list of pipeline barriers of the current tasks batch.
                                batch.pipeline_barrier_indices.push_back(barrier_index);
                                if (current_image_access.type == AccessTypeFlagBits::READ)
                                {
                                    // As the new access is a read we remember our barrier index,
                                    // So that potential future reads after this can reuse this barrier.
                                    ret_new_use_tracked_slice.latest_access_read_barrier_index = LastReadBarrierIndex{barrier_index};
                                }
                            }
                            else
                            {
                                usize const split_barrier_index = this->split_barriers.size();
                                this->split_barriers.push_back(TaskSplitBarrier{
                                    {
                                        .image_id = used_image_t_id,
                                        .slice = intersection,
                                        .layout_before = tracked_slice.state.latest_layout,
                                        .layout_after = current_image_layout,
                                        .src_access = tracked_slice.state.latest_access,
                                        .dst_access = current_image_access,
                                        .src_batch = tracked_slice.latest_access_batch_index,
                                        .dst_batch = batch_index,
                                    },
                                    /* .split_barrier_state = */ task_list_impl.info.device.create_split_barrier({
                                        .name = std::string("TaskList \"") + task_list_impl.info.name + "\" SplitBarrier (Image) Nr. " + std::to_string(split_barrier_index),
                                    }),
                                });
                                // Now we give the src batch the index of this barrier to signal.
                                TaskBatchSubmitScope & src_scope = this->batch_submit_scopes[tracked_slice.latest_access_submit_scope_index];
                                TaskBatch & src_batch = src_scope.task_batches[tracked_slice.latest_access_batch_index];
                                src_batch.signal_split_barrier_indices.push_back(split_barrier_index);
                                // And we also insert the split barrier index into the waits of the current tasks batch.
                                batch.wait_split_barrier_indices.push_back(split_barrier_index);
                                if (current_image_access.type == AccessTypeFlagBits::READ)
                                {
                                    // As the new access is a read we remember our barrier index,
                                    // So that potential future reads after this can reuse this barrier.
                                    ret_new_use_tracked_slice.latest_access_read_barrier_index = LastReadSplitBarrierIndex{split_barrier_index};
                                }
                                else
                                {
                                    ret_new_use_tracked_slice.latest_access_read_barrier_index = {};
                                }
                            }
                        }
                        // Make sure we have any tracked slices to intersect with left.
                        if (tracked_slice_iter == task_image.last_slice_states.end())
                        {
                            break;
                        }
                    }
                    if (!advanced_tracked_slice_iterator)
                    {
                        // If we didn't find any intersections, we dont remove the tracked slice.
                        // Erasing a tracked slice "advances" iterator. As we did not remove,
                        // we need to advance it manually.
                        ++tracked_slice_iter;
                    }
                }
                tl_new_use_slices.clear();
                // Now we need to add the latest use and tracked range of our current access:
                task_image.last_slice_states.push_back(ret_new_use_tracked_slice);
                // The remainder tracked slices we remembered from earlier are now inserted back into the list of tracked slices.
                // We deferred this step as we dont want to check these in the loop above, as we found them to not intersect with the new use.
                task_image.last_slice_states.insert(
                    task_image.last_slice_states.end(),
                    tl_tracked_slice_rests.begin(),
                    tl_tracked_slice_rests.end());
                tl_tracked_slice_rests.clear();
            });
    }

    void TaskList::submit(TaskSubmitInfo const & info)
    {
        auto & impl = *as<ImplTaskList>();
        DAXA_DBG_ASSERT_TRUE_M(!impl.compiled, "completed task lists can not record new tasks");

        for (auto & permutation : impl.record_active_permutations)
        {
            permutation->submit(info);
        }
    }

    void TaskListPermutation::submit(TaskSubmitInfo const & info)
    {
        TaskBatchSubmitScope & submit_scope = this->batch_submit_scopes.back();
        submit_scope.submit_info = {};
        // We provide the user submit info to the submit batch.
        submit_scope.user_submit_info = info;
        // Start a new batch.
        this->batch_submit_scopes.push_back({
            .present_info = {},
        });
    }

    void TaskList::present(TaskPresentInfo const & info)
    {
        auto & impl = *as<ImplTaskList>();
        DAXA_DBG_ASSERT_TRUE_M(!impl.compiled, "completed task lists can not record new tasks");
        DAXA_DBG_ASSERT_TRUE_M(impl.info.swapchain.has_value(), "can only present, when a swapchain was provided in creation");

        for (auto & permutation : impl.record_active_permutations)
        {
            permutation->present(info);
        }
    }

    void TaskListPermutation::present(TaskPresentInfo const & info)
    {
        DAXA_DBG_ASSERT_TRUE_M(this->batch_submit_scopes.size() > 1, "can only present if at least one submit was issued before");
        DAXA_DBG_ASSERT_TRUE_M(!this->swapchain_image.is_empty(), "can only present when an image was annotated as swapchain image");
        DAXA_DBG_ASSERT_TRUE_M(!this->image_infos[this->swapchain_image.index].swapchain_semaphore_waited_upon, "Can only present once");
        this->image_infos[this->swapchain_image.index].swapchain_semaphore_waited_upon = true;

        ExtendedImageSliceState const & tracked_slice = this->image_infos[this->swapchain_image.index].last_slice_states.back();
        usize const submit_scope_index = tracked_slice.latest_access_submit_scope_index;
        DAXA_DBG_ASSERT_TRUE_M(submit_scope_index < this->batch_submit_scopes.size() - 1, "the last swapchain image use MUST be before the last submit when presenting");
        TaskBatchSubmitScope & submit_scope = this->batch_submit_scopes[submit_scope_index];
        usize const batch_index = tracked_slice.latest_access_batch_index;
        // We need to insert a pipeline barrier to transition the swapchain image layout to present src optimal.
        usize const barrier_index = this->barriers.size();
        this->barriers.push_back(TaskBarrier{
            .image_id = this->swapchain_image,
            .slice = tracked_slice.state.slice,
            .layout_before = tracked_slice.state.latest_layout,
            .layout_after = ImageLayout::PRESENT_SRC,
            .src_access = tracked_slice.state.latest_access,
            .dst_access = {.stages = PipelineStageFlagBits::BOTTOM_OF_PIPE},
            .src_batch = batch_index,
            .dst_batch = batch_index + 1,
        });
        submit_scope.last_minute_barrier_indices.push_back(barrier_index);
        // Now we need to insert the binary semaphore between submit and present.
        submit_scope.present_info = ImplPresentInfo{
            .additional_binary_semaphores = info.additional_binary_semaphores,
        };
    }

    void ImplTaskList::create_transient_runtime_buffers(TaskListPermutation & permutation)
    {
        for (u32 buffer_info_idx = 0; buffer_info_idx < u32(global_buffer_infos.size()); buffer_info_idx++)
        {
            auto const & glob_buffer = global_buffer_infos.at(buffer_info_idx);
            auto & perm_buffer = permutation.buffer_infos.at(buffer_info_idx);

            if (!glob_buffer.is_persistent() && perm_buffer.valid)
            {
                auto const & transient_info = std::get<PermIndepTaskBufferInfo::Transient>(glob_buffer.task_buffer_data);

                perm_buffer.actual_buffer = info.device.create_buffer(BufferInfo{
                    .size = transient_info.info.size,
                    .allocate_info = ManualAllocInfo{
                        .memory_block = transient_data_memory_block,
                        .offset = perm_buffer.allocation_offset},
                    .name = transient_info.info.name});
            }
        }
    }

    void ImplTaskList::create_transient_runtime_images(TaskListPermutation & permutation)
    {
        for (u32 image_info_idx = 0; image_info_idx < u32(global_image_infos.size()); image_info_idx++)
        {
            auto const & glob_image = global_image_infos.at(image_info_idx);
            auto & perm_image = permutation.image_infos.at(image_info_idx);

            if (!glob_image.is_persistent() && perm_image.valid)
            {
                DAXA_DBG_ASSERT_TRUE_M(perm_image.usage != ImageUsageFlagBits::NONE,
                                       std::string("Transient image is not used in this permutation but marked as valid either: ") +
                                           std::string("\t- it was used as PRESENT which is not allowed for transient images") +
                                           std::string("\t- it was used as NONE which makes no sense - just don't mark it as used in the task"));
                auto const & transient_image_info = std::get<PermIndepTaskImageInfo::Transient>(glob_image.task_image_data).info;
                perm_image.actual_image = info.device.create_image(ImageInfo{
                    .dimensions = transient_image_info.dimensions,
                    .format = transient_image_info.format,
                    .aspect = transient_image_info.aspect,
                    .size = transient_image_info.size,
                    .mip_level_count = transient_image_info.mip_level_count,
                    .array_layer_count = transient_image_info.array_layer_count,
                    .sample_count = transient_image_info.sample_count,
                    .usage = perm_image.usage,
                    .allocate_info = ManualAllocInfo{
                        .memory_block = transient_data_memory_block,
                        .offset = perm_image.allocation_offset},
                    .name = transient_image_info.name,
                });
            }
        }
    }

    void ImplTaskList::allocate_transient_resources()
    {
        // figure out transient resource sizes
        usize max_alignment_requirement = 0;
        for (auto & global_image : global_image_infos)
        {
            if (!global_image.is_persistent())
            {
                auto & transient_image = std::get<PermIndepTaskImageInfo::Transient>(global_image.task_image_data);
                ImageInfo const image_info = {
                    .dimensions = transient_image.info.dimensions,
                    .format = transient_image.info.format,
                    .aspect = transient_image.info.aspect,
                    .size = transient_image.info.size,
                    .mip_level_count = transient_image.info.mip_level_count,
                    .array_layer_count = transient_image.info.array_layer_count,
                    .sample_count = transient_image.info.sample_count,
                    .usage = ImageUsageFlagBits::SHADER_READ_WRITE,
                    .allocate_info = MemoryFlagBits::DEDICATED_MEMORY,
                    .name = "Dummy to figure mem requirements",
                };
                transient_image.memory_requirements = info.device.get_memory_requirements({image_info});
                max_alignment_requirement = std::max(transient_image.memory_requirements.alignment, max_alignment_requirement);
            }
        }
        for (auto & global_buffer : global_buffer_infos)
        {
            if (!global_buffer.is_persistent())
            {
                auto & transient_buffer = std::get<PermIndepTaskBufferInfo::Transient>(global_buffer.task_buffer_data);
                BufferInfo const buffer_info = {
                    .size = transient_buffer.info.size,
                    .allocate_info = MemoryFlagBits::DEDICATED_MEMORY,
                    .name = "Dummy to figure mem requirements"};
                transient_buffer.memory_requirements = info.device.get_memory_requirements({buffer_info});
                max_alignment_requirement = std::max(transient_buffer.memory_requirements.alignment, max_alignment_requirement);
            }
        }

        // for each permutation figure out the max memory requirements
        for (auto & permutation : permutations)
        {
            usize batches = 0;
            std::vector<usize> submit_batch_offsets(permutation.batch_submit_scopes.size());
            for (u32 submit_scope_idx = 0; submit_scope_idx < permutation.batch_submit_scopes.size(); submit_scope_idx++)
            {
                submit_batch_offsets.at(submit_scope_idx) = batches;
                batches += permutation.batch_submit_scopes.at(submit_scope_idx).task_batches.size();
            }

            struct LifetimeLengthResource
            {
                usize start_batch;
                usize end_batch;
                usize lifetime_lenght;
                bool is_image;
                u32 resource_idx;
            };

            std::vector<LifetimeLengthResource> lifetime_length_sorted_resources;

            for (u32 perm_image_idx = 0; perm_image_idx < permutation.image_infos.size(); perm_image_idx++)
            {
                if (global_image_infos.at(perm_image_idx).is_persistent())
                {
                    continue;
                }

                auto const & perm_task_image = permutation.image_infos.at(perm_image_idx);
                usize start_idx = submit_batch_offsets.at(perm_task_image.lifetime.first_use.submit_scope_index) +
                                  perm_task_image.lifetime.first_use.task_batch_index;
                usize end_idx = submit_batch_offsets.at(perm_task_image.lifetime.last_use.submit_scope_index) +
                                perm_task_image.lifetime.last_use.task_batch_index;

                DAXA_DBG_ASSERT_TRUE_M(start_idx != std::numeric_limits<u32>::max() ||
                                           end_idx != std::numeric_limits<u32>::max(),
                                       "Detected transient resource created but never used");
                lifetime_length_sorted_resources.emplace_back(LifetimeLengthResource{
                    .start_batch = start_idx,
                    .end_batch = end_idx,
                    .lifetime_lenght = end_idx - start_idx + 1,
                    .is_image = true,
                    .resource_idx = perm_image_idx,
                });
            }

            for (u32 perm_buffer_idx = 0; perm_buffer_idx < permutation.buffer_infos.size(); perm_buffer_idx++)
            {
                if (global_buffer_infos.at(perm_buffer_idx).is_persistent())
                {
                    continue;
                }

                auto const & perm_task_buffer = permutation.buffer_infos.at(perm_buffer_idx);
                usize start_idx = submit_batch_offsets.at(perm_task_buffer.lifetime.first_use.submit_scope_index) +
                                  perm_task_buffer.lifetime.first_use.task_batch_index;
                usize end_idx = submit_batch_offsets.at(perm_task_buffer.lifetime.last_use.submit_scope_index) +
                                perm_task_buffer.lifetime.last_use.task_batch_index;

                DAXA_DBG_ASSERT_TRUE_M(start_idx != std::numeric_limits<u32>::max() ||
                                           end_idx != std::numeric_limits<u32>::max(),
                                       "Detected transient resource created but never used");
                lifetime_length_sorted_resources.emplace_back(LifetimeLengthResource{
                    .start_batch = start_idx,
                    .end_batch = end_idx,
                    .lifetime_lenght = end_idx - start_idx + 1,
                    .is_image = false,
                    .resource_idx = perm_buffer_idx,
                });
            }

            std::sort(lifetime_length_sorted_resources.begin(), lifetime_length_sorted_resources.end(),
                      [](LifetimeLengthResource const & first, LifetimeLengthResource const & second) -> bool
                      {
                          return first.lifetime_lenght > second.lifetime_lenght;
                      });

            struct Allocation
            {
                usize offset = {};
                usize size = {};
                usize start_batch = {};
                usize end_batch = {};
                bool is_image = {};
                u32 owning_resource_idx = {};
                u32 memory_type_bits = {};
                ImageMipArraySlice intersection_object = {};
            };
            // Sort allocations in the set in the following way
            //      1) sort by offsets into the memory block
            //  if equal:
            //      2) sort by start batch of the allocation
            //  if equal:
            //      3) sort by owning image index
            struct AllocCompare
            {
                constexpr auto operator()(Allocation const & first, Allocation const & second) const -> bool
                {
                    if (first.offset < second.offset)
                    {
                        return true;
                    }
                    if (first.offset == second.offset)
                    {
                        if (first.start_batch < second.start_batch)
                        {
                            return true;
                        }
                        if (first.start_batch == second.start_batch)
                        {
                            return first.owning_resource_idx < second.owning_resource_idx;
                        }
                        // first.offset == second.offset && first.start_batch > second.start_batch
                        return false;
                    }
                    // first.offset > second.offset
                    return false;
                };
            };
            std::set<Allocation, AllocCompare> allocations = {};
            // Figure out where to allocate each resource
            for (auto const & resource_lifetime : lifetime_length_sorted_resources)
            {
                MemoryRequirements mem_requirements;
                if (resource_lifetime.is_image)
                {
                    mem_requirements = std::get<PermIndepTaskImageInfo::Transient>(
                                           global_image_infos.at(resource_lifetime.resource_idx).task_image_data)
                                           .memory_requirements;
                }
                else
                {
                    mem_requirements = std::get<PermIndepTaskBufferInfo::Transient>(
                                           global_buffer_infos.at(resource_lifetime.resource_idx).task_buffer_data)
                                           .memory_requirements;
                }
                // Go through all memory block states in which this resource is alive and try to find a spot for it
                Allocation new_allocation = Allocation{
                    .offset = 0,
                    .size = mem_requirements.size,
                    .start_batch = resource_lifetime.start_batch,
                    .end_batch = resource_lifetime.end_batch,
                    .is_image = resource_lifetime.is_image,
                    .owning_resource_idx = resource_lifetime.resource_idx,
                    .memory_type_bits = mem_requirements.memory_type_bits,
                    .intersection_object = {
<<<<<<< HEAD
                        .base_mip_level = static_cast<u32>(resource_lifetime.start_batch),
                        .level_count = static_cast<u32>(resource_lifetime.end_batch),
                        .base_array_layer = 0,
                        .layer_count = static_cast<u32>(mem_requirements.size),
=======
                        .base_mip_level = static_cast<u8>(image_lifetime.start_batch),
                        .level_count = static_cast<u8>(image_lifetime.end_batch),
                        .base_array_layer = static_cast<u16>(0),
                        .layer_count = static_cast<u16>(mem_requirements.size),
>>>>>>> f7a0f4fc
                    }};

                // TODO(msakmary) Fix the intersect functionality so that it is general and does not do hacky stuff like constructing
                // a mip array slice
                // Find space in memory and time the new allocation fits into.
                for (auto const & allocation : allocations)
                {
                    if (new_allocation.intersection_object.intersects(allocation.intersection_object))
                    {
                        // assign new offset into the memory block - we need to guarantee correct allignment
                        usize curr_offset = allocation.offset + allocation.size;
                        usize const align = std::max(mem_requirements.alignment, 1ull);
                        usize const aligned_curr_offset = (curr_offset + align - 1) / align * align;
                        new_allocation.offset = aligned_curr_offset;
                        new_allocation.intersection_object.base_array_layer = static_cast<u32>(new_allocation.offset);
                    }
                }
                allocations.insert(new_allocation);
            }
            // Once we are done with finding space for all the allocations go through all permutation images and copy over the allocation information
            for (auto const & allocation : allocations)
            {
                if (allocation.is_image)
                {
                    permutation.image_infos.at(allocation.owning_resource_idx).allocation_offset = allocation.offset;
                }
                else
                {
                    permutation.buffer_infos.at(allocation.owning_resource_idx).allocation_offset = allocation.offset;
                }
                // find the amount of memory this permutation requires
                memory_block_size = std::max(memory_block_size, allocation.offset + allocation.size);
                memory_type_bits = memory_type_bits | allocation.memory_type_bits;
            }
        }
        transient_data_memory_block = info.device.create_memory({
            .requirements = {
                .size = memory_block_size,
                .alignment = max_alignment_requirement,
                .memory_type_bits = memory_type_bits,
            },
            .flags = MemoryFlagBits::DEDICATED_MEMORY,
        });
    }

    void TaskList::complete(TaskCompleteInfo const &)
    {
        auto & impl = *as<ImplTaskList>();
        DAXA_DBG_ASSERT_TRUE_M(!impl.compiled, "task lists can only be completed once");
        impl.compiled = true;

        impl.allocate_transient_resources();
        // Insert static barriers initializing image layouts.
        for (auto & permutation : impl.permutations)
        {
            impl.create_transient_runtime_buffers(permutation);
            impl.create_transient_runtime_images(permutation);
            auto & first_batch = permutation.batch_submit_scopes[0].task_batches[0];
            // Insert static initialization barriers for non persistent resources:
            // Buffers never need layout initialization, only images.
            for (u32 task_image_index = 0; task_image_index < permutation.image_infos.size(); ++task_image_index)
            {
                TaskImageHandle const task_image_id = {impl.unique_index, task_image_index};
                auto & task_image = permutation.image_infos[task_image_index];
                PermIndepTaskImageInfo const & glob_task_image = impl.global_image_infos[task_image_index];
                if (task_image.valid && !glob_task_image.is_persistent())
                {
                    // Insert barriers, initializing all the initially accesses subresource ranges to the correct layout.
                    for (auto & first_access : task_image.first_slice_states)
                    {
                        usize const new_barrier_index = permutation.barriers.size();
                        permutation.barriers.push_back(TaskBarrier{
                            .image_id = task_image_id,
                            .slice = first_access.state.slice,
                            .layout_before = {},
                            .layout_after = first_access.state.latest_layout,
                            .src_access = {},
                            .dst_access = first_access.state.latest_access,
                            .src_batch = {},
                            .dst_batch = first_access.latest_access_batch_index,
                        });
                        first_batch.pipeline_barrier_indices.push_back(new_barrier_index);
                    }
                }
            }
        }
    }

    auto TaskList::get_command_lists() -> std::vector<CommandList>
    {
        auto & impl = *as<ImplTaskList>();
        DAXA_DBG_ASSERT_TRUE_M(impl.compiled, "Can only get command lists of a finished task list");
        DAXA_DBG_ASSERT_TRUE_M(!impl.executed_once, "Can only get command lists of a task list that has been executed");
        auto command_lists = std::move(impl.left_over_command_lists);
        impl.left_over_command_lists = {};
        return command_lists;
    }

    auto TaskList::get_debug_string() -> std::string
    {
        auto & impl = *as<ImplTaskList>();
        DAXA_DBG_ASSERT_TRUE_M(impl.info.record_debug_information,
                               "in order to have debug string you need to set record_debug_information flag to true on task list creation");
        DAXA_DBG_ASSERT_TRUE_M(impl.executed_once,
                               "in order to have debug string you need to execute the task list at least once");
        std::string ret = impl.debug_string_stream.str();
        impl.debug_string_stream.str("");
        return ret;
    }

    thread_local std::vector<SplitBarrierWaitInfo> tl_split_barrier_wait_infos = {};
    thread_local std::vector<ImageBarrierInfo> tl_image_barrier_infos = {};
    thread_local std::vector<MemoryBarrierInfo> tl_memory_barrier_infos = {};
    void insert_pipeline_barrier(ImplTaskList const & impl, TaskListPermutation & perm, CommandList & command_list, TaskBarrier & barrier)
    {
        // Check if barrier is image barrier or normal barrier (see TaskBarrier struct comments).
        if (barrier.image_id.is_empty())
        {
            command_list.pipeline_barrier({
                .awaited_pipeline_access = barrier.src_access,
                .waiting_pipeline_access = barrier.dst_access,
            });
        }
        else
        {
            auto const actual_images = impl.get_actual_images(barrier.image_id, perm);
            for (usize index = 0; index < actual_images.size(); ++index)
            {
                auto & image = actual_images[index];
                DAXA_DBG_ASSERT_TRUE_M(
                    impl.info.device.is_id_valid(image),
                    std::string("detected invalid runtime image id while inserting barriers: the runtime image id at index ") +
                        std::to_string(index) +
                        std::string(" of task image \"") +
                        std::string(impl.global_image_infos[barrier.image_id.index].get_name()) +
                        std::string("\" is invalid"));
                command_list.pipeline_barrier_image_transition({
                    .awaited_pipeline_access = barrier.src_access,
                    .waiting_pipeline_access = barrier.dst_access,
                    .before_layout = barrier.layout_before,
                    .after_layout = barrier.layout_after,
                    .image_slice = barrier.slice,
                    .image_id = image,
                });
            }
        }
    }

    void generate_persistent_resource_synch(
        ImplTaskList & impl,
        TaskListPermutation & permutation,
        CommandList & cmd_list)
    {
        // Persistent resources need just in time synch between executions,
        // as pre generating the transitions between all permutations is not manageable.
        std::string out = "";
        std::string indent = "";
        if (impl.info.record_debug_information)
        {
            std::format_to(std::back_inserter(out), "{}runtime sync memory barriers:\n", indent);
            begin_indent(out, indent, true);
        }
        for (usize task_buffer_index = 0; task_buffer_index < permutation.buffer_infos.size(); ++task_buffer_index)
        {
            auto & task_buffer = permutation.buffer_infos[task_buffer_index];
            auto & glob_buffer_info = impl.global_buffer_infos[task_buffer_index];
            if (task_buffer.valid && glob_buffer_info.is_persistent())
            {
                auto & persistent_data = glob_buffer_info.get_persistent();
                bool const no_prev_access = persistent_data.latest_access == AccessConsts::NONE;
                bool const read_on_read_same_access =
                    persistent_data.latest_access == permutation.buffer_infos[task_buffer_index].first_access &&
                    persistent_data.latest_access.type == AccessTypeFlagBits::READ;
                // TODO(pahrens,msakmary): read on read should only be set to true whenever the access the same and the STAGES are also the same
                // otherwise we need to generate barrier
                //      AS WE CANT MODIFY BARRIES FROM PREVIOUSLY ALREADY EXECUTED TASK LISTS, WE MUST OVERSYNC ON THE LAST WRITE TO READ
                //      WE CAN ONLY SKIP ON THE SAME ACCESS READ ON READ
                //      WE MUST REMEMBER THE LAST WRITE

                // bool const read_on_read =
                //     persistent_data.latest_access.type == AccessTypeFlagBits::READ &&
                //     permutation.buffer_infos[task_buffer_index].first_access.type == AccessTypeFlagBits::READ;
                // For now just oversync on reads.
                if (no_prev_access || read_on_read_same_access)
                {
                    // Skip buffers that have no previous access, as there is nothing to sync on.
                    continue;
                }

                MemoryBarrierInfo mem_barrier_info{
                    .awaited_pipeline_access = persistent_data.latest_access,
                    .waiting_pipeline_access = permutation.buffer_infos[task_buffer_index].first_access,
                };
                cmd_list.pipeline_barrier(mem_barrier_info);
                if (impl.info.record_debug_information)
                {
                    std::format_to(std::back_inserter(out), "{}{}\n", indent, to_string(mem_barrier_info));
                    print_seperator_to(out, indent);
                }
                persistent_data.latest_access = {};
            }
        }
        if (impl.info.record_debug_information)
        {
            end_indent(out, indent);
            std::format_to(std::back_inserter(out), "{}runtime sync image memory barriers:\n", indent);
            begin_indent(out, indent, true);
        }
        // If parts of the first use slices to not intersect with any previous use,
        // we must synchronize on undefined layout!
        std::vector<ExtendedImageSliceState> remaining_first_accesses = {};
        for (u32 task_image_index = 0; task_image_index < permutation.image_infos.size(); ++task_image_index)
        {
            auto & task_image = permutation.image_infos[task_image_index];
            auto & exec_image = impl.global_image_infos[task_image_index];
            remaining_first_accesses = task_image.first_slice_states;
            // Iterate over all persistent images.
            // Find all intersections between tracked slices of first use and previous use.
            // Synch on the intersection and delete the intersected part from the tracked slice of the previous use.
            if (task_image.valid && exec_image.is_persistent())
            {
                if (impl.info.record_debug_information)
                {
                    std::format_to(std::back_inserter(out), "{}sync from previous uses:\n", indent);
                    begin_indent(out, indent, true);
                }
                auto & previous_access_slices = exec_image.get_persistent().latest_slice_states;
                for (u32 previous_access_slice_index = 0; previous_access_slice_index < previous_access_slices.size();)
                {
                    bool broke_inner_loop = false;
                    for (u32 first_access_slice_index = 0; first_access_slice_index < remaining_first_accesses.size(); ++first_access_slice_index)
                    {
                        // Dont sync on disjoint subresource uses.
                        if (!remaining_first_accesses[first_access_slice_index].state.slice.intersects(previous_access_slices[previous_access_slice_index].slice))
                        {
                            // Disjoint subresources or read on read with same layout.
                            continue;
                        }
                        // Intersect previous use and initial use.
                        // Record synchronization for the intersecting part.
                        auto intersection = previous_access_slices[previous_access_slice_index].slice.intersect(remaining_first_accesses[first_access_slice_index].state.slice);
                        // Dont sync on same accesses following each other.
                        bool const both_accesses_read =
                            remaining_first_accesses[first_access_slice_index].state.latest_access.type == AccessTypeFlagBits::READ &&
                            previous_access_slices[previous_access_slice_index].latest_access.type == AccessTypeFlagBits::READ;
                        bool const both_layouts_same =
                            remaining_first_accesses[first_access_slice_index].state.latest_layout ==
                            previous_access_slices[previous_access_slice_index].latest_layout;
                        if (!(both_accesses_read && both_layouts_same))
                        {
                            for (auto execution_image_id : impl.get_actual_images(TaskImageHandle{{.task_list_index = impl.unique_index, .index = task_image_index}}, permutation))
                            {
                                ImageBarrierInfo img_barrier_info{
                                    .awaited_pipeline_access = previous_access_slices[previous_access_slice_index].latest_access,
                                    .waiting_pipeline_access = remaining_first_accesses[first_access_slice_index].state.latest_access,
                                    .before_layout = previous_access_slices[previous_access_slice_index].latest_layout,
                                    .after_layout = remaining_first_accesses[first_access_slice_index].state.latest_layout,
                                    .image_slice = intersection,
                                    .image_id = execution_image_id,
                                };
                                cmd_list.pipeline_barrier_image_transition(img_barrier_info);
                                if (impl.info.record_debug_information)
                                {
                                    std::format_to(std::back_inserter(out), "{}{}\n", indent, to_string(img_barrier_info));
                                    print_seperator_to(out, indent);
                                }
                            }
                        }
                        // Put back the non intersecting rest into the previous use list.
                        auto [previous_use_slice_rest, previous_use_slice_rest_count] = previous_access_slices[previous_access_slice_index].slice.subtract(intersection);
                        auto [first_use_slice_rest, first_use_slice_rest_count] = remaining_first_accesses[first_access_slice_index].state.slice.subtract(intersection);
                        for (usize rest_slice_index = 0; rest_slice_index < previous_use_slice_rest_count; ++rest_slice_index)
                        {
                            auto rest_previous_slice = previous_access_slices[previous_access_slice_index];
                            rest_previous_slice.slice = previous_use_slice_rest[rest_slice_index];
                            previous_access_slices.push_back(rest_previous_slice);
                        }
                        // Append the new rest first uses.nd
                        for (usize rest_slice_index = 0; rest_slice_index < first_use_slice_rest_count; ++rest_slice_index)
                        {
                            auto rest_first_slice = remaining_first_accesses[first_access_slice_index];
                            rest_first_slice.state.slice = first_use_slice_rest[rest_slice_index];
                            remaining_first_accesses.push_back(rest_first_slice);
                        }
                        // Remove the previous use from the list, it is synchronized now.
                        previous_access_slices.erase(std::next(previous_access_slices.begin(), static_cast<ptrdiff_t>(previous_access_slice_index)));
                        // Remove the first use from the remaining first uses, as it was now synchronized from.
                        remaining_first_accesses.erase(std::next(remaining_first_accesses.begin(), static_cast<ptrdiff_t>(first_access_slice_index)));
                        // As we removed an element in this place,
                        // we dont need to advance the iterator as in its place there will be a new element already that we do not want to skip.
                        broke_inner_loop = true;
                        break;
                    }
                    if (!broke_inner_loop)
                    {
                        // We break the loop when we erase the current element.
                        // Erasing moved all elements past the current one one to the left.
                        // This means that the current element is already a new one,
                        // we do not want to skip it so we wont increment the index here.
                        ++previous_access_slice_index;
                    }
                }
                if (impl.info.record_debug_information)
                {
                    end_indent(out, indent);
                    std::format_to(std::back_inserter(out), "{}sync from undefined:\n", indent);
                    begin_indent(out, indent, true);
                }
                // For all first uses that did NOT intersect with and previous use,
                // we need to synchronize from an undefined state to initialize the layout of the image.
                for (usize remaining_first_uses_index = 0; remaining_first_uses_index < remaining_first_accesses.size(); ++remaining_first_uses_index)
                {
                    for (auto execution_image_id : impl.get_actual_images(TaskImageHandle{{.task_list_index = impl.unique_index, .index = task_image_index}}, permutation))
                    {
                        ImageBarrierInfo img_barrier_info{
                            .awaited_pipeline_access = AccessConsts::NONE,
                            .waiting_pipeline_access = remaining_first_accesses[remaining_first_uses_index].state.latest_access,
                            .before_layout = ImageLayout::UNDEFINED,
                            .after_layout = remaining_first_accesses[remaining_first_uses_index].state.latest_layout,
                            .image_slice = remaining_first_accesses[remaining_first_uses_index].state.slice,
                            .image_id = execution_image_id,
                        };
                        cmd_list.pipeline_barrier_image_transition(img_barrier_info);
                        if (impl.info.record_debug_information)
                        {
                            std::format_to(std::back_inserter(out), "{}{}\n", indent, to_string(img_barrier_info));
                            print_seperator_to(out, indent);
                        }
                    }
                }
                if (impl.info.record_debug_information)
                {
                    end_indent(out, indent);
                }
            }
        }
        if (impl.info.record_debug_information)
        {
            end_indent(out, indent);
            impl.debug_string_stream << out;
        }
    }

    /// Execution flow:
    /// 1. choose permutation based on conditionals
    /// 2. validate used persistent resources, based on permutation
    /// 3. runtime generate and insert runtime sync for persistent resources.
    /// 4. for every submit scope:
    ///     2.1 for every batch in scope:
    ///         3.1 wait for pipeline and split barriers
    ///         3.2 for every task:
    ///             4.1 validate runtime resources of used resources
    ///             4.2 refresh image view cache.
    ///             4.3 collect shader use handles, allocate gpu local staging memory, copy in handles and bind to constant buffer binding.
    ///             4.4 run task
    ///         3.3 signal split barriers
    ///     2.2 check if submit scope submits work, either submit or collect cmd lists and sync primitives for querry
    ///     2.3 check if submit scope presents, present if true.
    void TaskList::execute(ExecutionInfo const & info)
    {
        auto & impl = *as<ImplTaskList>();
        DAXA_DBG_ASSERT_TRUE_M(info.permutation_condition_values.size() >= impl.info.permutation_condition_count, "detected invalid permutation condition count");
        DAXA_DBG_ASSERT_TRUE_M(impl.compiled, "task lists must be completed before execution");

        u32 permutation_index = {};
        for (u32 index = 0; index < std::min(usize(32), info.permutation_condition_values.size()); ++index)
        {
            permutation_index |= info.permutation_condition_values[index] ? (1u << index) : 0;
        }
        impl.chosen_permutation_last_execution = permutation_index;
        TaskListPermutation & permutation = impl.permutations[permutation_index];

        ImplTaskRuntimeInterface impl_runtime{.task_list = impl, .permutation = permutation};
        impl_runtime.command_lists.push_back(impl.info.device.create_command_list({.name = std::string("Task Command List ") + std::to_string(impl_runtime.command_lists.size())}));

        validate_runtime_resources(impl, permutation);
        // Generate and insert synchronization for persistent resources:
        generate_persistent_resource_synch(impl, permutation, impl_runtime.command_lists.back());

        usize submit_scope_index = 0;
        for (auto & submit_scope : permutation.batch_submit_scopes)
        {
            if (impl.info.enable_command_labels)
            {
                impl_runtime.command_lists.back().begin_label({
                    .label_name = impl.info.name + std::string(", submit ") + std::to_string(submit_scope_index),
                    .label_color = impl.info.task_list_label_color,
                });
            }
            usize batch_index = 0;
            for (auto & task_batch : submit_scope.task_batches)
            {
                if (impl.info.enable_command_labels)
                {
                    impl_runtime.command_lists.back().begin_label({
                        .label_name = impl.info.name + std::string(", submit ") + std::to_string(submit_scope_index) + std::string(", batch ") + std::to_string(batch_index),
                        .label_color = impl.info.task_batch_label_color,
                    });
                }
                batch_index += 1;
                // Wait on pipeline barriers before batch execution.
                for (auto barrier_index : task_batch.pipeline_barrier_indices)
                {
                    TaskBarrier & barrier = permutation.barriers[barrier_index];
                    insert_pipeline_barrier(impl, permutation, impl_runtime.command_lists.back(), barrier);
                }
                // Wait on split barriers before batch execution.
                if (!impl.info.use_split_barriers)
                {
                    for (auto barrier_index : task_batch.wait_split_barrier_indices)
                    {
                        TaskSplitBarrier const & split_barrier = permutation.split_barriers[barrier_index];
                        // Convert split barrier to normal barrier.
                        TaskBarrier barrier = split_barrier;
                        insert_pipeline_barrier(impl, permutation, impl_runtime.command_lists.back(), barrier);
                    }
                }
                else
                {
                    usize needed_image_barriers = 0;
                    for (auto barrier_index : task_batch.wait_split_barrier_indices)
                    {
                        TaskSplitBarrier const & split_barrier = permutation.split_barriers[barrier_index];
                        if (!split_barrier.image_id.is_empty())
                        {
                            needed_image_barriers += impl.get_actual_images(split_barrier.image_id, permutation).size();
                        }
                    }
                    tl_split_barrier_wait_infos.reserve(task_batch.wait_split_barrier_indices.size());
                    tl_memory_barrier_infos.reserve(task_batch.wait_split_barrier_indices.size());
                    tl_image_barrier_infos.reserve(needed_image_barriers);
                    for (auto barrier_index : task_batch.wait_split_barrier_indices)
                    {
                        TaskSplitBarrier & split_barrier = permutation.split_barriers[barrier_index];
                        if (split_barrier.image_id.is_empty())
                        {
                            tl_memory_barrier_infos.push_back(MemoryBarrierInfo{
                                .awaited_pipeline_access = split_barrier.src_access,
                                .waiting_pipeline_access = split_barrier.dst_access,
                            });
                            tl_split_barrier_wait_infos.push_back(SplitBarrierWaitInfo{
                                .memory_barriers = std::span{&tl_memory_barrier_infos.back(), 1},
                                .split_barrier = split_barrier.split_barrier_state,
                            });
                        }
                        else
                        {
                            usize const img_bar_vec_start_size = tl_image_barrier_infos.size();
                            for (auto image : impl.get_actual_images(split_barrier.image_id, permutation))
                            {
                                tl_image_barrier_infos.push_back(ImageBarrierInfo{
                                    .awaited_pipeline_access = split_barrier.src_access,
                                    .waiting_pipeline_access = split_barrier.dst_access,
                                    .before_layout = split_barrier.layout_before,
                                    .after_layout = split_barrier.layout_after,
                                    .image_slice = split_barrier.slice,
                                    .image_id = image,
                                });
                            }
                            usize const img_bar_vec_end_size = tl_image_barrier_infos.size();
                            usize const img_bar_count = img_bar_vec_end_size - img_bar_vec_start_size;
                            tl_split_barrier_wait_infos.push_back(SplitBarrierWaitInfo{
                                .image_barriers = std::span{tl_image_barrier_infos.data() + img_bar_vec_start_size, img_bar_count},
                                .split_barrier = split_barrier.split_barrier_state,
                            });
                        }
                    }
                    if (!tl_split_barrier_wait_infos.empty())
                    {
                        impl_runtime.command_lists.back().wait_split_barriers(tl_split_barrier_wait_infos);
                    }
                    tl_split_barrier_wait_infos.clear();
                    tl_image_barrier_infos.clear();
                    tl_memory_barrier_infos.clear();
                }
                // Execute all tasks in the batch.
                usize task_index = 0;
                for (TaskId const task_id : task_batch.tasks)
                {
                    impl.execute_task(impl_runtime, permutation, task_index, task_id);
                    task_index += 1;
                }
                if (impl.info.use_split_barriers)
                {
                    // Reset all waited upon split barriers here.
                    for (auto barrier_index : task_batch.wait_split_barrier_indices)
                    {
                        // We wait on the stages, that waited on our split barrier earlier.
                        // This way, we make sure, that the stages that wait on the split barrier
                        // executed and saw the split barrier signaled, before we reset them.
                        impl_runtime.command_lists.back().reset_split_barrier({
                            .barrier = permutation.split_barriers[barrier_index].split_barrier_state,
                            .stage_masks = permutation.split_barriers[barrier_index].dst_access.stages,
                        });
                    }
                    // Signal all signal split barriers after batch execution.
                    for (usize const barrier_index : task_batch.signal_split_barrier_indices)
                    {
                        TaskSplitBarrier & task_split_barrier = permutation.split_barriers[barrier_index];
                        if (task_split_barrier.image_id.is_empty())
                        {
                            MemoryBarrierInfo memory_barrier{
                                .awaited_pipeline_access = task_split_barrier.src_access,
                                .waiting_pipeline_access = task_split_barrier.dst_access,
                            };
                            impl_runtime.command_lists.back().signal_split_barrier({
                                .memory_barriers = std::span{&memory_barrier, 1},
                                .split_barrier = task_split_barrier.split_barrier_state,
                            });
                        }
                        else
                        {
                            for (auto image : impl.get_actual_images(task_split_barrier.image_id, permutation))
                            {
                                tl_image_barrier_infos.push_back({
                                    .awaited_pipeline_access = task_split_barrier.src_access,
                                    .waiting_pipeline_access = task_split_barrier.dst_access,
                                    .before_layout = task_split_barrier.layout_before,
                                    .after_layout = task_split_barrier.layout_after,
                                    .image_slice = task_split_barrier.slice,
                                    .image_id = image,
                                });
                            }
                            impl_runtime.command_lists.back().signal_split_barrier({
                                .image_barriers = tl_image_barrier_infos,
                                .split_barrier = task_split_barrier.split_barrier_state,
                            });
                            tl_image_barrier_infos.clear();
                        }
                    }
                }
                if (impl.info.enable_command_labels)
                {
                    impl_runtime.command_lists.back().end_label();
                }
            }
            for (usize const barrier_index : submit_scope.last_minute_barrier_indices)
            {
                TaskBarrier & barrier = permutation.barriers[barrier_index];
                insert_pipeline_barrier(impl, permutation, impl_runtime.command_lists.back(), barrier);
            }
            if (impl.info.enable_command_labels)
            {
                impl_runtime.command_lists.back().end_label();
            }
            for (auto & command_list : impl_runtime.command_lists)
            {
                DAXA_DBG_ASSERT_TRUE_M(
                    !command_list.is_complete(),
                    "it is illegal to complete command lists in tasks that are obtained by the runtime!");
                command_list.complete();
            }

            if (&submit_scope != &permutation.batch_submit_scopes.back())
            {
                auto submit_info = submit_scope.submit_info;
                submit_info.command_lists.insert(submit_info.command_lists.end(), impl_runtime.command_lists.begin(), impl_runtime.command_lists.end());
                if (impl.info.swapchain.has_value())
                {
                    Swapchain const & swapchain = impl.info.swapchain.value();
                    if (submit_scope_index == permutation.swapchain_image_first_use_submit_scope_index)
                    {
                        submit_info.wait_binary_semaphores.push_back(swapchain.get_acquire_semaphore());
                    }
                    if (submit_scope_index == permutation.swapchain_image_last_use_submit_scope_index)
                    {
                        submit_info.signal_binary_semaphores.push_back(swapchain.get_present_semaphore());
                        submit_info.signal_timeline_semaphores.emplace_back(
                            swapchain.get_gpu_timeline_semaphore(),
                            swapchain.get_cpu_timeline_value());
                    }
                }
                if (submit_scope.user_submit_info.additional_command_lists != nullptr)
                {
                    submit_info.command_lists.insert(submit_info.command_lists.end(), submit_scope.user_submit_info.additional_command_lists->begin(), submit_scope.user_submit_info.additional_command_lists->end());
                }
                if (submit_scope.user_submit_info.additional_wait_binary_semaphores != nullptr)
                {
                    submit_info.wait_binary_semaphores.insert(submit_info.wait_binary_semaphores.end(), submit_scope.user_submit_info.additional_wait_binary_semaphores->begin(), submit_scope.user_submit_info.additional_wait_binary_semaphores->end());
                }
                if (submit_scope.user_submit_info.additional_signal_binary_semaphores != nullptr)
                {
                    submit_info.signal_binary_semaphores.insert(submit_info.signal_binary_semaphores.end(), submit_scope.user_submit_info.additional_signal_binary_semaphores->begin(), submit_scope.user_submit_info.additional_signal_binary_semaphores->end());
                }
                if (submit_scope.user_submit_info.additional_wait_timeline_semaphores != nullptr)
                {
                    submit_info.wait_timeline_semaphores.insert(submit_info.wait_timeline_semaphores.end(), submit_scope.user_submit_info.additional_wait_timeline_semaphores->begin(), submit_scope.user_submit_info.additional_wait_timeline_semaphores->end());
                }
                if (submit_scope.user_submit_info.additional_signal_timeline_semaphores != nullptr)
                {
                    submit_info.signal_timeline_semaphores.insert(submit_info.signal_timeline_semaphores.end(), submit_scope.user_submit_info.additional_signal_timeline_semaphores->begin(), submit_scope.user_submit_info.additional_signal_timeline_semaphores->end());
                }
                if (impl.staging_memory.timeline_value() > impl.last_execution_staging_timeline_value)
                {
                    submit_info.signal_timeline_semaphores.push_back({impl.staging_memory.get_timeline_semaphore(), impl.staging_memory.timeline_value()});
                }
                impl.info.device.submit_commands(submit_info);

                if (submit_scope.present_info.has_value())
                {
                    ImplPresentInfo & impl_present_info = submit_scope.present_info.value();
                    std::vector<BinarySemaphore> present_wait_semaphores = impl_present_info.binary_semaphores;
                    present_wait_semaphores.push_back(impl.info.swapchain.value().get_present_semaphore());
                    if (impl_present_info.additional_binary_semaphores != nullptr)
                    {
                        present_wait_semaphores.insert(
                            present_wait_semaphores.end(),
                            impl_present_info.additional_binary_semaphores->begin(),
                            impl_present_info.additional_binary_semaphores->end());
                    }
                    impl.info.device.present_frame(PresentInfo{
                        .wait_binary_semaphores = present_wait_semaphores,
                        .swapchain = impl.info.swapchain.value(),
                    });
                }
                // We need to clear all completed command lists that have been submitted.
                impl_runtime.command_lists.clear();
                impl_runtime.command_lists.push_back(impl.info.device.create_command_list({.name = std::string("Task Command List ") + std::to_string(impl_runtime.command_lists.size())}));
            }
            ++submit_scope_index;
        }

        // Insert pervious uses into execution info for tje next executions synch.
        for (usize task_buffer_index = 0; task_buffer_index < permutation.buffer_infos.size(); ++task_buffer_index)
        {
            bool const is_persistent = std::holds_alternative<PermIndepTaskBufferInfo::Persistent>(impl.global_buffer_infos[task_buffer_index].task_buffer_data);
            if (permutation.buffer_infos[task_buffer_index].valid && is_persistent)
            {
                std::get<PermIndepTaskBufferInfo::Persistent>(impl.global_buffer_infos[task_buffer_index].task_buffer_data).get().latest_access = permutation.buffer_infos[task_buffer_index].latest_access;
            }
        }
        for (usize task_image_index = 0; task_image_index < permutation.image_infos.size(); ++task_image_index)
        {
            if (
                permutation.image_infos[task_image_index].valid &&
                impl.global_image_infos[task_image_index].is_persistent())
            {
                auto & persistent_image = impl.global_image_infos[task_image_index].get_persistent();
                for (auto const & extended_state : permutation.image_infos[task_image_index].last_slice_states)
                {
                    persistent_image.latest_slice_states.push_back(extended_state.state);
                }
            }
        }

        impl.left_over_command_lists = std::move(impl_runtime.command_lists);
        impl.executed_once = true;
        impl.prev_frame_permutation_index = permutation_index;
        impl.last_execution_staging_timeline_value = impl.staging_memory.timeline_value();

        if (impl.info.record_debug_information)
        {
            impl.debug_print();
        }
    }

    ImplTaskList::ImplTaskList(TaskListInfo a_info)
        : unique_index{ImplTaskList::exec_unique_next_index++}, info{std::move(a_info)}
    {
    }

    ImplTaskList::~ImplTaskList()
    {
        for (auto & permutation : permutations)
        {
            // because transient buffers are owned by tasklist we need to destroy them
            for (u32 buffer_info_idx = 0; buffer_info_idx < static_cast<u32>(global_buffer_infos.size()); buffer_info_idx++)
            {
                auto const & global_buffer = global_buffer_infos.at(buffer_info_idx);
                auto const & perm_buffer = permutation.buffer_infos.at(buffer_info_idx);
                if (!global_buffer.is_persistent() && perm_buffer.valid)
                {
                    info.device.destroy_buffer(get_actual_buffers(TaskBufferHandle{{.task_list_index = unique_index, .index = buffer_info_idx}}, permutation)[0]);
                }
            }
            // because transient images are owned by tasklist we need to destroy them
            for (u32 image_info_idx = 0; image_info_idx < static_cast<u32>(global_image_infos.size()); image_info_idx++)
            {
                auto const & global_image = global_image_infos.at(image_info_idx);
                auto const & perm_image = permutation.image_infos.at(image_info_idx);
                if (!global_image.is_persistent() && perm_image.valid)
                {
                    info.device.destroy_image(get_actual_images(TaskImageHandle{{.task_list_index = unique_index, .index = image_info_idx}}, permutation)[0]);
                }
            }
        }
        for (auto & task : tasks)
        {
            for (auto & view_cache : task.image_view_cache)
            {
                for (auto & view : view_cache)
                {
                    if (info.device.is_id_valid(view))
                    {
                        ImageId const parent = info.device.info_image_view(view).image;
                        bool const is_default_view = parent.default_view() == view;
                        if (!is_default_view)
                        {
                            info.device.destroy_image_view(view);
                        }
                    }
                }
            }
        }
    }

    void ImplTaskList::print_task_image_to(std::string & out, std::string indent, TaskListPermutation const & permutation, TaskImageHandle local_id)
    {
        auto const & glob_image = global_image_infos[local_id.index];
        std::string persistent_info = "";
        if (global_image_infos[local_id.index].is_persistent())
        {
            u32 const persistent_index = global_image_infos[local_id.index].get_persistent().unique_index;
            persistent_info = std::format(", persistent index: {}", persistent_index);
        }
        std::format_to(std::back_inserter(out), "{}task image name: \"{}\", id: ({}){}\n", indent, glob_image.get_name(), to_string(local_id), persistent_info);
        std::format_to(std::back_inserter(out), "{}runtime images:\n", indent);
        {
            [[maybe_unused]] FormatIndent d1{out, indent, true};
            for (u32 child_i = 0; child_i < get_actual_images(local_id, permutation).size(); ++child_i)
            {
                auto const child_id = get_actual_images(local_id, permutation)[child_i];
                auto const & child_info = info.device.info_image(child_id);
                std::format_to(std::back_inserter(out), "{}name: \"{}\", id: ({})\n", indent, child_info.name, to_string(child_id));
            }
            print_seperator_to(out, indent);
        }
    }

    void ImplTaskList::print_task_buffer_to(std::string & out, std::string indent, TaskListPermutation const & permutation, TaskBufferHandle local_id)
    {
        auto const & glob_buffer = global_buffer_infos[local_id.index];
        std::string persistent_info = "";
        if (global_buffer_infos[local_id.index].is_persistent())
        {
            u32 const persistent_index = global_buffer_infos[local_id.index].get_persistent().unique_index;
            persistent_info = std::format(", persistent index: {}", persistent_index);
        }
        std::format_to(std::back_inserter(out), "{}task buffer name: \"{}\", id: ({}){}\n", indent, glob_buffer.get_name(), to_string(local_id), persistent_info);
        std::format_to(std::back_inserter(out), "{}runtime buffers:\n", indent);
        {
            [[maybe_unused]] FormatIndent d2{out, indent, true};
            for (u32 child_i = 0; child_i < get_actual_buffers(local_id, permutation).size(); ++child_i)
            {
                auto const child_id = get_actual_buffers(local_id, permutation)[child_i];
                auto const & child_info = info.device.info_buffer(child_id);
                std::format_to(std::back_inserter(out), "{}name: \"{}\", id: ({})\n", indent, child_info.name, to_string(child_id));
            }
            print_seperator_to(out, indent);
        }
    }

    void ImplTaskList::print_task_barrier_to(std::string & out, std::string & indent, TaskListPermutation const & permutation, usize index, bool const split_barrier)
    {
        TaskBarrier const & barrier = split_barrier ? permutation.split_barriers[index] : permutation.barriers[index];
        if (barrier.image_id.is_empty())
        {
            MemoryBarrierInfo mem_barrier{
                .awaited_pipeline_access = barrier.src_access,
                .waiting_pipeline_access = barrier.dst_access,
            };
            out.append(indent).append(to_string(mem_barrier)).push_back('\n');
        }
        else
        {
            std::format_to(std::back_inserter(out), "{}slice: ({})\n", indent, to_string(barrier.slice));
            std::format_to(std::back_inserter(out), "{}{}\n", indent, to_string(MemoryBarrierInfo{.awaited_pipeline_access = barrier.src_access, .waiting_pipeline_access = barrier.dst_access}));
            std::format_to(std::back_inserter(out), "{}layout: ({}) -> ({})\n", indent, to_string(barrier.layout_before), to_string(barrier.layout_after));
            print_task_image_to(out, indent, permutation, barrier.image_id);
        }
    }

    void ImplTaskList::print_task_to(std::string & out, std::string & indent, TaskListPermutation const & permutation, usize task_id)
    {
        ImplTask const & task = tasks[task_id];
        std::format_to(std::back_inserter(out), "{}task name: \"{}\", id: {}\n", indent, task.base_task->get_name(), task_id);
        std::format_to(std::back_inserter(out), "{}task arguments:\n", indent);
        [[maybe_unused]] FormatIndent d0{out, indent, true};
        for_each(
            task.base_task->get_generic_uses(),
            [&](u32, TaskBufferUse<> const & buf)
            {
                auto access = task_buffer_access_to_access(buf.m_access);
                std::format_to(std::back_inserter(out), "{}buffer argument:\n", indent);
                std::format_to(std::back_inserter(out), "{}access: ({})\n", indent, to_string(access));
                print_task_buffer_to(out, indent, permutation, buf.handle);
                print_seperator_to(out, indent);
            },
            [&](u32, TaskImageUse<> const & img)
            {
                auto [layout, access] = task_image_access_to_layout_access(img.m_access);
                std::format_to(std::back_inserter(out), "{}image argument:\n", indent);
                std::format_to(std::back_inserter(out), "{}access: ({})\n", indent, to_string(access));
                std::format_to(std::back_inserter(out), "{}layout: {}\n", indent, to_string(layout));
                std::format_to(std::back_inserter(out), "{}slice: {}\n", indent, to_string(img.handle.slice));
                print_task_image_to(out, indent, permutation, img.handle);
                print_seperator_to(out, indent);
            });
    }

    // TODO(msakmary)
    void ImplTaskList::debug_print_permutation_image(TaskListPermutation const & permutation, TaskImageHandle const image_id)
    {
        // TODO(msakmary) better way to identify permutation (perhaps named conditions or smth idk)
        auto prefix = std::string();
        auto const & glob_image = global_image_infos[image_id.index];
        this->debug_string_stream << "=================== Task Image " << glob_image.get_name() << "===================\n";
        prefix.append("\t");

        for (auto const & batch_submit_scope : permutation.batch_submit_scopes)
        {
            for (auto const & batch : batch_submit_scope.task_batches)
            {
                for (auto const task_id : batch.tasks)
                {
                    [[maybe_unused]] auto const & task = tasks.at(task_id);
                    // buffer is not used in this task

                    // for (auto const & used_image : task.info.used_images)
                    // {
                    //     if (used_image.id == image_id)
                    //     {
                    //         this->debug_string_stream << prefix << "Task " << task.info.name << "\n";
                    //         prefix.append("\t");
                    //         auto [layout, access] = task_image_access_to_layout_access(used_image.access);
                    //         this->debug_string_stream << prefix << "Access " << to_string(access) << "\n";
                    //         this->debug_string_stream << prefix << "Layout " << to_string(layout) << "\n";
                    //         break;
                    //     }
                    // }
                }
            }
        }
    }

    // TODO(msakmary)
    void ImplTaskList::debug_print_permutation_buffer(TaskListPermutation const & permutation, TaskBufferHandle const buffer_id)
    {
        // TODO(msakmary) better way to identify permutation (perhaps named conditions or smth idk)
        auto prefix = std::string();
        this->debug_string_stream << "=================== Task Buffer " << global_buffer_infos[buffer_id.index].get_name() << "===================\n";
        prefix.append("\t");

        for (auto const & batch_submit_scope : permutation.batch_submit_scopes)
        {
            for (auto const & batch : batch_submit_scope.task_batches)
            {
                for (auto const task_id : batch.tasks)
                {
                    [[maybe_unused]] auto const & task = tasks.at(task_id);
                    // buffer is not used in this task

                    // for (auto const & used_buffer : task.info.used_buffers)
                    //{
                    //    if (used_buffer.id == buffer_id)
                    //    {
                    //        this->debug_string_stream << prefix << "Task " << task.info.name << "\n";
                    //        prefix.append("\t");
                    //        auto access = task_buffer_access_to_access(used_buffer.access);
                    //        this->debug_string_stream << prefix << "Access " << to_string(access) << "\n";
                    //        break;
                    //    }
                    //}
                }
            }
        }
    }

    void ImplTaskList::debug_print()
    {
        std::string out = {};
        std::string indent = {};
        std::format_to(std::back_inserter(out), "task list name: {}, id: {}:\n", info.name, unique_index);
        std::format_to(std::back_inserter(out), "device: {}\n", info.device.info().name);
        std::format_to(std::back_inserter(out), "swapchain: {}\n", (this->info.swapchain.has_value() ? this->info.swapchain.value().info().name : "-"));
        std::format_to(std::back_inserter(out), "reorder tasks: {}\n", info.reorder_tasks);
        std::format_to(std::back_inserter(out), "use split barriers: {}\n", info.use_split_barriers);
        std::format_to(std::back_inserter(out), "permutation_condition_count: {}\n", info.permutation_condition_count);
        std::format_to(std::back_inserter(out), "enable_command_labels: {}\n", info.enable_command_labels);
        std::format_to(std::back_inserter(out), "task_list_label_color: ({},{},{},{})\n",
                       info.task_list_label_color[0],
                       info.task_list_label_color[1],
                       info.task_list_label_color[2],
                       info.task_list_label_color[3]);
        std::format_to(std::back_inserter(out), "task_batch_label_color: ({},{},{},{})\n",
                       info.task_batch_label_color[0],
                       info.task_batch_label_color[1],
                       info.task_batch_label_color[2],
                       info.task_batch_label_color[3]);
        std::format_to(std::back_inserter(out), "task_label_color: ({},{},{},{})\n",
                       info.task_label_color[0],
                       info.task_label_color[1],
                       info.task_label_color[2],
                       info.task_label_color[3]);
        std::format_to(std::back_inserter(out), "record_debug_information: {}\n", info.record_debug_information);
        std::format_to(std::back_inserter(out), "staging_memory_pool_size: {}\n", info.staging_memory_pool_size);
        std::format_to(std::back_inserter(out), "executed permutation: {}\n", chosen_permutation_last_execution);
        usize permutation_index = this->chosen_permutation_last_execution;
        auto & permutation = this->permutations[permutation_index];
        {
            permutation_index += 1;
            std::format_to(std::back_inserter(out), "permutations split barriers: {}\n", info.use_split_barriers);
            [[maybe_unused]] FormatIndent d0{out, indent, true};
            usize submit_scope_index = 0;
            for (auto & submit_scope : permutation.batch_submit_scopes)
            {
                std::format_to(std::back_inserter(out), "{}submit scope: {}\n", indent, submit_scope_index);
                [[maybe_unused]] FormatIndent d1{out, indent, true};
                usize batch_index = 0;
                for (auto & task_batch : submit_scope.task_batches)
                {
                    std::format_to(std::back_inserter(out), "{}batch: {}\n", indent, batch_index);
                    batch_index += 1;
                    std::format_to(std::back_inserter(out), "{}inserted pipeline barriers:\n", indent);
                    {
                        [[maybe_unused]] FormatIndent d2{out, indent, true};
                        for (auto barrier_index : task_batch.pipeline_barrier_indices)
                        {
                            this->print_task_barrier_to(out, indent, permutation, barrier_index, false);
                            print_seperator_to(out, indent);
                        }
                    }
                    if (!this->info.use_split_barriers)
                    {
                        std::format_to(std::back_inserter(out), "{}inserted pipeline barriers (converted from split barrier):\n", indent);
                        [[maybe_unused]] FormatIndent d2{out, indent, true};
                        for (auto barrier_index : task_batch.wait_split_barrier_indices)
                        {
                            this->print_task_barrier_to(out, indent, permutation, barrier_index, true);
                            print_seperator_to(out, indent);
                        }
                    }
                    else
                    {
                        std::format_to(std::back_inserter(out), "{}inserted split pipeline barrier waits:\n", indent);
                        [[maybe_unused]] FormatIndent d2{out, indent, true};
                        print_seperator_to(out, indent);
                        for (auto barrier_index : task_batch.wait_split_barrier_indices)
                        {
                            this->print_task_barrier_to(out, indent, permutation, barrier_index, true);
                            print_seperator_to(out, indent);
                        }
                    }
                    std::format_to(std::back_inserter(out), "{}tasks:\n", indent);
                    {
                        [[maybe_unused]] FormatIndent d2{out, indent, true};
                        for (TaskId const task_id : task_batch.tasks)
                        {
                            this->print_task_to(out, indent, permutation, task_id);
                            print_seperator_to(out, indent);
                        }
                    }
                    if (this->info.use_split_barriers)
                    {
                        std::format_to(std::back_inserter(out), "{}inserted split barrier signals:\n", indent);
                        [[maybe_unused]] FormatIndent d2{out, indent, true};
                        for (usize const barrier_index : task_batch.signal_split_barrier_indices)
                        {
                            this->print_task_barrier_to(out, indent, permutation, barrier_index, true);
                            print_seperator_to(out, indent);
                        }
                    }
                    print_seperator_to(out, indent);
                }
                if (!submit_scope.last_minute_barrier_indices.empty())
                {
                    std::format_to(std::back_inserter(out), "{}inserted last minute pipeline barriers:\n", indent);
                    [[maybe_unused]] FormatIndent d2{out, indent, true};
                    for (usize const barrier_index : submit_scope.last_minute_barrier_indices)
                    {
                        this->print_task_barrier_to(out, indent, permutation, barrier_index, false);
                        print_seperator_to(out, indent);
                    }
                }
                if (&submit_scope != &permutation.batch_submit_scopes.back())
                {
                    std::format_to(std::back_inserter(out), "{} -- inserted submit -- \n", indent);
                    if (submit_scope.present_info.has_value())
                    {
                        std::format_to(std::back_inserter(out), "{} -- inserted present -- \n", indent);
                    }
                }
                print_seperator_to(out, indent);
            }
            print_seperator_to(out, indent);
        }
        this->debug_string_stream << out;
    }
} // namespace daxa

#endif<|MERGE_RESOLUTION|>--- conflicted
+++ resolved
@@ -1979,17 +1979,10 @@
                     .owning_resource_idx = resource_lifetime.resource_idx,
                     .memory_type_bits = mem_requirements.memory_type_bits,
                     .intersection_object = {
-<<<<<<< HEAD
-                        .base_mip_level = static_cast<u32>(resource_lifetime.start_batch),
-                        .level_count = static_cast<u32>(resource_lifetime.end_batch),
-                        .base_array_layer = 0,
-                        .layer_count = static_cast<u32>(mem_requirements.size),
-=======
                         .base_mip_level = static_cast<u8>(image_lifetime.start_batch),
                         .level_count = static_cast<u8>(image_lifetime.end_batch),
                         .base_array_layer = static_cast<u16>(0),
                         .layer_count = static_cast<u16>(mem_requirements.size),
->>>>>>> f7a0f4fc
                     }};
 
                 // TODO(msakmary) Fix the intersect functionality so that it is general and does not do hacky stuff like constructing
