#pragma once

#include "../impl_core.hpp"

#include <variant>
#include <sstream>
#include <daxa/utils/task_graph.hpp>

#define DAXA_TASK_GRAPH_MAX_CONDITIONALS 31

namespace daxa
{
    struct ImplDevice;

    using TaskBatchId = usize;

    using TaskId = usize;

    struct LastConcurrentAccessSplitBarrierIndex
    {
        usize index;
    };

    struct LastConcurrentAccessBarrierIndex
    {
        usize index;
    };

    struct ResourceLifetime
    {
        // TODO(msakmary, pahrens) This will not be needed once we make batches linear and not
        // contained in submit scopes
        struct CombinedBatchIndex
        {
            usize submit_scope_index = std::numeric_limits<u32>::max();
            usize task_batch_index = std::numeric_limits<u32>::max();
        };
        CombinedBatchIndex first_use;
        CombinedBatchIndex last_use;
    };

    enum struct TaskAccessConcurrency
    {
        CONCURRENT,
        EXCLUSIVE
    };

    struct PerPermTaskBuffer
    {
        /// Every permutation always has all buffers but they are not necessarily valid in that permutation.
        /// This boolean is used to check this.
        bool valid = {};
        TaskAccessConcurrency latest_access_concurrent = TaskAccessConcurrency::EXCLUSIVE;
        Access latest_access = AccessConsts::NONE;
        usize latest_access_batch_index = {};
        usize latest_access_submit_scope_index = {};
        usize first_access_batch_index = {};
        usize first_access_submit_scope_index = {};
        Access first_access = AccessConsts::NONE;
        // When the last index was a read and an additional read is followed after,
        // we will combine all barriers into one, which is the first barrier that the first read generates.
        Variant<Monostate, LastConcurrentAccessSplitBarrierIndex, LastConcurrentAccessBarrierIndex> latest_concurrent_access_barrer_index = Monostate{};
        // Used to reorder tasks to the earliest possible batch within the current concurrent scope.
        // This is the first batch where the resource is completely usable in the access state given.
        // This means all barriers are done even split barriers are done at this point.
        /// WARNING: THIS DOES NOT MEAN THAT THIS IS THE FIRST BATCH AFTER THE PREVIOUS ACCESS. THE FIRST TASK TO USE THIS ACCESS DETERMINES THE START BATCH. THIS SHOULD BE IMPROVED. WE COULD FOR EXAMPLE STORE THE PRIOR DEPENDENCY TASKS/BATCHES FOR THE CURRENT CONCURRENT SEQUENCE!
        usize latest_concurrent_sequence_start_batch = ~0u;
        std::variant<BufferId, BlasId, TlasId> actual_id = BufferId{};

        ResourceLifetime lifetime = {};
        usize allocation_offset = {};
        daxa::MemoryRequirements memory_requirements = {};
    };

    struct ExtendedImageSliceState
    {
        ImageSliceState state = {};
        TaskAccessConcurrency latest_access_concurrent = TaskAccessConcurrency::EXCLUSIVE;
        usize latest_access_batch_index = {};
        usize latest_access_submit_scope_index = {};
        // When the last index was a read and an additional read is followed after,
        // we will combine all barriers into one, which is the first barrier that the first read generates.
        Variant<Monostate, LastConcurrentAccessSplitBarrierIndex, LastConcurrentAccessBarrierIndex> latest_concurrent_access_barrer_index = Monostate{};
        // Used to reorder tasks to the earliest possible batch within the current concurrent scope.
        // This is the first batch where the resource is completely usable in the access state given.
        // This means all barriers are done even split barriers are done at this point.
        /// WARNING: THIS DOES NOT MEAN THAT THIS IS THE FIRST BATCH AFTER THE PREVIOUS ACCESS. THE FIRST TASK TO USE THIS ACCESS DETERMINES THE START BATCH. THIS SHOULD BE IMPROVED. WE COULD FOR EXAMPLE STORE THE PRIOR DEPENDENCY TASKS/BATCHES FOR THE CURRENT CONCURRENT SEQUENCE!
        usize latest_concurrent_sequence_start_batch = ~0u;
    };

    struct PerPermTaskImage
    {
        /// Every permutation always has all buffers but they are not necessarily valid in that permutation.
        /// This boolean is used to check this.
        bool valid = {};
        bool swapchain_semaphore_waited_upon = {};
        std::vector<ExtendedImageSliceState> last_slice_states = {};
        std::vector<ExtendedImageSliceState> first_slice_states = {};
        // only for transient images
        ResourceLifetime lifetime = {};
        ImageCreateFlags create_flags = ImageCreateFlagBits::NONE;
        ImageUsageFlags usage = ImageUsageFlagBits::NONE;
        ImageId actual_image = {};
        usize allocation_offset = {};
        daxa::MemoryRequirements memory_requirements = {};
    };

    struct TaskBarrier
    {
        // when this ID is invalid, this barrier is NOT an image memory barrier but just a memory barrier.
        // So when ID invalid => memory barrier, ID valid => image memory barrier.
        TaskImageView image_id = {};
        ImageMipArraySlice slice = {};
        ImageLayout layout_before = {};
        ImageLayout layout_after = {};
        Access src_access = {};
        Access dst_access = {};
    };

    struct TaskSplitBarrier : TaskBarrier
    {
        Event split_barrier_state;
    };

    struct ImplTask
    {
        std::unique_ptr<ITask> base_task = {};
        std::vector<std::vector<ImageViewId>> image_view_cache = {};
        // Used to verify image view cache:
        std::vector<std::vector<ImageId>> runtime_images_last_execution = {};
    };

    struct ImplPresentInfo
    {
        std::vector<BinarySemaphore> binary_semaphores = {};
        std::vector<BinarySemaphore> * additional_binary_semaphores = {};
    };

    struct TaskBatch
    {
        std::vector<usize> pipeline_barrier_indices = {};
        std::vector<usize> wait_split_barrier_indices = {};
        std::vector<TaskId> tasks = {};
        std::vector<usize> signal_split_barrier_indices = {};
    };

    struct TaskBatchSubmitScope
    {
        CommandSubmitInfo submit_info = {};
        TaskSubmitInfo user_submit_info = {};
        // These barriers are inserted after all batches and their sync.
        std::vector<usize> last_minute_barrier_indices = {};
        std::vector<TaskBatch> task_batches = {};
        std::vector<u64> used_swapchain_task_images = {};
        std::optional<ImplPresentInfo> present_info = {};
    };

    auto task_image_access_to_layout_access(TaskAccess const & access) -> std::tuple<ImageLayout, Access, TaskAccessConcurrency>;
    auto task_access_to_access(TaskAccess const & access) -> std::pair<Access, TaskAccessConcurrency>;

    struct ImplTaskGraph;

    struct TaskGraphPermutation
    {
        // record time information:
        bool active = {};
        // persistent information:
        TaskImageView swapchain_image = {};
        std::vector<PerPermTaskBuffer> buffer_infos = {};
        std::vector<PerPermTaskImage> image_infos = {};
        std::vector<TaskSplitBarrier> split_barriers = {};
        std::vector<TaskBarrier> barriers = {};
        std::vector<usize> initial_barriers = {};
        // TODO(msakmary, pahrens) - Instead of storing batch submit scopes which contain batches
        // we should make a vector of batches which and a second vector of submit scopes which are
        // just offsets into the batches vector
        std::vector<TaskBatchSubmitScope> batch_submit_scopes = {};
        usize swapchain_image_first_use_submit_scope_index = std::numeric_limits<usize>::max();
        usize swapchain_image_last_use_submit_scope_index = std::numeric_limits<usize>::max();

        void add_task(ImplTaskGraph & task_graph_impl, ImplTask & impl_task, TaskId task_id);
        void submit(TaskSubmitInfo const & info);
        void present(TaskPresentInfo const & info);
    };

    struct ImplPersistentTaskBufferBlasTlas final : ImplHandle
    {
        ImplPersistentTaskBufferBlasTlas(TaskBufferInfo a_info);
        ImplPersistentTaskBufferBlasTlas(TaskBlasInfo a_info);
        ImplPersistentTaskBufferBlasTlas(TaskTlasInfo a_info);
        ~ImplPersistentTaskBufferBlasTlas();

        std::variant<
            std::vector<BufferId>,
            std::vector<BlasId>,
            std::vector<TlasId>>
            actual_ids = {};

        Access latest_access = {};

        std::variant<
            TaskBufferInfo,
            TaskBlasInfo,
            TaskTlasInfo>
            info = {};
<<<<<<< HEAD
=======

        Optional<Device> owned_buffer_device = {};
        Optional<BufferInfo> owned_buffer_info = {};
>>>>>>> e22f1b05

        // Used to allocate id - because all persistent resources have unique id we need a single point
        // from which they are generated
        static inline std::atomic_uint32_t exec_unique_next_index = 1;
        u32 unique_index = std::numeric_limits<u32>::max();

        static void zero_ref_callback(ImplHandle const * handle);
    };

    struct ImplPersistentTaskImage final : ImplHandle
    {
        ImplPersistentTaskImage(TaskImageInfo const & a_info);
        ~ImplPersistentTaskImage();

        TaskImageInfo info = {};
        // One task buffer can back multiple buffers.
        std::vector<ImageId> actual_images = {};
        // We store runtime information about the previous executions final resource states.
        // This is important, as with conditional execution and temporal resources we need to store this infomation to form correct state transitions.
        std::vector<ImageSliceState> latest_slice_states = {};
        // Only for swapchain images. Runtime data.
        bool waited_on_acquire = {};

        // Used to allocate id - because all persistent resources have unique id we need a single point
        // from which they are generated
        static inline std::atomic_uint32_t exec_unique_next_index = 1;
        u32 unique_index = std::numeric_limits<u32>::max();

        static void zero_ref_callback(ImplHandle const * handle);
    };

    struct PermIndepTaskBufferInfo
    {
        struct Persistent
        {
            std::variant<TaskBuffer, TaskBlas, TaskTlas> buffer_blas_tlas = {};

            auto get() -> ImplPersistentTaskBufferBlasTlas &
            {
                ImplPersistentTaskBufferBlasTlas * ret = {};
                std::visit([&](auto & ptr)
                           { ret = ptr.get(); }, buffer_blas_tlas);
                return *ret;
            }
            auto get() const -> ImplPersistentTaskBufferBlasTlas const &
            {
                ImplPersistentTaskBufferBlasTlas const * ret = {};
                std::visit([&](auto & ptr)
                           { ret = ptr.get(); }, buffer_blas_tlas);
                return *ret;
            }
        };
        struct Transient
        {
            // TODO: Add Transient Blas and Tlas
            TaskTransientBufferInfo info = {};
        };
        Variant<Persistent, Transient> task_buffer_data;

        inline auto get_name() const -> std::string_view
        {
            if (is_persistent())
            {
                std::string_view ret = {};
                std::visit([&](auto const & info)
                           { ret = info.name; }, get_persistent().info);
                return ret;
            }
            else
            {
                return daxa::get<Transient>(task_buffer_data).info.name;
            }
        }
        inline auto get_persistent() -> ImplPersistentTaskBufferBlasTlas &
        {
            return daxa::get<Persistent>(task_buffer_data).get();
        }
        inline auto get_persistent() const -> ImplPersistentTaskBufferBlasTlas const &
        {
            return daxa::get<Persistent>(task_buffer_data).get();
        }
        inline auto is_persistent() const -> bool
        {
            return daxa::holds_alternative<Persistent>(task_buffer_data);
        }
    };

    struct PermIndepTaskImageInfo
    {
        struct Persistent
        {
            TaskImage image = {};
            auto get() -> ImplPersistentTaskImage &
            {
                return **r_cast<ImplPersistentTaskImage **>(&image);
            }
            auto get() const -> ImplPersistentTaskImage const &
            {
                return **r_cast<ImplPersistentTaskImage const * const *>(&image);
            }
        };
        struct Transient
        {
            TaskTransientImageInfo info = {};
        };
        Variant<Persistent, Transient> task_image_data;

        inline auto get_name() const -> std::string_view
        {
            if (is_persistent())
            {
                return get_persistent().info.name;
            }
            else
            {
                return daxa::get<Transient>(task_image_data).info.name;
            }
        }
        inline auto get_persistent() -> ImplPersistentTaskImage &
        {
            return daxa::get<Persistent>(task_image_data).get();
        }
        inline auto get_persistent() const -> ImplPersistentTaskImage const &
        {
            return daxa::get<Persistent>(task_image_data).get();
        }
        inline auto is_persistent() const -> bool
        {
            return daxa::holds_alternative<Persistent>(task_image_data);
        }
    };

    struct ImplTaskRuntimeInterface
    {
        // interface:
        ImplTaskGraph & task_graph;
        TaskGraphPermutation & permutation;
        CommandRecorder & recorder;
        ImplTask * current_task = {};
        types::DeviceAddress device_address = {};
        bool reuse_last_command_list = true;
        std::optional<BinarySemaphore> last_submit_semaphore = {};
    };

    struct ImplTaskGraph final : ImplHandle
    {
        ImplTaskGraph(TaskGraphInfo a_info);
        ~ImplTaskGraph();

        static inline std::atomic_uint32_t exec_unique_next_index = 1;
        u32 unique_index = {};

        TaskGraphInfo info;
        std::vector<PermIndepTaskBufferInfo> global_buffer_infos = {};
        std::vector<PermIndepTaskImageInfo> global_image_infos = {};
        std::vector<TaskGraphPermutation> permutations = {};
        std::vector<ImplTask> tasks = {};
        // TODO: replace with faster hash map.
        std::unordered_map<u32, u32> persistent_buffer_index_to_local_index;
        std::unordered_map<u32, u32> persistent_image_index_to_local_index;

        // record time information:
        u32 record_active_conditional_scopes = {};
        u32 record_conditional_states = {};
        std::vector<TaskGraphPermutation *> record_active_permutations = {};
        std::unordered_map<std::string, TaskBufferView> buffer_name_to_id = {};
        std::unordered_map<std::string, TaskBlasView> blas_name_to_id = {};
        std::unordered_map<std::string, TaskTlasView> tlas_name_to_id = {};
        std::unordered_map<std::string, TaskImageView> image_name_to_id = {};

        usize memory_block_size = {};
        u32 memory_type_bits = 0xFFFFFFFFu;
        MemoryBlock transient_data_memory_block = {};
        bool compiled = {};

        // execution time information:
        std::optional<daxa::TransferMemoryPool> staging_memory = {};
        std::array<bool, DAXA_TASK_GRAPH_MAX_CONDITIONALS> execution_time_current_conditionals = {};

        // post execution information:
        u32 chosen_permutation_last_execution = {};
        std::vector<ExecutableCommandList> left_over_command_lists = {};
        bool executed_once = {};
        u32 prev_frame_permutation_index = {};
        std::stringstream debug_string_stream = {};

        template <typename TaskIdT>
        auto get_actual_buffer_blas_tlas(TaskIdT id, TaskGraphPermutation const & perm) const -> std::span<typename TaskIdT::ID_T const>
        {
            static constexpr std::array<typename TaskIdT::ID_T, 64> NULL_ID_ARRAY = {};
            if (id.is_null())
            {
                return NULL_ID_ARRAY;
            }
            auto const & global_buffer = global_buffer_infos.at(id.index);
            if (global_buffer.is_persistent())
            {
                return std::span{
                    std::get<std::vector<typename TaskIdT::ID_T>>(global_buffer.get_persistent().actual_ids).data(),
                    std::get<std::vector<typename TaskIdT::ID_T>>(global_buffer.get_persistent().actual_ids).size(),
                };
            }
            else
            {
                auto const & perm_buffer = perm.buffer_infos.at(id.index);
                DAXA_DBG_ASSERT_TRUE_M(perm_buffer.valid, "Can not get actual buffer - buffer is not valid in this permutation");
                return std::span{&std::get<typename TaskIdT::ID_T>(perm_buffer.actual_id), 1};
            }
        }

        using GetActualIdsVariant = std::variant<
            std::span<BufferId const>,
            std::span<BlasId const>,
            std::span<TlasId const>>;
        auto get_actual_buffer_blas_tlas_generic(TaskGPUResourceView id, TaskGraphPermutation const & perm) const -> GetActualIdsVariant
        {
            static constexpr std::array<BufferId const, 64> NULL_ID_ARRAY = {};
            if (id.is_null())
            {
                return std::span{NULL_ID_ARRAY.data(), NULL_ID_ARRAY.size()};
            }
            auto const & global_buffer = global_buffer_infos.at(id.index);
            if (global_buffer.is_persistent())
            {
                GetActualIdsVariant ret = std::span{NULL_ID_ARRAY.data(), NULL_ID_ARRAY.size()};
                std::visit([&](auto const & ids)
                           { ret = std::span{ids.data(), ids.size()}; }, global_buffer.get_persistent().actual_ids);
                return ret;
            }
            else
            {
                auto const & perm_buffer = perm.buffer_infos.at(id.index);
                DAXA_DBG_ASSERT_TRUE_M(perm_buffer.valid, "Can not get actual buffer - buffer is not valid in this permutation");
                GetActualIdsVariant ret = std::span{NULL_ID_ARRAY.data(), NULL_ID_ARRAY.size()};
                std::visit([&](auto const & id)
                           { ret = std::span{&id, 1}; }, perm_buffer.actual_id);
                return ret;
            }
        }

        auto buffer_blas_tlas_str(TaskGPUResourceView id, TaskGraphPermutation const & perm) const -> std::string_view
        {
            if (id.is_null())
            {
                return "NULL";
            }
            static constexpr std::string_view names[3] = {"buffer", "blas", "tlas"};
            auto const & global_buffer = global_buffer_infos.at(id.index);
            if (global_buffer.is_persistent())
            {
                return names[global_buffer.get_persistent().actual_ids.index()];
            }
            else
            {
                auto const & perm_buffer = perm.buffer_infos.at(id.index);
                DAXA_DBG_ASSERT_TRUE_M(perm_buffer.valid, "Can not get actual buffer - buffer is not valid in this permutation");
                return names[perm_buffer.actual_id.index()];
            }
        }

        template <typename TaskIdT>
        auto buffer_blas_tlas_id_to_local_id(TaskIdT id) const -> TaskIdT
        {
            if (id.is_null())
                return id;
            DAXA_DBG_ASSERT_TRUE_M(!id.is_empty(), "Detected empty task buffer id. Please make sure to only use initialized task buffer ids.");
            if (id.is_persistent())
            {
                DAXA_DBG_ASSERT_TRUE_M(
                    persistent_buffer_index_to_local_index.contains(id.index),
                    std::format("Detected invalid access of persistent task buffer id ({}) in task graph \"{}\"; "
                                "please make sure to declare persistent resource use to each task graph that uses this buffer with the function use_persistent_buffer!",
                                id.index, info.name));
                return TaskIdT{{.task_graph_index = this->unique_index, .index = persistent_buffer_index_to_local_index.at(id.index)}};
            }
            else
            {
                DAXA_DBG_ASSERT_TRUE_M(
                    id.task_graph_index == this->unique_index,
                    std::format("Detected invalid access of transient task buffer id ({}) in task graph \"{}\"; "
                                "please make sure that you only use transient buffers within the list they are created in!",
                                id.index, info.name));
                return TaskIdT{{.task_graph_index = this->unique_index, .index = id.index}};
            }
        }

        // auto get_actual_buffers(TaskBufferView id, TaskGraphPermutation const & perm) const -> std::span<BufferId const>;
        auto get_actual_images(TaskImageView id, TaskGraphPermutation const & perm) const -> std::span<ImageId const>;
        auto id_to_local_id(TaskImageView id) const -> TaskImageView;
        void update_active_permutations();
        void update_image_view_cache(ImplTask & task, TaskGraphPermutation const & permutation);
        void execute_task(ImplTaskRuntimeInterface & impl_runtime, TaskGraphPermutation & permutation, usize batch_index, TaskBatchId in_batch_task_index, TaskId task_id);
        void insert_pre_batch_barriers(TaskGraphPermutation & permutation);
        void create_transient_runtime_buffers(TaskGraphPermutation & permutation);
        void create_transient_runtime_images(TaskGraphPermutation & permutation);
        void allocate_transient_resources();
        void print_task_buffer_blas_tlas_to(std::string & out, std::string indent, TaskGraphPermutation const & permutation, TaskGPUResourceView local_id);
        void print_task_image_to(std::string & out, std::string indent, TaskGraphPermutation const & permutation, TaskImageView image);
        void print_task_barrier_to(std::string & out, std::string & indent, TaskGraphPermutation const & permutation, usize index, bool const split_barrier);
        void print_task_to(std::string & out, std::string & indent, TaskGraphPermutation const & permutation, TaskId task_id);
        void print_permutation_aliasing_to(std::string & out, std::string indent, TaskGraphPermutation const & permutation);
        void debug_print();

        static void zero_ref_callback(ImplHandle const * handle);
    };

} // namespace daxa<|MERGE_RESOLUTION|>--- conflicted
+++ resolved
@@ -186,6 +186,7 @@
     struct ImplPersistentTaskBufferBlasTlas final : ImplHandle
     {
         ImplPersistentTaskBufferBlasTlas(TaskBufferInfo a_info);
+        ImplPersistentTaskBufferBlasTlas(Device & device, BufferInfo const & a_info);
         ImplPersistentTaskBufferBlasTlas(TaskBlasInfo a_info);
         ImplPersistentTaskBufferBlasTlas(TaskTlasInfo a_info);
         ~ImplPersistentTaskBufferBlasTlas();
@@ -203,12 +204,9 @@
             TaskBlasInfo,
             TaskTlasInfo>
             info = {};
-<<<<<<< HEAD
-=======
 
         Optional<Device> owned_buffer_device = {};
         Optional<BufferInfo> owned_buffer_info = {};
->>>>>>> e22f1b05
 
         // Used to allocate id - because all persistent resources have unique id we need a single point
         // from which they are generated
