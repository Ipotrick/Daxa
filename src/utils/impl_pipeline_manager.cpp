--- conflicted
+++ resolved
@@ -707,17 +707,9 @@
             .shader_info = {
                 .byte_code = spirv_result.value().data(),
                 .byte_code_size = static_cast<u32>(spirv_result.value().size()),
-<<<<<<< HEAD
                 .create_flags = a_info.create_flags.value_or(ShaderCreateFlagBits::NONE),
                 .required_subgroup_size =
                     a_info.required_subgroup_size.has_value() ? Optional{a_info.required_subgroup_size.value()} : daxa::None,
-=======
-                .create_flags = a_info.shader_info.compile_options.create_flags.value_or(ShaderCreateFlagBits::NONE),
-                .required_subgroup_size =
-                    a_info.shader_info.compile_options.required_subgroup_size.has_value()
-                        ? Optional{a_info.shader_info.compile_options.required_subgroup_size.value()}
-                        : daxa::None,
->>>>>>> 6f432c8a
                 .entry_point = entry_point,
             },
             .push_constant_size = a_info.push_constant_size,
@@ -789,13 +781,7 @@
                     .byte_code_size = static_cast<u32>(spv_result->value().size()),
                     .create_flags = pipe_result_shader_info->value().compile_options.create_flags.value_or(ShaderCreateFlagBits::NONE),
                     .required_subgroup_size =
-<<<<<<< HEAD
                         pipe_result_shader_info->value().compile_options.required_subgroup_size.has_value() ? Optional{pipe_result_shader_info->value().compile_options.required_subgroup_size.value()} : daxa::None,
-=======
-                        pipe_result_shader_info->value().compile_options.required_subgroup_size.has_value()
-                            ? Optional{pipe_result_shader_info->value().compile_options.required_subgroup_size.value()}
-                            : daxa::None,
->>>>>>> 6f432c8a
                 };
                 if (pipe_result_shader_info->value().compile_options.language != ShaderLanguage::SLANG)
                 {
