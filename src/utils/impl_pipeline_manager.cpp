#if DAXA_BUILT_WITH_UTILS_PIPELINE_MANAGER_GLSLANG || DAXA_BUILT_WITH_UTILS_PIPELINE_MANAGER_DXC

#include "../impl_core.hpp"
#include "impl_pipeline_manager.hpp"

#if DAXA_BUILT_WITH_UTILS_PIPELINE_MANAGER_GLSLANG
static constexpr TBuiltInResource DAXA_DEFAULT_BUILTIN_RESOURCE = {
    .maxLights = 32,
    .maxClipPlanes = 6,
    .maxTextureUnits = 32,
    .maxTextureCoords = 32,
    .maxVertexAttribs = 64,
    .maxVertexUniformComponents = 4096,
    .maxVaryingFloats = 64,
    .maxVertexTextureImageUnits = 1 << 16,
    .maxCombinedTextureImageUnits = 1 << 16,
    .maxTextureImageUnits = 1 << 16,
    .maxFragmentUniformComponents = 4096,
    .maxDrawBuffers = 32,
    .maxVertexUniformVectors = 128,
    .maxVaryingVectors = 8,
    .maxFragmentUniformVectors = 16,
    .maxVertexOutputVectors = 16,
    .maxFragmentInputVectors = 15,
    .minProgramTexelOffset = -8,
    .maxProgramTexelOffset = 7,
    .maxClipDistances = 8,
    .maxComputeWorkGroupCountX = 65535,
    .maxComputeWorkGroupCountY = 65535,
    .maxComputeWorkGroupCountZ = 65535,
    .maxComputeWorkGroupSizeX = 1024,
    .maxComputeWorkGroupSizeY = 1024,
    .maxComputeWorkGroupSizeZ = 64,
    .maxComputeUniformComponents = 1024,
    .maxComputeTextureImageUnits = 1 << 16,
    .maxComputeImageUniforms = 1 << 16,
    .maxComputeAtomicCounters = 8,
    .maxComputeAtomicCounterBuffers = 1,
    .maxVaryingComponents = 60,
    .maxVertexOutputComponents = 64,
    .maxGeometryInputComponents = 64,
    .maxGeometryOutputComponents = 128,
    .maxFragmentInputComponents = 128,
    .maxImageUnits = 1 << 16,
    .maxCombinedImageUnitsAndFragmentOutputs = 8,
    .maxCombinedShaderOutputResources = 8,
    .maxImageSamples = 0,
    .maxVertexImageUniforms = 0,
    .maxTessControlImageUniforms = 0,
    .maxTessEvaluationImageUniforms = 0,
    .maxGeometryImageUniforms = 0,
    .maxFragmentImageUniforms = 8,
    .maxCombinedImageUniforms = 8,
    .maxGeometryTextureImageUnits = 16,
    .maxGeometryOutputVertices = 256,
    .maxGeometryTotalOutputComponents = 1024,
    .maxGeometryUniformComponents = 1024,
    .maxGeometryVaryingComponents = 64,
    .maxTessControlInputComponents = 128,
    .maxTessControlOutputComponents = 128,
    .maxTessControlTextureImageUnits = 16,
    .maxTessControlUniformComponents = 1024,
    .maxTessControlTotalOutputComponents = 4096,
    .maxTessEvaluationInputComponents = 128,
    .maxTessEvaluationOutputComponents = 128,
    .maxTessEvaluationTextureImageUnits = 16,
    .maxTessEvaluationUniformComponents = 1024,
    .maxTessPatchComponents = 120,
    .maxPatchVertices = 32,
    .maxTessGenLevel = 64,
    .maxViewports = 16,
    .maxVertexAtomicCounters = 0,
    .maxTessControlAtomicCounters = 0,
    .maxTessEvaluationAtomicCounters = 0,
    .maxGeometryAtomicCounters = 0,
    .maxFragmentAtomicCounters = 8,
    .maxCombinedAtomicCounters = 8,
    .maxAtomicCounterBindings = 1,
    .maxVertexAtomicCounterBuffers = 0,
    .maxTessControlAtomicCounterBuffers = 0,
    .maxTessEvaluationAtomicCounterBuffers = 0,
    .maxGeometryAtomicCounterBuffers = 0,
    .maxFragmentAtomicCounterBuffers = 1,
    .maxCombinedAtomicCounterBuffers = 1,
    .maxAtomicCounterBufferSize = 16384,
    .maxTransformFeedbackBuffers = 4,
    .maxTransformFeedbackInterleavedComponents = 64,
    .maxCullDistances = 8,
    .maxCombinedClipAndCullDistances = 8,
    .maxSamples = 4,
    .maxMeshOutputVerticesNV = 256,
    .maxMeshOutputPrimitivesNV = 512,
    .maxMeshWorkGroupSizeX_NV = 32,
    .maxMeshWorkGroupSizeY_NV = 1,
    .maxMeshWorkGroupSizeZ_NV = 1,
    .maxTaskWorkGroupSizeX_NV = 32,
    .maxTaskWorkGroupSizeY_NV = 1,
    .maxTaskWorkGroupSizeZ_NV = 1,
    .maxMeshViewCountNV = 4,
    // TODO: Verify these values are reasonable:
    .maxMeshOutputVerticesEXT = 512,
    .maxMeshOutputPrimitivesEXT = 512,
    .maxMeshWorkGroupSizeX_EXT = 512,
    .maxMeshWorkGroupSizeY_EXT = 512,
    .maxMeshWorkGroupSizeZ_EXT = 512,
    .maxTaskWorkGroupSizeX_EXT = 512,
    .maxTaskWorkGroupSizeY_EXT = 512,
    .maxTaskWorkGroupSizeZ_EXT = 512,
    .maxMeshViewCountEXT = 2,
    .maxDualSourceDrawBuffersEXT = {},
    .limits{
        .nonInductiveForLoops = true,
        .whileLoops = true,
        .doWhileLoops = true,
        .generalUniformIndexing = true,
        .generalAttributeMatrixVectorIndexing = true,
        .generalVaryingIndexing = true,
        .generalSamplerIndexing = true,
        .generalVariableIndexing = true,
        .generalConstantMatrixVectorIndexing = true,
    },
};
#endif

#include <regex>
#include <thread>
#include <utility>

static const std::regex PRAGMA_ONCE_REGEX = std::regex(R"regex(\s*#\s*pragma\s+once\s*)regex");
static const std::regex REPLACE_REGEX = std::regex(R"regex(\W)regex");
static void shader_preprocess(std::string & file_str, std::filesystem::path const & path)
{
    std::smatch matches = {};
    std::string line = {};
    std::stringstream file_ss{file_str};
    std::stringstream result_ss = {};
    bool has_pragma_once = false;
    auto abs_path_str = path.string();
    if (std::filesystem::exists(path))
    {
        abs_path_str = std::filesystem::absolute(path).string();
    }
    while (std::getline(file_ss, line))
    {
        if (std::regex_match(line, matches, PRAGMA_ONCE_REGEX))
        {
            result_ss << "#if !defined(";
            std::regex_replace(std::ostreambuf_iterator<char>(result_ss), abs_path_str.begin(), abs_path_str.end(), REPLACE_REGEX, "");
            result_ss << ")\n";
            has_pragma_once = true;
        }
        else
        {
            result_ss << line << "\n";
        }
    }
    if (has_pragma_once)
    {
        result_ss << "\n#define ";
        std::regex_replace(std::ostreambuf_iterator<char>(result_ss), abs_path_str.begin(), abs_path_str.end(), REPLACE_REGEX, "");
        result_ss << "\n#endif\n";
    }
    file_str = result_ss.str();
}

namespace daxa
{
#if DAXA_BUILT_WITH_UTILS_PIPELINE_MANAGER_GLSLANG
    class GlslangFileIncluder : public glslang::TShader::Includer
    {
      public:
        constexpr static inline size_t DELETE_SOURCE_NAME = 0x1;
        constexpr static inline size_t DELETE_CONTENT = 0x2;
        constexpr static inline usize MAX_INCLUSION_DEPTH = 100;

        ImplPipelineManager * impl_pipeline_manager = nullptr;

        [[nodiscard]] auto process_include(daxa::Result<daxa::ShaderCode> const & shader_code_result, std::filesystem::path const & full_path) const -> IncludeResult *
        {
            auto search_pred = [&](std::filesystem::path const & p)
            { return p == full_path; };
            if (std::find_if(
                    impl_pipeline_manager->current_seen_shader_files.begin(),
                    impl_pipeline_manager->current_seen_shader_files.end(),
                    search_pred) != impl_pipeline_manager->current_seen_shader_files.end())
            {
                return nullptr;
            }
            impl_pipeline_manager->current_observed_hotload_files->insert({full_path, std::chrono::file_clock::now()});

            std::string headerName = {};
            char const * headerData = nullptr;
            size_t headerLength = 0;

            if (shader_code_result.is_err())
            {
                return nullptr;
            }

            auto const & shader_code_str = shader_code_result.value().string;
            headerLength = shader_code_str.size();
            char * res_content = new char[headerLength + 1];
            for (usize i = 0; i < headerLength; ++i)
            {
                res_content[i] = shader_code_str[i];
            }
            res_content[headerLength] = '\0';
            headerData = res_content;

            headerName = full_path.string();
            for (auto & c : headerName)
            {
                if (c == '\\')
                {
                    c = '/';
                }
            }

            return new IncludeResult{headerName, headerData, headerLength, nullptr};
        }

        auto includeLocal(
            char const * header_name, char const * includer_name, size_t inclusion_depth) -> IncludeResult * override
        {
            if (inclusion_depth > MAX_INCLUSION_DEPTH)
            {
                return nullptr;
            }
            auto header_name_str = std::string{header_name};
            if (impl_pipeline_manager->virtual_files.contains(header_name_str))
            {
                return process_include(Result{ShaderCode{impl_pipeline_manager->virtual_files.at(header_name_str).contents}}, header_name_str);
            }
            auto result = impl_pipeline_manager->full_path_to_file(includer_name);
            if (result.is_err())
            {
                return nullptr;
            }
            auto full_path = result.value().parent_path() / header_name;
            auto shader_code_result = impl_pipeline_manager->load_shader_source_from_file(full_path);
            return process_include(shader_code_result, full_path);
        }

        auto includeSystem(
            char const * header_name, char const * /*includer_name*/, size_t inclusion_depth) -> IncludeResult * override
        {
            if (inclusion_depth > MAX_INCLUSION_DEPTH)
            {
                return nullptr;
            }
            auto header_name_str = std::string{header_name};
            if (impl_pipeline_manager->virtual_files.contains(header_name_str))
            {
                return process_include(Result{ShaderCode{impl_pipeline_manager->virtual_files.at(header_name_str).contents}}, header_name_str);
            }
            auto result = impl_pipeline_manager->full_path_to_file(header_name);
            if (result.is_err())
            {
                return nullptr;
            }
            auto full_path = result.value();
            auto shader_code_result = impl_pipeline_manager->load_shader_source_from_file(full_path);
            return process_include(shader_code_result, full_path);
        }

        void releaseInclude(IncludeResult * result) override
        {
            if (result != nullptr)
            {
                {
                    delete result->headerData;
                }
                delete result;
            }
        }
    };
#endif

#if DAXA_BUILT_WITH_UTILS_PIPELINE_MANAGER_DXC
    struct DxcCustomIncluder : public IDxcIncludeHandler
    {
        IDxcIncludeHandler * default_includer{};
        ImplPipelineManager * impl_pipeline_manager{};

        virtual ~DxcCustomIncluder() = default;
        auto LoadSource(LPCWSTR filename, IDxcBlob ** include_source) -> HRESULT override
        {
            ComPtr<IDxcBlobEncoding> dxc_blob_encoding = {};
            if (filename[0] == '.')
            {
                filename += 2;
            }
            auto header_name_str = std::filesystem::path{filename}.string();
            if (impl_pipeline_manager->virtual_files.contains(header_name_str))
            {
                auto search_pred = [&](std::filesystem::path const & p)
                { return p == header_name_str; };
                if (std::find_if(impl_pipeline_manager->current_seen_shader_files.begin(),
                                 impl_pipeline_manager->current_seen_shader_files.end(), search_pred) != impl_pipeline_manager->current_seen_shader_files.end())
                {
                    // Return empty string blob if this file has been included before
                    static char const * const null_str = " ";
                    impl_pipeline_manager->dxc_backend.dxc_utils->CreateBlob(null_str, static_cast<u32>(strlen(null_str)), CP_UTF8, &dxc_blob_encoding);
                    *include_source = dxc_blob_encoding.Detach();
                    return S_OK;
                }
                else
                {
                    impl_pipeline_manager->current_observed_hotload_files->insert({header_name_str, std::chrono::file_clock::now()});
                    auto & str = impl_pipeline_manager->virtual_files.at(header_name_str).contents;
                    impl_pipeline_manager->dxc_backend.dxc_utils->CreateBlob(str.c_str(), static_cast<u32>(str.size()), CP_UTF8, &dxc_blob_encoding);
                    *include_source = dxc_blob_encoding.Detach();
                    return S_OK;
                }
            }
            auto result = impl_pipeline_manager->full_path_to_file(filename);
            if (result.is_err())
            {
                *include_source = nullptr;
                return SCARD_E_FILE_NOT_FOUND;
            }
            auto full_path = result.value();
            auto search_pred = [&](std::filesystem::path const & p)
            { return p == full_path; };
            if (std::find_if(impl_pipeline_manager->current_seen_shader_files.begin(),
                             impl_pipeline_manager->current_seen_shader_files.end(), search_pred) != impl_pipeline_manager->current_seen_shader_files.end())
            {
                // Return empty string blob if this file has been included before
                static char const * const null_str = " ";
                impl_pipeline_manager->dxc_backend.dxc_utils->CreateBlob(null_str, static_cast<u32>(strlen(null_str)), CP_UTF8, &dxc_blob_encoding);
                *include_source = dxc_blob_encoding.Detach();
                return S_OK;
            }
            else
            {
                impl_pipeline_manager->current_observed_hotload_files->insert({full_path, std::chrono::file_clock::now()});
            }
            auto str_result = impl_pipeline_manager->load_shader_source_from_file(full_path);
            if (str_result.is_err())
            {
                *include_source = nullptr;
                return SCARD_E_INVALID_PARAMETER;
            }
            std::string const str = str_result.value().string;
            impl_pipeline_manager->dxc_backend.dxc_utils->CreateBlob(str.c_str(), static_cast<u32>(str.size()), CP_UTF8, &dxc_blob_encoding);
            *include_source = dxc_blob_encoding.Detach();
            return S_OK;
        }

        auto QueryInterface(REFIID riid, void ** object) -> HRESULT override
        {
            return default_includer->QueryInterface(riid, object);
        }

        auto STDMETHODCALLTYPE AddRef() -> unsigned long override { return 0; }
        auto STDMETHODCALLTYPE Release() -> unsigned long override { return 0; }
    };
#endif
} // namespace daxa

namespace daxa
{
    void ShaderCompileOptions::inherit(ShaderCompileOptions const & other)
    {
        if (!this->entry_point.has_value())
        {
            this->entry_point = other.entry_point;
        }
        if (!this->write_out_preprocessed_code.has_value())
        {
            this->write_out_preprocessed_code = other.write_out_preprocessed_code;
        }
        if (!this->write_out_shader_binary.has_value())
        {
            this->write_out_shader_binary = other.write_out_shader_binary;
        }
        if (!this->language.has_value())
        {
            this->language = other.language;
        }
        if (!this->enable_debug_info.has_value())
        {
            this->enable_debug_info = other.enable_debug_info;
        }

        this->root_paths.insert(this->root_paths.begin(), other.root_paths.begin(), other.root_paths.end());
        this->defines.insert(this->defines.end(), other.defines.begin(), other.defines.end());
    }

    PipelineManager::PipelineManager(PipelineManagerInfo info) : ManagedPtr(new ImplPipelineManager{std::move(info)}) {}

    auto PipelineManager::add_compute_pipeline(ComputePipelineCompileInfo const & info) -> Result<std::shared_ptr<ComputePipeline>>
    {
        auto & impl = *reinterpret_cast<ImplPipelineManager *>(this->object);
        return impl.add_compute_pipeline(info);
    }

    auto PipelineManager::add_raster_pipeline(RasterPipelineCompileInfo const & info) -> Result<std::shared_ptr<RasterPipeline>>
    {
        auto & impl = *reinterpret_cast<ImplPipelineManager *>(this->object);
        return impl.add_raster_pipeline(info);
    }

    void PipelineManager::remove_compute_pipeline(std::shared_ptr<ComputePipeline> const & pipeline)
    {
        auto & impl = *reinterpret_cast<ImplPipelineManager *>(this->object);
        return impl.remove_compute_pipeline(pipeline);
    }

    void PipelineManager::remove_raster_pipeline(std::shared_ptr<RasterPipeline> const & pipeline)
    {
        auto & impl = *reinterpret_cast<ImplPipelineManager *>(this->object);
        return impl.remove_raster_pipeline(pipeline);
    }

    void PipelineManager::add_virtual_include_file(VirtualIncludeInfo const & virtual_info)
    {
        auto & impl = *reinterpret_cast<ImplPipelineManager *>(this->object);
        impl.add_virtual_include_file(virtual_info);
    }

    auto PipelineManager::reload_all() -> Result<bool>
    {
        auto & impl = *reinterpret_cast<ImplPipelineManager *>(this->object);
        return impl.reload_all();
    }

    ImplPipelineManager::ImplPipelineManager(PipelineManagerInfo && a_info)
        : info{std::move(a_info)}
    {
        DAXA_DBG_ASSERT_TRUE_M(this->info.device.object != nullptr, "You must provide a valid daxa::Device when creating a PipelineManager");

        if (!this->info.shader_compile_options.entry_point.has_value())
        {
            this->info.shader_compile_options.entry_point = std::optional<std::string>{"main"};
        }
        if (!this->info.shader_compile_options.language.has_value())
        {
            this->info.shader_compile_options.language = std::optional<ShaderLanguage>{ShaderLanguage::GLSL};
        }
        if (!this->info.shader_compile_options.enable_debug_info.has_value())
        {
            this->info.shader_compile_options.enable_debug_info = {false};
        }

#if DAXA_BUILT_WITH_UTILS_PIPELINE_MANAGER_GLSLANG
        {
            glslang::InitializeProcess();
        }
#endif

#if DAXA_BUILT_WITH_UTILS_PIPELINE_MANAGER_DXC
        {
            [[maybe_unused]] HRESULT const dxc_utils_result = DxcCreateInstance(CLSID_DxcUtils, IID_PPV_ARGS(&this->dxc_backend.dxc_utils));
            DAXA_DBG_ASSERT_TRUE_M(SUCCEEDED(dxc_utils_result), "Failed to create DXC utils");
            [[maybe_unused]] HRESULT const dxc_compiler_result = DxcCreateInstance(CLSID_DxcCompiler, IID_PPV_ARGS(&this->dxc_backend.dxc_compiler));
            DAXA_DBG_ASSERT_TRUE_M(SUCCEEDED(dxc_compiler_result), "Failed to create DXC compiler");

            this->dxc_backend.dxc_includer = std::make_shared<DxcCustomIncluder>();
            dynamic_cast<DxcCustomIncluder &>(*this->dxc_backend.dxc_includer).impl_pipeline_manager = this;
            this->dxc_backend.dxc_utils->CreateDefaultIncludeHandler(&dynamic_cast<DxcCustomIncluder &>(*this->dxc_backend.dxc_includer).default_includer);
        }
#endif
    }

    ImplPipelineManager::~ImplPipelineManager()
    {
#if DAXA_BUILT_WITH_UTILS_PIPELINE_MANAGER_GLSLANG
        {
            glslang::FinalizeProcess();
        }
#endif
    }

    auto ImplPipelineManager::create_compute_pipeline(ComputePipelineCompileInfo const & a_info) -> Result<ComputePipelineState>
    {
        auto modified_info = a_info;
        modified_info.shader_info.compile_options.inherit(this->info.shader_compile_options);
        if (modified_info.push_constant_size > MAX_PUSH_CONSTANT_BYTE_SIZE)
        {
            return Result<ComputePipelineState>(std::string("push constant size of ") + std::to_string(modified_info.push_constant_size) + std::string(" exceeds the maximum size of ") + std::to_string(MAX_PUSH_CONSTANT_BYTE_SIZE));
        }
        if (modified_info.push_constant_size % 4 != 0)
        {
            return Result<ComputePipelineState>(std::string("push constant size of ") + std::to_string(modified_info.push_constant_size) + std::string(" is not a multiple of 4(bytes)"));
        }
        auto pipe_result = ComputePipelineState{
            .pipeline_ptr = std::make_shared<ComputePipeline>(),
            .info = modified_info,
            .last_hotload_time = std::chrono::file_clock::now(),
            .observed_hotload_files = {},
        };
        this->current_observed_hotload_files = &pipe_result.observed_hotload_files;
        auto spirv_result = get_spirv(pipe_result.info.shader_info, pipe_result.info.name, ShaderStage::COMP);
        if (spirv_result.is_err())
        {
            return Result<ComputePipelineState>(spirv_result.message());
        }
        (*pipe_result.pipeline_ptr) = this->info.device.create_compute_pipeline({
            .shader_info = {
                .byte_code = spirv_result.value(),
                .entry_point = a_info.shader_info.compile_options.entry_point,
            },
            .push_constant_size = modified_info.push_constant_size,
            .name = modified_info.name,
        });
        return Result<ComputePipelineState>(std::move(pipe_result));
    }

    auto ImplPipelineManager::create_raster_pipeline(RasterPipelineCompileInfo const & a_info) -> Result<RasterPipelineState>
    {
        auto modified_info = a_info;
        modified_info.vertex_shader_info.compile_options.inherit(this->info.shader_compile_options);
        if (modified_info.fragment_shader_info.has_value())
        {
            modified_info.fragment_shader_info.value().compile_options.inherit(this->info.shader_compile_options);
        }
<<<<<<< HEAD
        if (modified_info.tesselation_control_shader_info.has_value())
        {
            modified_info.tesselation_control_shader_info.value().compile_options.inherit(this->info.shader_compile_options);
        }
        if (modified_info.tesselation_evaluation_shader_info.has_value())
        {
            modified_info.tesselation_evaluation_shader_info.value().compile_options.inherit(this->info.shader_compile_options);
        }
=======
>>>>>>> e6db6b1a
        if (modified_info.push_constant_size > MAX_PUSH_CONSTANT_BYTE_SIZE)
        {
            return Result<RasterPipelineState>(std::string("push constant size of ") + std::to_string(modified_info.push_constant_size) + std::string(" exceeds the maximum size of ") + std::to_string(MAX_PUSH_CONSTANT_BYTE_SIZE));
        }
        if (modified_info.push_constant_size % 4 != 0)
        {
            return Result<RasterPipelineState>(std::string("push constant size of ") + std::to_string(modified_info.push_constant_size) + std::string(" is not a multiple of 4(bytes)"));
        }
        auto pipe_result = RasterPipelineState{
            .pipeline_ptr = std::make_shared<RasterPipeline>(),
            .info = modified_info,
            .last_hotload_time = std::chrono::file_clock::now(),
            .observed_hotload_files = {},
        };
        this->current_observed_hotload_files = &pipe_result.observed_hotload_files;
        auto vert_spirv_result = get_spirv(pipe_result.info.vertex_shader_info, pipe_result.info.name, ShaderStage::VERT);
        if (vert_spirv_result.is_err())
        {
            return Result<RasterPipelineState>(vert_spirv_result.message());
        }
        auto raster_pipeline_info = RasterPipelineInfo{
            .vertex_shader_info = daxa::ShaderInfo{
                .byte_code = vert_spirv_result.value(),
                .entry_point = a_info.vertex_shader_info.compile_options.entry_point,
            },
            .fragment_shader_info = {},
            .color_attachments = modified_info.color_attachments,
            .depth_test = modified_info.depth_test,
            .raster = modified_info.raster,
            .push_constant_size = modified_info.push_constant_size,
<<<<<<< HEAD
            .debug_name = modified_info.debug_name,
=======
            .name = modified_info.name,
>>>>>>> e6db6b1a
        };
        auto frag_spirv_result = daxa::Result<std::vector<unsigned int>>("useless string");
        if (pipe_result.info.fragment_shader_info.has_value())
        {
<<<<<<< HEAD
            frag_spirv_result = get_spirv(pipe_result.info.fragment_shader_info.value(), pipe_result.info.debug_name, ShaderStage::FRAG);
=======
            frag_spirv_result = get_spirv(pipe_result.info.fragment_shader_info.value(), pipe_result.info.name, ShaderStage::FRAG);
>>>>>>> e6db6b1a
            if (frag_spirv_result.is_err())
            {
                return Result<RasterPipelineState>(frag_spirv_result.message());
            }
            raster_pipeline_info.fragment_shader_info = daxa::ShaderInfo{
                .byte_code = frag_spirv_result.value(),
                .entry_point = a_info.fragment_shader_info.value().compile_options.entry_point,
            };
        }
<<<<<<< HEAD
        auto tess_control_spirv_result = daxa::Result<std::vector<unsigned int>>("useless string");
        if (pipe_result.info.tesselation_control_shader_info.has_value())
        {
            tess_control_spirv_result = get_spirv(pipe_result.info.tesselation_control_shader_info.value(), pipe_result.info.debug_name, ShaderStage::TESS_CONTROL);
            if (tess_control_spirv_result.is_err())
            {
                return Result<RasterPipelineState>(tess_control_spirv_result.message());
            }
            raster_pipeline_info.tesselation_control_shader_info = daxa::ShaderInfo{
                .byte_code = tess_control_spirv_result.value(),
                .entry_point = a_info.tesselation_control_shader_info.value().compile_options.entry_point,
            };
        }
        auto tess_eval_spirv_result = daxa::Result<std::vector<unsigned int>>("useless string");
        if (pipe_result.info.tesselation_evaluation_shader_info.has_value())
        {
            tess_eval_spirv_result = get_spirv(pipe_result.info.tesselation_evaluation_shader_info.value(), pipe_result.info.debug_name, ShaderStage::TESS_EVAL);
            if (tess_eval_spirv_result.is_err())
            {
                return Result<RasterPipelineState>(tess_eval_spirv_result.message());
            }
            raster_pipeline_info.tesselation_evaluation_shader_info = daxa::ShaderInfo{
                .byte_code = tess_eval_spirv_result.value(),
                .entry_point = a_info.tesselation_evaluation_shader_info.value().compile_options.entry_point,
            };
        }
=======
>>>>>>> e6db6b1a
        (*pipe_result.pipeline_ptr) = this->info.device.create_raster_pipeline(raster_pipeline_info);
        return Result<RasterPipelineState>(std::move(pipe_result));
    }

    auto ImplPipelineManager::add_compute_pipeline(ComputePipelineCompileInfo const & a_info) -> Result<std::shared_ptr<ComputePipeline>>
    {
        DAXA_DBG_ASSERT_TRUE_M(!std::holds_alternative<std::monostate>(a_info.shader_info.source), "must provide shader source");
        auto pipe_result = create_compute_pipeline(a_info);
        if (pipe_result.is_err())
        {
            return Result<std::shared_ptr<ComputePipeline>>(pipe_result.m);
        }
        this->compute_pipelines.push_back(pipe_result.value());
        return Result<std::shared_ptr<ComputePipeline>>(std::move(pipe_result.value().pipeline_ptr));
    }

    auto ImplPipelineManager::add_raster_pipeline(RasterPipelineCompileInfo const & a_info) -> Result<std::shared_ptr<RasterPipeline>>
    {
        auto pipe_result = create_raster_pipeline(a_info);
        if (pipe_result.is_err())
        {
            return Result<std::shared_ptr<RasterPipeline>>(pipe_result.m);
        }
        this->raster_pipelines.push_back(pipe_result.value());
        return Result<std::shared_ptr<RasterPipeline>>(std::move(pipe_result.value().pipeline_ptr));
    }

    void ImplPipelineManager::remove_compute_pipeline(std::shared_ptr<ComputePipeline> const & pipeline)
    {
        auto pipeline_iter = std::find_if(
            this->compute_pipelines.begin(),
            this->compute_pipelines.end(),
            [&pipeline](ComputePipelineState const & other)
            {
                return pipeline.get() == other.pipeline_ptr.get();
            });
        if (pipeline_iter == this->compute_pipelines.end())
        {
            return;
        }
        this->compute_pipelines.erase(pipeline_iter);
    }

    void ImplPipelineManager::remove_raster_pipeline(std::shared_ptr<RasterPipeline> const & pipeline)
    {
        auto pipeline_iter = std::find_if(
            this->raster_pipelines.begin(),
            this->raster_pipelines.end(),
            [&pipeline](RasterPipelineState const & other)
            {
                return pipeline.get() == other.pipeline_ptr.get();
            });
        if (pipeline_iter == this->raster_pipelines.end())
        {
            return;
        }
        this->raster_pipelines.erase(pipeline_iter);
    }

    static auto check_if_sources_changed(std::chrono::file_clock::time_point & last_hotload_time, ShaderFileTimeSet & observed_hotload_files, VirtualFileSet & virtual_files) -> bool
    {
        using namespace std::chrono_literals;
        static constexpr auto HOTRELOAD_MIN_TIME = 250ms;

        auto now = std::chrono::file_clock::now();
        using namespace std::chrono_literals;
        if (now - last_hotload_time < HOTRELOAD_MIN_TIME)
        {
            return false;
        }
        last_hotload_time = now;
        bool reload = false;
        for (auto & [path, recorded_write_time] : observed_hotload_files)
        {
            auto path_str = path.string();
            if (virtual_files.contains(path_str))
            {
                auto latest_write_time = virtual_files[path_str].timestamp;
                if (latest_write_time > recorded_write_time)
                {
                    reload = true;
                }
            }
            else if (std::ifstream(path).good())
            {
                auto latest_write_time = std::filesystem::last_write_time(path);
                if (latest_write_time > recorded_write_time)
                {
                    reload = true;
                }
            }
        }
        if (reload)
        {
            for (auto & pair : observed_hotload_files)
            {
                auto path_str = pair.first.string();
                if (virtual_files.contains(path_str))
                {
                    pair.second = virtual_files[path_str].timestamp;
                }
                else if (std::ifstream(pair.first).good())
                {
                    pair.second = std::filesystem::last_write_time(pair.first);
                }
            }
        }
        return reload;
    };

    void ImplPipelineManager::add_virtual_include_file(VirtualIncludeInfo const & virtual_info)
    {
        virtual_files[virtual_info.name] = VirtualFileState{
            .contents = virtual_info.contents,
            .timestamp = std::chrono::file_clock::now(),
        };
        auto & virtual_file = virtual_files.at(virtual_info.name);
        shader_preprocess(virtual_file.contents, virtual_info.name);
    }

    auto ImplPipelineManager::reload_all() -> Result<bool>
    {
        bool reloaded = false;

        for (auto & [pipeline, compile_info, last_hotload_time, observed_hotload_files] : this->compute_pipelines)
        {
            if (check_if_sources_changed(last_hotload_time, observed_hotload_files, virtual_files))
            {
                auto new_pipeline = create_compute_pipeline(compile_info);
                if (new_pipeline.is_ok())
                {
                    *pipeline = std::move(*new_pipeline.value().pipeline_ptr);
                    reloaded = true;
                }
                else
                {
                    return Result<bool>(new_pipeline.m);
                }
            }
        }

        for (auto & [pipeline, compile_info, last_hotload_time, observed_hotload_files] : this->raster_pipelines)
        {
            if (check_if_sources_changed(last_hotload_time, observed_hotload_files, virtual_files))
            {
                auto new_pipeline = create_raster_pipeline(compile_info);
                if (new_pipeline.is_ok())
                {
                    *pipeline = std::move(*new_pipeline.value().pipeline_ptr);
                    reloaded = true;
                }
                else
                {
                    return Result<bool>(new_pipeline.m);
                }
            }
        }

        return Result<bool>(reloaded);
    }

    auto ImplPipelineManager::get_spirv(ShaderCompileInfo const & shader_info, std::string const & debug_name_opt, ShaderStage shader_stage) -> Result<std::vector<u32>>
    {
        current_shader_info = &shader_info;
        std::vector<u32> spirv = {};
        if (std::holds_alternative<ShaderByteCode>(shader_info.source))
        {
            auto byte_code = std::get<ShaderByteCode>(shader_info.source);
            spirv.assign(byte_code.begin(), byte_code.end());
        }
        else
        {
            ShaderCode code;
            if (auto const * shader_source = std::get_if<ShaderFile>(&shader_info.source))
            {
                auto ret = full_path_to_file(shader_source->path);
                if (ret.is_err())
                {
                    return Result<std::vector<u32>>(ret.message());
                }
                // This is a hack. Instead of providing the file as source code, we provide the full path.
                code = {.string = std::string("#include \"") + ret.value().string() + "\"\n"};
                // auto code_ret = load_shader_source_from_file(ret.value());
                // if (code_ret.is_err())
                // {
                //     return Result<std::vector<u32>>(code_ret.message());
                // }
                // code = code_ret.value();
            }
            else
            {
                code = std::get<ShaderCode>(shader_info.source);
            }

            Result<std::vector<u32>> ret = Result<std::vector<u32>>("No shader was compiled");

            assert(shader_info.compile_options.language.has_value() && "How did this happen? You mustn't provide a nullopt for the language");

            DAXA_DBG_ASSERT_TRUE_M(shader_info.compile_options.language.has_value(), "You must have a shader language set when compiling GLSL");
            switch (shader_info.compile_options.language.value())
            {
#if DAXA_BUILT_WITH_UTILS_PIPELINE_MANAGER_GLSLANG
            case ShaderLanguage::GLSL:
                ret = get_spirv_glslang(shader_info, debug_name_opt, shader_stage, code);
                break;
#endif
#if DAXA_BUILT_WITH_UTILS_PIPELINE_MANAGER_DXC
            case ShaderLanguage::HLSL:
                ret = get_spirv_dxc(shader_info, shader_stage, code);
                break;
#endif
            default: break;
            }

            if (ret.is_err())
            {
                current_shader_info = nullptr;
                return Result<std::vector<u32>>(ret.message());
            }
            spirv = ret.value();
        }
        current_shader_info = nullptr;

        std::string name = "unnamed-shader";
        if (ShaderFile const * shader_file = std::get_if<ShaderFile>(&shader_info.source))
        {
            name = shader_file->path.string();
        }
        else if (!debug_name_opt.empty())
        {
            name = debug_name_opt;
        }

        if (shader_info.compile_options.write_out_shader_binary.has_value())
        {
            std::replace(name.begin(), name.end(), '/', '_');
            std::replace(name.begin(), name.end(), '\\', '_');
            std::replace(name.begin(), name.end(), ':', '_');
            name = name + ".spv";
            std::ofstream ofs(shader_info.compile_options.write_out_shader_binary.value() / name, std::ios_base::trunc | std::ios_base::binary);
            ofs.write(reinterpret_cast<char const *>(spirv.data()), static_cast<std::streamsize>(spirv.size() * 4));
            ofs.close();
        }
        return Result<std::vector<u32>>(spirv);
    }

    auto ImplPipelineManager::full_path_to_file(std::filesystem::path const & path) -> Result<std::filesystem::path>
    {
        if (std::filesystem::exists(path))
        {
            return Result<std::filesystem::path>(path);
        }
        std::filesystem::path potential_path;
        if (this->current_shader_info != nullptr)
        {
            for (auto const & root : this->current_shader_info->compile_options.root_paths)
            {
                potential_path.clear();
                potential_path = root / path;
                if (std::filesystem::exists(potential_path))
                {
                    return Result<std::filesystem::path>(potential_path);
                }
            }
        }
        else
        {
            for (auto & root : this->info.shader_compile_options.root_paths)
            {
                potential_path.clear();
                potential_path = root / path;
                if (std::filesystem::exists(potential_path))
                {
                    return Result<std::filesystem::path>(potential_path);
                }
            }
        }
        std::string error_msg = {};
        error_msg += "could not find file :\"";
        error_msg += path.string();
        error_msg += "\"";
        return Result<std::filesystem::path>(std::string_view(error_msg));
    }

    auto ImplPipelineManager::load_shader_source_from_file(std::filesystem::path const & path) -> Result<ShaderCode>
    {
        auto result_path = full_path_to_file(path);
        if (result_path.is_err())
        {
            return Result<ShaderCode>(result_path.message());
        }
        auto start_time = std::chrono::steady_clock::now();
        using namespace std::chrono_literals;
        while (std::chrono::duration<f32>(std::chrono::steady_clock::now() - start_time) < 0.1s)
        {
            std::ifstream ifs{path};
            DAXA_DBG_ASSERT_TRUE_M(ifs.good(), "Could not open shader file");
            current_observed_hotload_files->insert({
                result_path.value(),
                std::filesystem::last_write_time(result_path.value()),
            });
            std::string str = {};
            ifs.seekg(0, std::ios::end);
            str.reserve(static_cast<usize>(ifs.tellg()));
            ifs.seekg(0, std::ios::beg);
            str.assign(std::istreambuf_iterator<char>(ifs), std::istreambuf_iterator<char>());
            if (str.empty())
            {
                std::this_thread::sleep_for(std::chrono::milliseconds(1));
                continue;
            }
            shader_preprocess(str, path);
            return Result(ShaderCode{.string = str});
        }
        std::string err = "timeout while trying to read file: \"";
        err += result_path.value().string() + "\"";
        return Result<ShaderCode>(err);
    }

    auto ImplPipelineManager::get_spirv_glslang(ShaderCompileInfo const & shader_info, std::string const & debug_name_opt, ShaderStage shader_stage, ShaderCode const & code) -> Result<std::vector<u32>>
    {
#if DAXA_BUILT_WITH_UTILS_PIPELINE_MANAGER_GLSLANG
        auto translate_shader_stage = [](ShaderStage stage) -> EShLanguage
        {
            switch (stage)
            {
            case ShaderStage::COMP: return EShLanguage::EShLangCompute;
            case ShaderStage::VERT: return EShLanguage::EShLangVertex;
            case ShaderStage::FRAG: return EShLanguage::EShLangFragment;
            case ShaderStage::TESS_CONTROL: return EShLanguage::EShLangTessControl;
            case ShaderStage::TESS_EVAL: return EShLanguage::EShLangTessEvaluation;
            default:
                DAXA_DBG_ASSERT_TRUE_M(false, "Tried creating shader with unknown shader stage");
                return EShLanguage::EShLangCount;
            }
        };

        std::string preamble;

        auto spirv_stage = translate_shader_stage(shader_stage);

        // NOTE: You can't set #version in the preamble. However,
        // you can set the version as a `shader.` parameter. This
        // is unnecessary, though, since it appears to default to
        // the latest version.
        // preamble += "#version 450\n";

        preamble += "#define DAXA_SHADER_STAGE_COMPUTE 0\n";
        preamble += "#define DAXA_SHADER_STAGE_VERTEX 1\n";
        preamble += "#define DAXA_SHADER_STAGE_TESSELATION_CONTROL 2\n";
        preamble += "#define DAXA_SHADER_STAGE_TESSELATION_EVALUATION 3\n";
        preamble += "#define DAXA_SHADER_STAGE_FRAGMENT 4\n";

        switch (shader_stage)
        {
        case ShaderStage::COMP: preamble += "#define DAXA_SHADER_STAGE 0\n"; break;
        case ShaderStage::VERT: preamble += "#define DAXA_SHADER_STAGE 1\n"; break;
        case ShaderStage::TESS_CONTROL: preamble += "#define DAXA_SHADER_STAGE 2\n"; break;
        case ShaderStage::TESS_EVAL: preamble += "#define DAXA_SHADER_STAGE 3\n"; break;
        case ShaderStage::FRAG: preamble += "#define DAXA_SHADER_STAGE 4\n"; break;
        }

        preamble += "#define DAXA_SHADER 1\n";
        preamble += "#define DAXA_SHADERLANG 1\n";
        preamble += "#extension GL_GOOGLE_include_directive : enable\n";
        preamble += "#extension GL_EXT_nonuniform_qualifier : enable\n";
        preamble += "#extension GL_EXT_buffer_reference : enable\n";
        preamble += "#extension GL_EXT_buffer_reference2 : enable\n";
        preamble += "#extension GL_EXT_shader_explicit_arithmetic_types_int64 : enable\n";

        // TODO(grundlett): Probably expose this as a compile option!
        preamble += "#extension GL_KHR_shader_subgroup_basic : enable\n";
        preamble += "#extension GL_KHR_shader_subgroup_vote : enable\n";
        preamble += "#extension GL_KHR_shader_subgroup_arithmetic : enable\n";
        preamble += "#extension GL_KHR_shader_subgroup_ballot : enable\n";
        preamble += "#extension GL_KHR_shader_subgroup_shuffle : enable\n";
        preamble += "#extension GL_KHR_shader_subgroup_shuffle_relative : enable\n";
        preamble += "#extension GL_KHR_shader_subgroup_clustered : enable\n";
        preamble += "#extension GL_KHR_shader_subgroup_quad : enable\n";
        preamble += "#extension GL_EXT_scalar_block_layout : require\n";
        preamble += "#extension GL_EXT_shader_image_load_formatted : require\n";
        preamble += "#extension GL_EXT_control_flow_attributes : require\n";
        preamble += "#extension GL_EXT_shader_image_int64 : require\n";
        preamble += "#extension GL_EXT_samplerless_texture_functions : require\n";
        for (auto const & shader_define : shader_info.compile_options.defines)
        {
            if (!shader_define.value.empty())
            {
                preamble += std::string("#define ") + shader_define.name + " " + shader_define.value + "\n";
            }
            else
            {
                preamble += std::string("#define ") + shader_define.name + "\n";
            }
        }
        std::string name = "unnamed-shader";
        if (ShaderFile const * shader_file = std::get_if<ShaderFile>(&shader_info.source))
        {
            name = shader_file->path.string();
        }
        else if (!debug_name_opt.empty())
        {
            name = debug_name_opt;
        }

        glslang::TShader shader{spirv_stage};

        shader.setPreamble(preamble.c_str());

        auto const & source_str = code.string;
        auto const * source_cstr = source_str.c_str();
        auto const * name_cstr = name.c_str();

        bool const use_debug_info = shader_info.compile_options.enable_debug_info.value_or(false);

        shader.setStringsWithLengthsAndNames(&source_cstr, nullptr, &name_cstr, 1);
        shader.setEntryPoint("main");
        shader.setEnvClient(glslang::EShClientVulkan, glslang::EShTargetVulkan_1_3);
        shader.setEnvTarget(glslang::EShTargetSpv, glslang::EShTargetSpv_1_5);

        // NOTE: For some reason, this causes a crash in GLSLANG
        // shader.setDebugInfo(use_debug_info);

        GlslangFileIncluder includer;
        includer.impl_pipeline_manager = this;
        auto messages = static_cast<EShMessages>(EShMsgSpvRules | EShMsgVulkanRules);
        TBuiltInResource const resource = DAXA_DEFAULT_BUILTIN_RESOURCE;

        static constexpr int SHADER_VERSION = 450;

        if (!shader.parse(&resource, SHADER_VERSION, false, messages, includer))
        {
            return Result<std::vector<u32>>(std::string("GLSLANG: ") + shader.getInfoLog() + shader.getInfoDebugLog());
        }

        glslang::TProgram program;
        program.addShader(&shader);

        if (!program.link(messages))
        {
            return Result<std::vector<u32>>(std::string("GLSLANG: ") + shader.getInfoLog() + shader.getInfoDebugLog());
        }

        auto * intermediary = program.getIntermediate(spirv_stage);
        if (intermediary == nullptr)
        {
            return Result<std::vector<u32>>(std::string("GLSLANG: Failed to get shader stage intermediary"));
        }

        spv::SpvBuildLogger logger;
        glslang::SpvOptions spv_options{};
        spv_options.generateDebugInfo = use_debug_info;

        // spv_options.emitNonSemanticShaderDebugInfo = use_debug_info;

        spv_options.stripDebugInfo = !use_debug_info;
        std::vector<u32> spv;
        glslang::GlslangToSpv(*intermediary, spv, &logger, &spv_options);

        if (shader_info.compile_options.write_out_preprocessed_code.has_value())
        {
            std::replace(name.begin(), name.end(), '/', '_');
            std::replace(name.begin(), name.end(), '\\', '_');
            std::replace(name.begin(), name.end(), ':', '_');
            std::string const file_name = std::string("preprocessed_") + name + ".glsl";
            auto filepath = shader_info.compile_options.write_out_preprocessed_code.value() / file_name;
            std::string preprocessed_result = {};
            shader.preprocess(&DAXA_DEFAULT_BUILTIN_RESOURCE, SHADER_VERSION, EProfile::ENoProfile, false, false, messages, &preprocessed_result, includer);
            auto ofs = std::ofstream{filepath, std::ios_base::trunc};
            ofs.write(preprocessed_result.data(), static_cast<std::streamsize>(preprocessed_result.size()));
            ofs.close();
        }
        return Result<std::vector<u32>>(spv);
#else
        return Result<std::vector<u32>>("Asked for glslang compilation without enabling glslang");
#endif
    }

    auto ImplPipelineManager::get_spirv_dxc(ShaderCompileInfo const & shader_info, ShaderStage shader_stage, ShaderCode const & code) -> Result<std::vector<u32>>
    {
#if DAXA_BUILT_WITH_UTILS_PIPELINE_MANAGER_DXC
        auto u8_ascii_to_wstring = [](char const * str) -> std::wstring
        {
            std::wstring ret = {};
            for (usize i = 0; (i < std::strlen(str) + 1) && str != nullptr; i++)
            {
                ret.push_back(static_cast<wchar_t>(str[i]));
            }
            return ret;
        };

        std::vector<wchar_t const *> args = {};

        std::vector<std::wstring> wstring_buffer = {};

        wstring_buffer.reserve(shader_info.compile_options.defines.size() + 1 + shader_info.compile_options.root_paths.size());

        for (auto const & define : shader_info.compile_options.defines)
        {
            auto define_str = define.name;
            if (define.value.length() > 0)
            {
                define_str += "=";
                define_str += define.value;
            }
            wstring_buffer.push_back(u8_ascii_to_wstring(define_str.c_str()));
            args.push_back(L"-D");
            args.push_back(wstring_buffer.back().c_str());
        }
        args.push_back(L"-DDAXA_SHADER");
        args.push_back(L"-DDAXA_SHADERLANG=2");

        args.push_back(L"-DDAXA_SHADER_STAGE_COMPUTE=0");
        args.push_back(L"-DDAXA_SHADER_STAGE_VERTEX=1");
        args.push_back(L"-DDAXA_SHADER_STAGE_TESS_CONTROL=2");
        args.push_back(L"-DDAXA_SHADER_STAGE_TESS_EVAL=3");
        args.push_back(L"-DDAXA_SHADER_STAGE_FRAGMENT=4");

        switch (shader_stage)
        {
        case ShaderStage::COMP: args.push_back(L"-DDAXA_SHADER_STAGE=0"); break;
        case ShaderStage::VERT: args.push_back(L"-DDAXA_SHADER_STAGE=1"); break;
        case ShaderStage::TESS_CONTROL: args.push_back(L"-DDAXA_SHADER_STAGE=2"); break;
        case ShaderStage::TESS_EVAL: args.push_back(L"-DDAXA_SHADER_STAGE=3"); break;
        case ShaderStage::FRAG: args.push_back(L"-DDAXA_SHADER_STAGE=4"); break;
        }

        for (auto const & root : shader_info.compile_options.root_paths)
        {
            args.push_back(L"-I");
            wstring_buffer.push_back(root.wstring());
            args.push_back(wstring_buffer.back().c_str());
        }

        // set matrix packing to column major
        args.push_back(L"-Zpc");
        // set warnings as errors
        args.push_back(DXC_ARG_WARNINGS_ARE_ERRORS); //-WX
        // setting target
        args.push_back(L"-spirv");
        args.push_back(L"-fspv-target-env=vulkan1.1");
        // setting entry point
        args.push_back(L"-E");
        auto entry_point_wstr = u8_ascii_to_wstring(shader_info.compile_options.entry_point.value_or("main").c_str());
        args.push_back(entry_point_wstr.c_str());
        args.push_back(L"-fvk-use-scalar-layout");
        if (shader_info.compile_options.enable_debug_info.value_or(false))
        {
            // insert debug info
            args.push_back(L"-Zi");
            args.push_back(L"-fspv-debug=line");
        }

        // set shader model explicitly to 6.6
        args.push_back(L"-T");
        std::wstring profile = L"vs_6_6";
        switch (shader_stage)
        {
        case ShaderStage::COMP: profile[0] = L'c'; break;
        case ShaderStage::VERT: profile[0] = L'v'; break;
        // TODO(msakmary) I sort of free styled these two (in DirectX called Hull shader and Domain shader) ask grundlett if corect
        case ShaderStage::TESS_CONTROL: profile[0] = L'h'; break;
        case ShaderStage::TESS_EVAL: profile[0] = L'd'; break;
        case ShaderStage::FRAG: profile[0] = L'p'; break;
        default: break;
        }
        args.push_back(profile.c_str());
        // set hlsl version to 2021
        args.push_back(L"-HV");
        args.push_back(L"2021");
        DxcBuffer const source_buffer{
            .Ptr = code.string.c_str(),
            .Size = static_cast<u32>(code.string.size()),
            .Encoding = static_cast<u32>(0),
        };

        IDxcResult * result = nullptr;
        dynamic_cast<DxcCustomIncluder &>(*this->dxc_backend.dxc_includer).impl_pipeline_manager = this;
        this->dxc_backend.dxc_compiler->Compile(
            &source_buffer, args.data(), static_cast<u32>(args.size()),
            this->dxc_backend.dxc_includer.get(), IID_PPV_ARGS(&result));
        IDxcBlobUtf8 * error_message = nullptr;
        result->GetOutput(DXC_OUT_ERRORS, IID_PPV_ARGS(&error_message), nullptr);

        if ((error_message != nullptr) && error_message->GetStringLength() > 0)
        {
            auto str = std::string();
            str.resize(error_message->GetBufferSize());
            for (usize i = 0; i < str.size(); i++)
            {
                str[i] = static_cast<char const *>(error_message->GetBufferPointer())[i];
            }
            str = std::string("DXC: ") + str;
            return Result<std::vector<u32>>(str);
        }

        IDxcBlob * shader_obj = nullptr;
        result->GetOutput(DXC_OUT_OBJECT, IID_PPV_ARGS(&shader_obj), nullptr);

        std::vector<u32> spv;
        spv.resize(shader_obj->GetBufferSize() / sizeof(u32));
        for (usize i = 0; i < spv.size(); i++)
        {
            spv[i] = static_cast<u32 *>(shader_obj->GetBufferPointer())[i];
        }
        return Result<std::vector<u32>>(spv);
#else
        return Result<std::vector<u32>>("Asked for Dxc compilation without enabling Dxc");
#endif
    }
} // namespace daxa

#endif<|MERGE_RESOLUTION|>--- conflicted
+++ resolved
@@ -515,7 +515,6 @@
         {
             modified_info.fragment_shader_info.value().compile_options.inherit(this->info.shader_compile_options);
         }
-<<<<<<< HEAD
         if (modified_info.tesselation_control_shader_info.has_value())
         {
             modified_info.tesselation_control_shader_info.value().compile_options.inherit(this->info.shader_compile_options);
@@ -524,8 +523,6 @@
         {
             modified_info.tesselation_evaluation_shader_info.value().compile_options.inherit(this->info.shader_compile_options);
         }
-=======
->>>>>>> e6db6b1a
         if (modified_info.push_constant_size > MAX_PUSH_CONSTANT_BYTE_SIZE)
         {
             return Result<RasterPipelineState>(std::string("push constant size of ") + std::to_string(modified_info.push_constant_size) + std::string(" exceeds the maximum size of ") + std::to_string(MAX_PUSH_CONSTANT_BYTE_SIZE));
@@ -556,20 +553,12 @@
             .depth_test = modified_info.depth_test,
             .raster = modified_info.raster,
             .push_constant_size = modified_info.push_constant_size,
-<<<<<<< HEAD
-            .debug_name = modified_info.debug_name,
-=======
             .name = modified_info.name,
->>>>>>> e6db6b1a
         };
         auto frag_spirv_result = daxa::Result<std::vector<unsigned int>>("useless string");
         if (pipe_result.info.fragment_shader_info.has_value())
         {
-<<<<<<< HEAD
-            frag_spirv_result = get_spirv(pipe_result.info.fragment_shader_info.value(), pipe_result.info.debug_name, ShaderStage::FRAG);
-=======
             frag_spirv_result = get_spirv(pipe_result.info.fragment_shader_info.value(), pipe_result.info.name, ShaderStage::FRAG);
->>>>>>> e6db6b1a
             if (frag_spirv_result.is_err())
             {
                 return Result<RasterPipelineState>(frag_spirv_result.message());
@@ -579,7 +568,6 @@
                 .entry_point = a_info.fragment_shader_info.value().compile_options.entry_point,
             };
         }
-<<<<<<< HEAD
         auto tess_control_spirv_result = daxa::Result<std::vector<unsigned int>>("useless string");
         if (pipe_result.info.tesselation_control_shader_info.has_value())
         {
@@ -606,8 +594,6 @@
                 .entry_point = a_info.tesselation_evaluation_shader_info.value().compile_options.entry_point,
             };
         }
-=======
->>>>>>> e6db6b1a
         (*pipe_result.pipeline_ptr) = this->info.device.create_raster_pipeline(raster_pipeline_info);
         return Result<RasterPipelineState>(std::move(pipe_result));
     }
