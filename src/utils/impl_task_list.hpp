--- conflicted
+++ resolved
@@ -95,11 +95,7 @@
         std::vector<ImageId> actual_images = {};
         // We store runtime information about the previous executions final resource states.
         // This is important, as with conditional execution and temporal resources we need to store this infomation to form correct state transitions.
-<<<<<<< HEAD
-        std::optional<std::vector<TaskImageTrackedSlice>> previous_execution_last_slices = {};
-=======
         std::optional<std::vector<ExtendedImageSliceState>> previous_execution_last_slices = {};
->>>>>>> f5f5c30d
     };
 
     struct Task
