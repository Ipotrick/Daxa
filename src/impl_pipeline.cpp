#include "impl_pipeline.hpp"
#include "impl_swapchain.hpp"
#include "impl_device.hpp"

#include <regex>
#include <thread>

static const std::regex PRAGMA_ONCE_REGEX = std::regex(R"reg(#\s*pragma\s*once\s*)reg");
static const std::regex REPLACE_REGEX = std::regex(R"reg(\W)reg");
static void shader_preprocess(std::string & file_str, std::filesystem::path const & path)
{
    std::smatch matches = {};
    std::string line = {};
    std::stringstream file_ss{file_str};
    std::stringstream result_ss = {};
    bool has_pragma_once = false;
    auto abspath_str = std::filesystem::absolute(path).string();
    for (daxa::usize line_num = 0; std::getline(file_ss, line); ++line_num)
    {
        if (std::regex_match(line, matches, PRAGMA_ONCE_REGEX))
        {
            result_ss << "#if !defined(";
            std::regex_replace(std::ostreambuf_iterator<char>(result_ss), abspath_str.begin(), abspath_str.end(), REPLACE_REGEX, "");
            result_ss << ")\n";
            has_pragma_once = true;
        }
        else
        {
            result_ss << line << "\n";
        }
    }
    if (has_pragma_once)
    {
        result_ss << "\n#define ";
        std::regex_replace(std::ostreambuf_iterator<char>(result_ss), abspath_str.begin(), abspath_str.end(), REPLACE_REGEX, "");
        result_ss << "\n#endif\n";
    }
    file_str = result_ss.str();
}

namespace daxa
{
#if DAXA_BUILT_WITH_SHADERC
    class ShadercFileIncluder : public shaderc::CompileOptions::IncluderInterface
    {
      public:
        constexpr static inline size_t DELETE_SOURCE_NAME = 0x1;
        constexpr static inline size_t DELETE_CONTENT = 0x2;

        ImplPipelineCompiler * impl_pipeline_compiler;

        virtual shaderc_include_result * GetInclude(
            const char * requested_source,
            shaderc_include_type type,
            const char * requesting_source,
            size_t include_depth) override
        {
            shaderc_include_result * res = new shaderc_include_result{};
            if (include_depth <= 10)
            {
                res->source_name = requested_source;
                res->source_name_length = strlen(requested_source);
                res->user_data = 0;

                auto result = impl_pipeline_compiler->full_path_to_file(requested_source);
                if (result.is_err())
                {
                    res->content = "#error could not find file";
                    res->content_length = strlen(res->content);

                    // res->source_name = nullptr;
                    // res->source_name_length = 0;
                    return res;
                }

                auto full_path = result.value();
                auto search_pred = [&](std::filesystem::path const & p)
                { return p == full_path; };

                if (std::find_if(
                        impl_pipeline_compiler->current_seen_shader_files.begin(),
                        impl_pipeline_compiler->current_seen_shader_files.end(),
                        search_pred) != impl_pipeline_compiler->current_seen_shader_files.end())
                {
                    // Return empty string blob if this file has been included before
                    static const char null_str[] = " ";
                    res->content = null_str;
                    res->content_length = 0;
                    return res;
                }

                impl_pipeline_compiler->current_observed_hotload_files->insert({full_path, std::chrono::file_clock::now()});
                auto shadercode_result = impl_pipeline_compiler->load_shader_source_from_file(full_path);

                if (shadercode_result.is_err())
                {
                    res->content = "#error could not load shader source";
                    res->content_length = strlen(res->content);

                    res->source_name = nullptr;
                    res->source_name_length = 0;
                    return res;
                }

                auto & shadercode_str = shadercode_result.value().string;
                res->content_length = shadercode_str.size();
                char * res_content = new char[res->content_length + 1];
                for (usize i = 0; i < res->content_length; ++i)
                {
                    res_content[i] = shadercode_str[i];
                }
                res_content[res->content_length] = '\0';
                res->content = res_content;

                auto full_path_str = full_path.string();
                res->source_name_length = full_path_str.size();
                char * res_source_name = new char[res->source_name_length + 1];
                for (usize i = 0; i < res->source_name_length; ++i)
                {
                    auto c = full_path_str[i];
                    if (c == '\\')
                        c = '/';
                    res_source_name[i] = c;
                }
                res_source_name[res->source_name_length] = '\0';
                res->source_name = res_source_name;

                res->user_data = reinterpret_cast<void *>(reinterpret_cast<size_t>(res->user_data) | DELETE_CONTENT);
                res->user_data = reinterpret_cast<void *>(reinterpret_cast<size_t>(res->user_data) | DELETE_SOURCE_NAME);
            }
            else
            {
                // max include depth exceeded
                res->content = "current include depth of 10 was exceeded";
                res->content_length = std::strlen(res->content);

                res->source_name = nullptr;
                res->source_name_length = 0;
            }
            return res;
        }

        virtual void ReleaseInclude(shaderc_include_result * data) override
        {
            if (data)
            {
                if (reinterpret_cast<size_t>(data->user_data) & DELETE_CONTENT)
                {
                    delete data->content;
                }
                if (reinterpret_cast<size_t>(data->user_data) & DELETE_SOURCE_NAME)
                {
                    delete data->source_name;
                }
                delete data;
            }
        };
    };
#endif

#if DAXA_BUILT_WITH_DXC
    struct DxcCustomIncluder : public IDxcIncludeHandler
    {
        IDxcIncludeHandler * default_includer;
        ImplPipelineCompiler * impl_pipeline_compiler;

        virtual ~DxcCustomIncluder() {}
        HRESULT LoadSource(LPCWSTR filename, IDxcBlob ** include_source) override
        {
            if (filename[0] == '.')
            {
                filename += 2;
            }

            auto result = impl_pipeline_compiler->full_path_to_file(filename);
            if (result.is_err())
            {
                *include_source = nullptr;
                return SCARD_E_FILE_NOT_FOUND;
            }
            auto full_path = result.value();
            auto search_pred = [&](std::filesystem::path const & p)
            { return p == full_path; };

            ComPtr<IDxcBlobEncoding> dxc_blob_encoding = {};
            if (std::find_if(impl_pipeline_compiler->current_seen_shader_files.begin(),
                             impl_pipeline_compiler->current_seen_shader_files.end(), search_pred) != impl_pipeline_compiler->current_seen_shader_files.end())
            {
                // Return empty string blob if this file has been included before
                static const char null_str[] = " ";
                impl_pipeline_compiler->dxc_backend.dxc_utils->CreateBlob(null_str, sizeof(null_str), CP_UTF8, &dxc_blob_encoding);
                *include_source = dxc_blob_encoding.Detach();
                return S_OK;
            }
            else
            {
                impl_pipeline_compiler->current_observed_hotload_files->insert({full_path, std::chrono::file_clock::now()});
            }

            auto str_result = impl_pipeline_compiler->load_shader_source_from_file(full_path);
            if (str_result.is_err())
            {
                *include_source = nullptr;
                return SCARD_E_INVALID_PARAMETER;
            }
            std::string str = str_result.value().string;

            impl_pipeline_compiler->dxc_backend.dxc_utils->CreateBlob(str.c_str(), static_cast<u32>(str.size()), CP_UTF8, &dxc_blob_encoding);
            *include_source = dxc_blob_encoding.Detach();
            return S_OK;
        }

        HRESULT QueryInterface(REFIID riid, void ** object) override
        {
            return default_includer->QueryInterface(riid, object);
        }

        unsigned long STDMETHODCALLTYPE AddRef(void) override { return 0; }
        unsigned long STDMETHODCALLTYPE Release(void) override { return 0; }
    };
#endif
} // namespace daxa

namespace daxa
{
    void ShaderCompileOptions::inherit(ShaderCompileOptions const & other)
    {
        if (!this->entry_point.has_value())
            this->entry_point = other.entry_point;
        if (!this->opt_level.has_value())
            this->opt_level = other.opt_level;
        if (!this->shader_model.has_value())
            this->shader_model = other.shader_model;
        if (!this->language.has_value())
            this->language = other.language;

        this->root_paths.insert(this->root_paths.begin(), other.root_paths.begin(), other.root_paths.end());
        this->defines.insert(this->defines.end(), other.defines.begin(), other.defines.end());
    }

    RasterPipeline::RasterPipeline(ManagedPtr impl) : ManagedPtr(std::move(impl)) {}

    ComputePipeline::ComputePipeline(ManagedPtr impl) : ManagedPtr(std::move(impl)) {}

    PipelineCompiler::PipelineCompiler(ManagedPtr impl) : ManagedPtr(std::move(impl)) {}

    auto PipelineCompiler::create_raster_pipeline(RasterPipelineInfo const & info) -> Result<RasterPipeline>
    {
        auto & impl = *as<ImplPipelineCompiler>();
        auto modified_info = info;
        modified_info.vertex_shader_info.compile_options.inherit(impl.info.shader_compile_options);
        modified_info.fragment_shader_info.compile_options.inherit(impl.info.shader_compile_options);

        if (modified_info.push_constant_size > MAX_PUSH_CONSTANT_BYTE_SIZE)
        {
            return ResultErr{std::string("push constant size of ") + std::to_string(modified_info.push_constant_size) + std::string(" exceeds the maximum size of ") + std::to_string(MAX_PUSH_CONSTANT_BYTE_SIZE)};
        }
        if (modified_info.push_constant_size % 4 != 0)
        {
            return ResultErr{std::string("push constant size of ") + std::to_string(modified_info.push_constant_size) + std::string(" is not a multiple of 4(bytes)")};
        }

        auto impl_pipeline = new ImplRasterPipeline(impl.impl_device, modified_info);
        impl.current_observed_hotload_files = &impl_pipeline->observed_hotload_files;

        auto v_spirv_result = impl.get_spirv(modified_info.vertex_shader_info, VkShaderStageFlagBits::VK_SHADER_STAGE_VERTEX_BIT);
        if (v_spirv_result.is_err())
        {
            return ResultErr{.message = v_spirv_result.message()};
        }
        std::vector<u32> v_spirv = v_spirv_result.value();

        auto p_spirv_result = impl.get_spirv(modified_info.fragment_shader_info, VkShaderStageFlagBits::VK_SHADER_STAGE_FRAGMENT_BIT);
        if (p_spirv_result.is_err())
        {
            return ResultErr{.message = p_spirv_result.message()};
        }
        std::vector<u32> p_spirv = p_spirv_result.value();

        VkShaderModule v_vk_shader_module = {};
        VkShaderModule p_vk_shader_module = {};

        VkShaderModuleCreateInfo shader_module_vertex{
            .sType = VK_STRUCTURE_TYPE_SHADER_MODULE_CREATE_INFO,
            .pNext = nullptr,
            .codeSize = static_cast<u32>(v_spirv.size() * sizeof(u32)),
            .pCode = v_spirv.data(),
        };
        vkCreateShaderModule(impl.impl_device.as<ImplDevice>()->vk_device, &shader_module_vertex, nullptr, &v_vk_shader_module);

        VkShaderModuleCreateInfo shader_module_pixel{
            .sType = VK_STRUCTURE_TYPE_SHADER_MODULE_CREATE_INFO,
            .pNext = nullptr,
            .codeSize = static_cast<u32>(p_spirv.size() * sizeof(u32)),
            .pCode = p_spirv.data(),
        };
        vkCreateShaderModule(impl.impl_device.as<ImplDevice>()->vk_device, &shader_module_pixel, nullptr, &p_vk_shader_module);

        impl_pipeline->vk_pipeline_layout = impl.impl_device.as<ImplDevice>()->gpu_table.pipeline_layouts[(modified_info.push_constant_size + 3) / 4];

        VkPipelineShaderStageCreateInfo vk_pipeline_shader_stage_create_infos[2] = {
            VkPipelineShaderStageCreateInfo{
                .sType = VK_STRUCTURE_TYPE_PIPELINE_SHADER_STAGE_CREATE_INFO,
                .pNext = nullptr,
                .flags = {},
                .stage = VkShaderStageFlagBits::VK_SHADER_STAGE_VERTEX_BIT,
                .module = v_vk_shader_module,
                .pName = modified_info.vertex_shader_info.compile_options.entry_point.value().c_str(),
                .pSpecializationInfo = nullptr,
            },
            VkPipelineShaderStageCreateInfo{
                .sType = VK_STRUCTURE_TYPE_PIPELINE_SHADER_STAGE_CREATE_INFO,
                .pNext = nullptr,
                .flags = {},
                .stage = VkShaderStageFlagBits::VK_SHADER_STAGE_FRAGMENT_BIT,
                .module = p_vk_shader_module,
                .pName = modified_info.fragment_shader_info.compile_options.entry_point.value().c_str(),
                .pSpecializationInfo = nullptr,
            },
        };

        constexpr VkPipelineVertexInputStateCreateInfo vk_vertex_input_state{
            .sType = VK_STRUCTURE_TYPE_PIPELINE_VERTEX_INPUT_STATE_CREATE_INFO,
            .pNext = nullptr,
            .vertexBindingDescriptionCount = 0,
            .pVertexBindingDescriptions = nullptr,
            .vertexAttributeDescriptionCount = 0,
            .pVertexAttributeDescriptions = nullptr,
        };
        constexpr VkPipelineInputAssemblyStateCreateInfo vk_input_assembly_state{
            .sType = VK_STRUCTURE_TYPE_PIPELINE_INPUT_ASSEMBLY_STATE_CREATE_INFO,
            .pNext = nullptr,
            .topology = VkPrimitiveTopology::VK_PRIMITIVE_TOPOLOGY_TRIANGLE_LIST,
        };
        constexpr VkPipelineMultisampleStateCreateInfo vk_multisample_state{
            .sType = VK_STRUCTURE_TYPE_PIPELINE_MULTISAMPLE_STATE_CREATE_INFO,
            .pNext = nullptr,
            .rasterizationSamples = VkSampleCountFlagBits::VK_SAMPLE_COUNT_1_BIT,
            .minSampleShading = 1.0f,
        };

        VkPipelineRasterizationStateCreateInfo vk_raster_state{
            .sType = VK_STRUCTURE_TYPE_PIPELINE_RASTERIZATION_STATE_CREATE_INFO,
            .pNext = nullptr,
            .polygonMode = *reinterpret_cast<VkPolygonMode const *>(&info.raster.polygon_mode),
            .cullMode = *reinterpret_cast<VkCullModeFlags const *>(&info.raster.face_culling),
            .frontFace = VkFrontFace::VK_FRONT_FACE_CLOCKWISE,
            .lineWidth = 1.0f,
        };
        VkPipelineDepthStencilStateCreateInfo vk_depth_stencil_state{
            .sType = VK_STRUCTURE_TYPE_PIPELINE_DEPTH_STENCIL_STATE_CREATE_INFO,
            .pNext = nullptr,
            .flags = {},
            .depthTestEnable = modified_info.depth_test.enable_depth_test,
            .depthWriteEnable = modified_info.depth_test.enable_depth_write,
            .depthCompareOp = static_cast<VkCompareOp>(modified_info.depth_test.depth_test_compare_op),
            .depthBoundsTestEnable = VK_FALSE,
            .stencilTestEnable = VK_FALSE,
            .front = {},
            .back = {},
            .minDepthBounds = modified_info.depth_test.min_depth_bounds,
            .maxDepthBounds = modified_info.depth_test.max_depth_bounds,
        };

        DAXA_DBG_ASSERT_TRUE_M(modified_info.color_attachments.size() < PIPELINE_COMPILER_MAX_ATTACHMENTS, "too many color attachments, make pull request to bump max");

        std::array<VkPipelineColorBlendAttachmentState, PIPELINE_COMPILER_MAX_ATTACHMENTS> vk_pipeline_color_blend_attachment_blend_states = {};
        for (usize i = 0; i < modified_info.color_attachments.size(); ++i)
        {
            vk_pipeline_color_blend_attachment_blend_states[i] = *reinterpret_cast<VkPipelineColorBlendAttachmentState const *>(&modified_info.color_attachments[i].blend);
        }

        std::array<VkFormat, PIPELINE_COMPILER_MAX_ATTACHMENTS> vk_pipeline_color_attachment_formats = {};
        for (usize i = 0; i < modified_info.color_attachments.size(); ++i)
        {
            vk_pipeline_color_attachment_formats[i] = *reinterpret_cast<VkFormat const *>(&modified_info.color_attachments[i].format);
        }

        VkPipelineColorBlendStateCreateInfo vk_color_blend_state{
            .sType = VK_STRUCTURE_TYPE_PIPELINE_COLOR_BLEND_STATE_CREATE_INFO,
            .pNext = nullptr,
            .logicOpEnable = VK_FALSE,
            .logicOp = {},
            .attachmentCount = static_cast<u32>(modified_info.color_attachments.size()),
            .pAttachments = vk_pipeline_color_blend_attachment_blend_states.data(),
            .blendConstants = {1.0f, 1.0f, 1.0f, 1.0f},
        };

        constexpr VkViewport DEFAULT_VIEWPORT{.width = 1, .height = 1};
        constexpr VkRect2D DEFAULT_SCISSOR{.extent = {1, 1}};

        VkPipelineViewportStateCreateInfo vk_viewport_state{
            .sType = VK_STRUCTURE_TYPE_PIPELINE_VIEWPORT_STATE_CREATE_INFO,
            .pNext = nullptr,
            .viewportCount = 1,
            .pViewports = &DEFAULT_VIEWPORT,
            .scissorCount = 1,
            .pScissors = &DEFAULT_SCISSOR,
        };

        auto dynamic_state = std::array{
            VkDynamicState::VK_DYNAMIC_STATE_VIEWPORT,
            VkDynamicState::VK_DYNAMIC_STATE_SCISSOR,
        };
        VkPipelineDynamicStateCreateInfo vk_dynamic_state{
            .sType = VK_STRUCTURE_TYPE_PIPELINE_DYNAMIC_STATE_CREATE_INFO,
            .pNext = nullptr,
            .dynamicStateCount = static_cast<u32>(dynamic_state.size()),
            .pDynamicStates = dynamic_state.data(),
        };

        VkPipelineRenderingCreateInfo vk_pipeline_rendering{
            .sType = VK_STRUCTURE_TYPE_PIPELINE_RENDERING_CREATE_INFO_KHR,
            .pNext = nullptr,
            .colorAttachmentCount = static_cast<u32>(modified_info.color_attachments.size()),
            .pColorAttachmentFormats = vk_pipeline_color_attachment_formats.data(),
            .depthAttachmentFormat = static_cast<VkFormat>(modified_info.depth_test.depth_attachment_format),
        };

        VkGraphicsPipelineCreateInfo vk_graphics_pipeline_create_info{
            .sType = VK_STRUCTURE_TYPE_GRAPHICS_PIPELINE_CREATE_INFO,
            .pNext = &vk_pipeline_rendering,
            .flags = {},
            .stageCount = 2,
            .pStages = vk_pipeline_shader_stage_create_infos,
            .pVertexInputState = &vk_vertex_input_state,
            .pInputAssemblyState = &vk_input_assembly_state,
            .pViewportState = &vk_viewport_state,
            .pRasterizationState = &vk_raster_state,
            .pMultisampleState = &vk_multisample_state,
            .pDepthStencilState = &vk_depth_stencil_state,
            .pColorBlendState = &vk_color_blend_state,
            .pDynamicState = &vk_dynamic_state,
            .layout = impl_pipeline->vk_pipeline_layout,
            .renderPass = nullptr,
            .subpass = 0,
            .basePipelineHandle = VK_NULL_HANDLE,
            .basePipelineIndex = 0,
        };

        auto pipeline_result = vkCreateGraphicsPipelines(
            impl.impl_device.as<ImplDevice>()->vk_device,
            VK_NULL_HANDLE,
            1u,
            &vk_graphics_pipeline_create_info,
            nullptr,
            &impl_pipeline->vk_pipeline);

        DAXA_DBG_ASSERT_TRUE_M(pipeline_result == VK_SUCCESS, "failed to create graphics pipeline");

        vkDestroyShaderModule(impl.impl_device.as<ImplDevice>()->vk_device, v_vk_shader_module, nullptr);
        vkDestroyShaderModule(impl.impl_device.as<ImplDevice>()->vk_device, p_vk_shader_module, nullptr);

        if (impl.impl_device.as<ImplDevice>()->impl_ctx.as<ImplContext>()->enable_debug_names && modified_info.debug_name.size() > 0)
        {
<<<<<<< HEAD
            auto raster_pipeline_name = info.debug_name + std::string(" [Daxa RasterPipeline]");
=======
            auto raster_pipeline_name = modified_info.debug_name + std::string(" [Daxa RasterPipeline]");
>>>>>>> ad21cafc
            VkDebugUtilsObjectNameInfoEXT name_info{
                .sType = VK_STRUCTURE_TYPE_DEBUG_UTILS_OBJECT_NAME_INFO_EXT,
                .pNext = nullptr,
                .objectType = VK_OBJECT_TYPE_PIPELINE,
                .objectHandle = reinterpret_cast<uint64_t>(impl_pipeline->vk_pipeline),
                .pObjectName = raster_pipeline_name.c_str(),
            };
            vkSetDebugUtilsObjectNameEXT(impl.impl_device.as<ImplDevice>()->vk_device, &name_info);
        }
        return RasterPipeline{ManagedPtr{impl_pipeline}};
    }

    auto PipelineCompiler::create_compute_pipeline(ComputePipelineInfo const & info) -> Result<ComputePipeline>
    {
        auto & impl = *as<ImplPipelineCompiler>();
        auto modified_info = info;
        modified_info.shader_info.compile_options.inherit(impl.info.shader_compile_options);

        if (modified_info.push_constant_size > MAX_PUSH_CONSTANT_BYTE_SIZE)
        {
            return ResultErr{std::string("push constant size of ") + std::to_string(modified_info.push_constant_size) + std::string(" exceeds the maximum size of ") + std::to_string(MAX_PUSH_CONSTANT_BYTE_SIZE)};
        }
        if (modified_info.push_constant_size % 4 != 0)
        {
            return ResultErr{std::string("push constant size of ") + std::to_string(modified_info.push_constant_size) + std::string(" is not a multiple of 4(bytes)")};
        }

        auto impl_pipeline = new ImplComputePipeline(impl.impl_device, modified_info);
        impl.current_observed_hotload_files = &impl_pipeline->observed_hotload_files;

        auto spirv_result = impl.get_spirv(modified_info.shader_info, VkShaderStageFlagBits::VK_SHADER_STAGE_COMPUTE_BIT);
        if (spirv_result.is_err())
        {
            return ResultErr{.message = spirv_result.message()};
        }
        std::vector<u32> spirv = spirv_result.value();

        VkShaderModule vk_shader_module = {};

        VkShaderModuleCreateInfo shader_module_ci{
            .sType = VK_STRUCTURE_TYPE_SHADER_MODULE_CREATE_INFO,
            .pNext = nullptr,
            .codeSize = static_cast<u32>(spirv.size() * sizeof(u32)),
            .pCode = spirv.data(),
        };
        vkCreateShaderModule(impl.impl_device.as<ImplDevice>()->vk_device, &shader_module_ci, nullptr, &vk_shader_module);

        impl_pipeline->vk_pipeline_layout = impl.impl_device.as<ImplDevice>()->gpu_table.pipeline_layouts[(modified_info.push_constant_size + 3) / 4];

        VkComputePipelineCreateInfo vk_compute_pipeline_create_info{
            .sType = VK_STRUCTURE_TYPE_COMPUTE_PIPELINE_CREATE_INFO,
            .pNext = nullptr,
            .flags = {},
            .stage = VkPipelineShaderStageCreateInfo{
                .sType = VK_STRUCTURE_TYPE_PIPELINE_SHADER_STAGE_CREATE_INFO,
                .pNext = nullptr,
                .flags = {},
                .stage = VkShaderStageFlagBits::VK_SHADER_STAGE_COMPUTE_BIT,
                .module = vk_shader_module,
                .pName = modified_info.shader_info.compile_options.entry_point.value().c_str(),
                .pSpecializationInfo = nullptr,
            },
            .layout = impl_pipeline->vk_pipeline_layout,
            .basePipelineHandle = VK_NULL_HANDLE,
            .basePipelineIndex = 0,
        };

        auto pipeline_result = vkCreateComputePipelines(
            impl.impl_device.as<ImplDevice>()->vk_device,
            VK_NULL_HANDLE,
            1u,
            &vk_compute_pipeline_create_info,
            nullptr,
            &impl_pipeline->vk_pipeline);

        DAXA_DBG_ASSERT_TRUE_M(pipeline_result == VK_SUCCESS, "failed to create compute pipeline");

        vkDestroyShaderModule(impl.impl_device.as<ImplDevice>()->vk_device, vk_shader_module, nullptr);

        if (impl.impl_device.as<ImplDevice>()->impl_ctx.as<ImplContext>()->enable_debug_names && info.debug_name.size() > 0)
        {
<<<<<<< HEAD
            auto raster_pipeline_name = info.debug_name + std::string(" [Daxa ComputePipeline]");
=======
            auto raster_pipeline_name = modified_info.debug_name + std::string(" [Daxa ComputePipeline]");
>>>>>>> ad21cafc
            VkDebugUtilsObjectNameInfoEXT name_info{
                .sType = VK_STRUCTURE_TYPE_DEBUG_UTILS_OBJECT_NAME_INFO_EXT,
                .pNext = nullptr,
                .objectType = VK_OBJECT_TYPE_PIPELINE,
                .objectHandle = reinterpret_cast<uint64_t>(impl_pipeline->vk_pipeline),
                .pObjectName = raster_pipeline_name.c_str(),
            };
            vkSetDebugUtilsObjectNameEXT(impl.impl_device.as<ImplDevice>()->vk_device, &name_info);
        }

        return ComputePipeline{ManagedPtr{impl_pipeline}};
    }

    auto PipelineCompiler::recreate_raster_pipeline(RasterPipeline const & pipeline) -> Result<RasterPipeline>
    {
        auto & impl_pipeline = *pipeline.as<ImplRasterPipeline>();
        auto result = create_raster_pipeline(impl_pipeline.info);
        if (result.is_ok())
        {
            return {std::move(result.value())};
        }
        return ResultErr{.message = result.message()};
    }

    auto PipelineCompiler::recreate_compute_pipeline(ComputePipeline const & pipeline) -> Result<ComputePipeline>
    {
        auto & impl_pipeline = *pipeline.as<ImplComputePipeline>();
        auto result = create_compute_pipeline(impl_pipeline.info);
        if (result.is_ok())
        {
            return {std::move(result.value())};
        }
        return ResultErr{.message = result.message()};
    }

    auto PipelineCompiler::check_if_sources_changed(RasterPipeline & pipeline) -> bool
    {
        auto & impl = *as<ImplPipelineCompiler>();
        auto & pipeline_impl = *pipeline.as<ImplRasterPipeline>();
        auto now = std::chrono::file_clock::now();
        using namespace std::chrono_literals;
        if (now - pipeline_impl.last_hotload_time < 250ms)
        {
            return false;
        }
        pipeline_impl.last_hotload_time = now;
        bool reload = false;
        for (auto & [path, recordedWriteTime] : pipeline_impl.observed_hotload_files)
        {
            auto ifs = std::ifstream(path);
            if (ifs.good())
            {
                auto latestWriteTime = std::filesystem::last_write_time(path);
                if (latestWriteTime > recordedWriteTime)
                {
                    reload = true;
                }
            }
        }
        if (reload)
        {
            for (auto & pair : pipeline_impl.observed_hotload_files)
            {
                auto ifs = std::ifstream(pair.first);
                if (ifs.good())
                {
                    pair.second = std::filesystem::last_write_time(pair.first);
                }
            }
        }
        return reload;
    }

    auto PipelineCompiler::check_if_sources_changed(ComputePipeline & pipeline) -> bool
    {
        auto & impl = *as<ImplPipelineCompiler>();
        auto & pipeline_impl = *pipeline.as<ImplComputePipeline>();
        auto now = std::chrono::file_clock::now();
        using namespace std::chrono_literals;
        if (now - pipeline_impl.last_hotload_time < 250ms)
        {
            return false;
        }
        pipeline_impl.last_hotload_time = now;
        bool reload = false;
        for (auto & [path, recordedWriteTime] : pipeline_impl.observed_hotload_files)
        {
            auto ifs = std::ifstream(path);
            if (ifs.good())
            {
                auto latestWriteTime = std::filesystem::last_write_time(path);
                if (latestWriteTime > recordedWriteTime)
                {
                    reload = true;
                }
            }
        }
        if (reload)
        {
            for (auto & pair : pipeline_impl.observed_hotload_files)
            {
                auto ifs = std::ifstream(pair.first);
                if (ifs.good())
                {
                    pair.second = std::filesystem::last_write_time(pair.first);
                }
            }
        }
        return reload;
    }

    ImplPipelineCompiler::ImplPipelineCompiler(ManagedWeakPtr a_impl_device, PipelineCompilerInfo const & info)
        : impl_device{std::move(a_impl_device)}, info{info}
    {
        if (!this->info.shader_compile_options.entry_point.has_value())
            this->info.shader_compile_options.entry_point = std::optional<std::string>{"main"};
        if (!this->info.shader_compile_options.opt_level.has_value())
            this->info.shader_compile_options.opt_level = std::optional<u32>{0};
        if (!this->info.shader_compile_options.shader_model.has_value())
            this->info.shader_compile_options.shader_model = std::optional<ShaderModel>{ShaderModel{.major = 6, .minor = 6}};
        if (!this->info.shader_compile_options.language.has_value())
            this->info.shader_compile_options.language = std::optional<ShaderLanguage>{ShaderLanguage::HLSL};

#if DAXA_BUILT_WITH_SHADERC
        {
            auto includer = ShadercFileIncluder{};
            includer.impl_pipeline_compiler = this;
            shaderc_backend.options.SetIncluder(std::make_unique<ShadercFileIncluder>(includer));
        }
#endif

#if DAXA_BUILT_WITH_DXC
        {
            HRESULT dxc_utils_result = DxcCreateInstance(CLSID_DxcUtils, IID_PPV_ARGS(&this->dxc_backend.dxc_utils));
            DAXA_DBG_ASSERT_TRUE_M(SUCCEEDED(dxc_utils_result), "Failed to create DXC utils");
            HRESULT dxc_compiler_result = DxcCreateInstance(CLSID_DxcCompiler, IID_PPV_ARGS(&this->dxc_backend.dxc_compiler));
            DAXA_DBG_ASSERT_TRUE_M(SUCCEEDED(dxc_compiler_result), "Failed to create DXC compiler");
            ComPtr<DxcCustomIncluder> dxc_includer = new DxcCustomIncluder();
            dxc_includer->impl_pipeline_compiler = this;
            this->dxc_backend.dxc_utils->CreateDefaultIncludeHandler(&(dxc_includer->default_includer));
            this->dxc_backend.dxc_includer = dxc_includer.Detach();
        }
#endif
    }

    ImplPipelineCompiler::~ImplPipelineCompiler() {}

    auto ImplPipelineCompiler::get_spirv(ShaderInfo const & shader_info, VkShaderStageFlagBits shader_stage) -> Result<std::vector<u32>>
    {
        std::vector<u32> spirv = {};
        if (shader_info.source.index() == 2)
        {
            ShaderSPIRV const & input_spirv = std::get<ShaderSPIRV>(shader_info.source);
            spirv.resize(input_spirv.size);
            for (usize i = 0; i < input_spirv.size; ++i)
            {
                spirv[i] = input_spirv.data[i];
            }
        }
        else
        {
            ShaderCode code = {};
            if (auto shader_source = std::get_if<ShaderFile>(&shader_info.source))
            {
                auto ret = full_path_to_file(shader_source->path);
                if (ret.is_err())
                {
                    return ResultErr{ret.message()};
                }
                auto code_ret = load_shader_source_from_file(ret.value());
                if (code_ret.is_err())
                {
                    return ResultErr{code_ret.message()};
                }
                code = code_ret.value();
            }
            else
            {
                code = std::get<ShaderCode>(shader_info.source);
            }

            Result<std::vector<u32>> ret = ResultErr{.message = "No shader was compiled"};

            switch (shader_info.compile_options.language.value())
            {
#if DAXA_BUILT_WITH_SHADERC
            case ShaderLanguage::GLSL:
                ret = gen_spirv_from_shaderc(shader_info, shader_stage, code);
                break;
#endif
#if DAXA_BUILT_WITH_DXC
            case ShaderLanguage::HLSL:
                ret = gen_spirv_from_dxc(shader_info, shader_stage, code);
                break;
#endif
            default: break;
            }

            if (ret.is_err())
            {
                return ResultErr{ret.message()};
            }
            spirv = ret.value();
        }
        return spirv;
    }

    auto ImplPipelineCompiler::full_path_to_file(std::filesystem::path const & file) -> Result<std::filesystem::path>
    {
        if (std::filesystem::exists(file))
        {
            return {file};
        }
        std::filesystem::path potential_path;
        // TODO: FIX THIS!! URGENT. Root paths should be got from the shader
        for (auto & root : this->info.shader_compile_options.root_paths)
        {
            potential_path.clear();
            potential_path = root / file;
            if (std::filesystem::exists(potential_path))
            {
                return {potential_path};
            }
        }
        std::string error_msg = {};
        error_msg += "could not find file :\"";
        error_msg += file.string();
        error_msg += "\"";
        return ResultErr{.message = std::move(error_msg)};
    }

    auto ImplPipelineCompiler::load_shader_source_from_file(std::filesystem::path const & path) -> Result<ShaderCode>
    {
        auto result_path = full_path_to_file(path);
        if (result_path.is_err())
        {
            return ResultErr{.message = result_path.message()};
        }
        auto start_time = std::chrono::steady_clock::now();
        while ((std::chrono::steady_clock::now() - start_time).count() < 100'000'000)
        {
            std::ifstream ifs{path};
            DAXA_DBG_ASSERT_TRUE_M(ifs.good(), "Could not open shader file");
            current_observed_hotload_files->insert({
                result_path.value(),
                std::filesystem::last_write_time(result_path.value()),
            });
            std::string str = {};
            ifs.seekg(0, std::ios::end);
            str.reserve(ifs.tellg());
            ifs.seekg(0, std::ios::beg);
            str.assign(std::istreambuf_iterator<char>(ifs), std::istreambuf_iterator<char>());
            if (str.size() < 1)
            {
                std::this_thread::sleep_for(std::chrono::milliseconds(1));
                continue;
            }
            shader_preprocess(str, path);
            return ShaderCode{.string = str};
        }
        std::string err = "timeout while trying to read file: \"";
        err += result_path.value().string() + "\"";
        return ResultErr{.message = err};
    }

    auto ImplPipelineCompiler::gen_spirv_from_shaderc(ShaderInfo const & shader_info, VkShaderStageFlagBits shader_stage, ShaderCode const & code) -> Result<std::vector<u32>>
    {
#if DAXA_BUILT_WITH_SHADERC
        auto translate_shader_stage = [](VkShaderStageFlagBits stage) -> shaderc_shader_kind
        {
            switch (stage)
            {
            case VkShaderStageFlagBits::VK_SHADER_STAGE_VERTEX_BIT: return shaderc_shader_kind::shaderc_vertex_shader;
            case VkShaderStageFlagBits::VK_SHADER_STAGE_TESSELLATION_CONTROL_BIT: return shaderc_shader_kind::shaderc_tess_control_shader;
            case VkShaderStageFlagBits::VK_SHADER_STAGE_TESSELLATION_EVALUATION_BIT: return shaderc_shader_kind::shaderc_tess_evaluation_shader;
            case VkShaderStageFlagBits::VK_SHADER_STAGE_GEOMETRY_BIT: return shaderc_shader_kind::shaderc_geometry_shader;
            case VkShaderStageFlagBits::VK_SHADER_STAGE_FRAGMENT_BIT: return shaderc_shader_kind::shaderc_fragment_shader;
            case VkShaderStageFlagBits::VK_SHADER_STAGE_COMPUTE_BIT: return shaderc_shader_kind::shaderc_compute_shader;
            case VkShaderStageFlagBits::VK_SHADER_STAGE_RAYGEN_BIT_KHR: return shaderc_shader_kind::shaderc_raygen_shader;
            case VkShaderStageFlagBits::VK_SHADER_STAGE_ANY_HIT_BIT_KHR: return shaderc_shader_kind::shaderc_anyhit_shader;
            case VkShaderStageFlagBits::VK_SHADER_STAGE_CLOSEST_HIT_BIT_KHR: return shaderc_shader_kind::shaderc_closesthit_shader;
            case VkShaderStageFlagBits::VK_SHADER_STAGE_MISS_BIT_KHR: return shaderc_shader_kind::shaderc_miss_shader;
            case VkShaderStageFlagBits::VK_SHADER_STAGE_INTERSECTION_BIT_KHR: return shaderc_shader_kind::shaderc_intersection_shader;
            case VkShaderStageFlagBits::VK_SHADER_STAGE_CALLABLE_BIT_KHR: return shaderc_shader_kind::shaderc_callable_shader;
            case VkShaderStageFlagBits::VK_SHADER_STAGE_TASK_BIT_NV: return shaderc_shader_kind::shaderc_task_shader;
            case VkShaderStageFlagBits::VK_SHADER_STAGE_MESH_BIT_NV: return shaderc_shader_kind::shaderc_mesh_shader;
            default:
                std::cerr << "error: unknown shader stage!\n";
                std::abort();
            }
        };

        DAXA_DBG_ASSERT_TRUE_M(shader_info.compile_options.opt_level < 3, "For shaderc, The optimization level must be between 0 and 2 (inclusive)");

        auto spirv_stage = translate_shader_stage(shader_stage);
        shaderc_backend.options.SetSourceLanguage(shaderc_source_language_glsl);
        shaderc_backend.options.SetTargetEnvironment(shaderc_target_env_vulkan, VK_API_VERSION_1_1);
        shaderc_backend.options.SetTargetSpirv(shaderc_spirv_version_1_3);
        shaderc_backend.options.SetOptimizationLevel(static_cast<shaderc_optimization_level>(shader_info.compile_options.opt_level.value()));

        for (auto const & shader_define : shader_info.compile_options.defines)
        {
            if (shader_define.value.size() > 0)
            {
                shaderc_backend.options.AddMacroDefinition(shader_define.name, shader_define.value);
            }
            else
            {
                shaderc_backend.options.AddMacroDefinition(shader_define.name);
            }
        }

        shaderc_backend.options.AddMacroDefinition("_DAXA_SHADER", "1");
        shaderc_backend.options.AddMacroDefinition("_DAXA_GLSL", "1");
        shaderc_backend.options.AddMacroDefinition("DAXA_SHADER_INCLUDE", "<daxa/daxa.inl>");

        std::string debug_name = "unnamed shader";
        if (ShaderFile const * shader_file = std::get_if<ShaderFile>(&shader_info.source))
            debug_name = shader_file->path.string();
        else if (shader_info.debug_name.size() > 0)
            debug_name = shader_info.debug_name;

        shaderc::SpvCompilationResult spv_module = shaderc_backend.compiler.CompileGlslToSpv(
            code.string.c_str(), spirv_stage, debug_name.c_str(), shaderc_backend.options);

        if (spv_module.GetCompilationStatus() != shaderc_compilation_status_success)
            return daxa::ResultErr{.message = std::string("SHADERC: ") + spv_module.GetErrorMessage()};

        return {std::vector<u32>{spv_module.begin(), spv_module.end()}};
#else
        return ResultErr{.message = "Asked for Shaderc compilation without enabling Shaderc"};
#endif
    }

    auto ImplPipelineCompiler::gen_spirv_from_dxc(ShaderInfo const & shader_info, VkShaderStageFlagBits shader_stage, ShaderCode const & code) -> Result<std::vector<u32>>
    {
#if DAXA_BUILT_WITH_DXC
        auto u8_ascii_to_wstring = [](char const * str) -> std::wstring
        {
            std::wstring ret = {};
            for (int i = 0; i < std::strlen(str) + 1 && str != nullptr; i++)
            {
                ret.push_back(str[i]);
            }
            return ret;
        };

        std::vector<const wchar_t *> args = {};

        std::vector<std::wstring> wstring_buffer = {};

        wstring_buffer.reserve(shader_info.compile_options.defines.size() + 1 + shader_info.compile_options.root_paths.size());

        for (auto & define : shader_info.compile_options.defines)
        {
            auto define_str = define.name;
            if (define.value.length() > 0)
                define_str = define_str + "=" + define.value;
            wstring_buffer.push_back(u8_ascii_to_wstring(define_str.c_str()));
            args.push_back(L"-D");
            args.push_back(wstring_buffer.back().c_str());
        }
        args.push_back(L"-D_DAXA_SHADER");
        args.push_back(L"-D_DAXA_HLSL");
        args.push_back(L"-DDAXA_SHADER_INCLUDE=\"daxa/daxa.inl\"");

        if (shader_info.source.index() == 0)
        {
            wstring_buffer.push_back(std::get<ShaderFile>(shader_info.source).path.wstring());
            args.push_back(wstring_buffer.back().c_str());
        }

        for (auto & root : shader_info.compile_options.root_paths)
        {
            args.push_back(L"-I");
            wstring_buffer.push_back(root.wstring());
            args.push_back(wstring_buffer.back().c_str());
        }

        // set matrix packing to column major
        args.push_back(L"-Zpc");
        // set warnings as errors
        args.push_back(DXC_ARG_WARNINGS_ARE_ERRORS); //-WX
        // setting target
        args.push_back(L"-spirv");
        args.push_back(L"-fspv-target-env=vulkan1.1");
        // set optimization setting
        switch (shader_info.compile_options.opt_level.value())
        {
        case 0: args.push_back(L"-O0"); break;
        case 1: args.push_back(L"-O1"); break;
        case 2: args.push_back(L"-O2"); break;
        case 3: args.push_back(L"-O3"); break;
        default: DAXA_DBG_ASSERT_TRUE_M(false, "Bad optimization level set in Pipeline Compiler"); break;
        }
        // setting entry point
        args.push_back(L"-E");
        auto entry_point_wstr = u8_ascii_to_wstring(shader_info.compile_options.entry_point.value().c_str());
        args.push_back(entry_point_wstr.c_str());

        if (this->impl_device.as<ImplDevice>()->info.use_scalar_layout)
        {
            args.push_back(L"-fvk-use-scalar-layout");
        }

        // set shader model
        args.push_back(L"-T");
        std::wstring profile = L"vs_x_x";
        profile[3] = L'0' + shader_info.compile_options.shader_model.value().major;
        profile[5] = L'0' + shader_info.compile_options.shader_model.value().minor;
        switch (shader_stage)
        {
        case VkShaderStageFlagBits::VK_SHADER_STAGE_VERTEX_BIT: profile[0] = L'v'; break;
        case VkShaderStageFlagBits::VK_SHADER_STAGE_FRAGMENT_BIT: profile[0] = L'p'; break;
        case VkShaderStageFlagBits::VK_SHADER_STAGE_COMPUTE_BIT: profile[0] = L'c'; break;
        default: break;
        }
        args.push_back(profile.c_str());
        // set hlsl version to 2021
        args.push_back(L"-HV");
        args.push_back(L"2021");
        DxcBuffer source_buffer{
            .Ptr = code.string.c_str(),
            .Size = static_cast<u32>(code.string.size()),
            .Encoding = static_cast<u32>(0),
        };

        IDxcResult * result;
        this->dxc_backend.dxc_compiler->Compile(
            &source_buffer, args.data(), static_cast<u32>(args.size()),
            this->dxc_backend.dxc_includer, IID_PPV_ARGS(&result));
        IDxcBlobUtf8 * error_message;
        result->GetOutput(DXC_OUT_ERRORS, IID_PPV_ARGS(&error_message), nullptr);

        if (error_message && error_message->GetStringLength() > 0)
        {
            auto str = std::string();
            str.resize(error_message->GetBufferSize());
            for (usize i = 0; i < str.size(); i++)
            {
                str[i] = static_cast<char const *>(error_message->GetBufferPointer())[i];
            }
            str = std::string("DXC: ") + str;
            return daxa::ResultErr{.message = str};
        }

        IDxcBlob * shaderobj;
        result->GetOutput(DXC_OUT_OBJECT, IID_PPV_ARGS(&shaderobj), nullptr);

        std::vector<u32> spv;
        spv.resize(shaderobj->GetBufferSize() / sizeof(u32));
        for (usize i = 0; i < spv.size(); i++)
        {
            spv[i] = static_cast<u32 *>(shaderobj->GetBufferPointer())[i];
        }

        return {spv};
#else
        return ResultErr{.message = "Asked for Dxc compilation without enabling Dxc"};
#endif
    }

    ImplRasterPipeline::ImplRasterPipeline(ManagedWeakPtr a_impl_device, RasterPipelineInfo const & info)
        : impl_device{std::move(a_impl_device)}, info{info}
    {
    }

    ImplRasterPipeline::~ImplRasterPipeline()
    {
        vkDestroyPipeline(this->impl_device.as<ImplDevice>()->vk_device, this->vk_pipeline, nullptr);
    }

    auto ImplRasterPipeline::managed_cleanup() -> bool
    {
        DAXA_ONLY_IF_THREADSAFETY(std::unique_lock lock{this->impl_device.as<ImplDevice>()->main_queue_zombies_mtx});
        u64 main_queue_cpu_timeline_value = DAXA_ATOMIC_FETCH(this->impl_device.as<ImplDevice>()->main_queue_cpu_timeline);
        this->impl_device.as<ImplDevice>()->main_queue_raster_pipeline_zombies.push_front({main_queue_cpu_timeline_value, std::unique_ptr<ImplRasterPipeline>{this}});
        return false;
    }

    ImplComputePipeline::ImplComputePipeline(ManagedWeakPtr a_impl_device, ComputePipelineInfo const & info)
        : impl_device{std::move(a_impl_device)}, info{info}
    {
    }

    ImplComputePipeline::~ImplComputePipeline()
    {
        vkDestroyPipeline(this->impl_device.as<ImplDevice>()->vk_device, this->vk_pipeline, nullptr);
    }

    auto ImplComputePipeline::managed_cleanup() -> bool
    {
        DAXA_ONLY_IF_THREADSAFETY(std::unique_lock lock{this->impl_device.as<ImplDevice>()->main_queue_zombies_mtx});
        u64 main_queue_cpu_timeline_value = DAXA_ATOMIC_FETCH(this->impl_device.as<ImplDevice>()->main_queue_cpu_timeline);
        this->impl_device.as<ImplDevice>()->main_queue_compute_pipeline_zombies.push_front({main_queue_cpu_timeline_value, std::unique_ptr<ImplComputePipeline>{this}});
        return false;
    }
} // namespace daxa<|MERGE_RESOLUTION|>--- conflicted
+++ resolved
@@ -453,11 +453,7 @@
 
         if (impl.impl_device.as<ImplDevice>()->impl_ctx.as<ImplContext>()->enable_debug_names && modified_info.debug_name.size() > 0)
         {
-<<<<<<< HEAD
-            auto raster_pipeline_name = info.debug_name + std::string(" [Daxa RasterPipeline]");
-=======
             auto raster_pipeline_name = modified_info.debug_name + std::string(" [Daxa RasterPipeline]");
->>>>>>> ad21cafc
             VkDebugUtilsObjectNameInfoEXT name_info{
                 .sType = VK_STRUCTURE_TYPE_DEBUG_UTILS_OBJECT_NAME_INFO_EXT,
                 .pNext = nullptr,
@@ -539,11 +535,7 @@
 
         if (impl.impl_device.as<ImplDevice>()->impl_ctx.as<ImplContext>()->enable_debug_names && info.debug_name.size() > 0)
         {
-<<<<<<< HEAD
-            auto raster_pipeline_name = info.debug_name + std::string(" [Daxa ComputePipeline]");
-=======
             auto raster_pipeline_name = modified_info.debug_name + std::string(" [Daxa ComputePipeline]");
->>>>>>> ad21cafc
             VkDebugUtilsObjectNameInfoEXT name_info{
                 .sType = VK_STRUCTURE_TYPE_DEBUG_UTILS_OBJECT_NAME_INFO_EXT,
                 .pNext = nullptr,
