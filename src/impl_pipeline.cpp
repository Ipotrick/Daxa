--- conflicted
+++ resolved
@@ -593,154 +593,6 @@
         nullptr,
         &ret.vk_pipeline);
 
-<<<<<<< HEAD
-    // Create ray tracing shader group handles
-    if (pipeline_result == VK_SUCCESS)
-    {
-        // This function creates 4 buffers, for raygen, miss, hit(chit+int+any) and callable shader.
-        // Each buffer will have the handle + 'data (if any)', .. n-times they have entries in the pipeline.
-
-        // Those will be dynamic
-        u32 const ray_count_number = ray_gen_group_count;
-        u32 const miss_count_number = miss_group_count;
-        u32 const hit_count_number = hit_group_count;
-        u32 const callable_count_number = callable_group_count;
-        u32 const handle_count = ray_count_number + miss_count_number + hit_count_number + callable_count_number;
-        u32 const handle_size = ret.device->properties.ray_tracing_pipeline_properties.value.shader_group_handle_size;
-        u32 const handle_stride = ret.device->properties.ray_tracing_pipeline_properties.value.shader_group_base_alignment;
-
-        auto get_aligned = [&](u64 operand, u64 granularity) -> u64
-        {
-            return ((operand + (granularity - 1)) & ~(granularity - 1));
-        };
-
-        // The SBT (buffer) need to have starting groups to be aligned and handles in the group to be aligned.
-        u64 const handle_size_aligned = get_aligned(handle_size, handle_stride);
-
-        auto & raygen_region = ret.info.shader_binding_table.raygen_region;
-        auto & miss_region = ret.info.shader_binding_table.miss_region;
-        auto & hit_region = ret.info.shader_binding_table.hit_region;
-        auto & callable_region = ret.info.shader_binding_table.callable_region;
-
-        raygen_region.stride = get_aligned(ray_count_number * handle_size_aligned, handle_stride);
-        raygen_region.size = raygen_region.stride * ray_count_number; // The size member of pRayGenShaderBindingTable must be equal to its stride member
-        miss_region.stride = handle_size_aligned;
-        miss_region.size = get_aligned(miss_count_number * handle_size_aligned, handle_stride);
-        hit_region.stride = handle_size_aligned;
-        hit_region.size = get_aligned(hit_count_number * handle_size_aligned, handle_stride);
-        callable_region.stride = handle_size_aligned;
-        callable_region.size = get_aligned(callable_count_number * handle_size_aligned, handle_stride);
-
-        // Get the shader group handles
-        u32 const data_size = handle_count * handle_size;
-        std::vector<uint8_t> shader_handle_storage(data_size);
-        // Allocate a buffer for storing the SBT.
-        VkDeviceSize const sbt_size = raygen_region.size + miss_region.size + hit_region.size + callable_region.size;
-        // https://registry.khronos.org/vulkan/specs/1.3-extensions/man/html/vkGetRayTracingShaderGroupHandlesNV.html
-        pipeline_result = ret.device->vkGetRayTracingShaderGroupHandlesKHR(
-            ret.device->vk_device,
-            ret.vk_pipeline,
-            0,
-            handle_count,
-            sbt_size,
-            shader_handle_storage.data());
-
-        if (pipeline_result == VK_SUCCESS)
-        {
-
-            auto name_cstr = ret.info.name.c_str();
-            // Allocate a buffer for storing the SBT.
-            auto stb_info = daxa_BufferInfo{
-                .size = sbt_size,
-                .allocate_info = DAXA_MEMORY_FLAG_HOST_ACCESS_SEQUENTIAL_WRITE,
-                .name = std::bit_cast<daxa_SmallString>(name_cstr),
-            };
-            // TODO: We need to store the buffer id somewhere, so we can destroy after the pipeline is destroyed
-            auto & stb_buffer_id = ret.info.shader_binding_table.buffer_id;
-            auto daxa_result = daxa_dvc_create_buffer(device, &stb_info, r_cast<daxa_BufferId *>(&stb_buffer_id));
-            if (daxa_result == DAXA_RESULT_SUCCESS)
-            {
-
-                u8 * sbt_buffer_ptr = nullptr;
-                daxa_result = daxa_dvc_buffer_host_address(device, stb_buffer_id, reinterpret_cast<void **>(&sbt_buffer_ptr));
-                if (daxa_result != DAXA_RESULT_SUCCESS)
-                {
-                    // TODO: Check this
-                    auto destroy_buffer_result = daxa_dvc_destroy_buffer(device, stb_buffer_id);
-                    pipeline_result = VK_ERROR_OUT_OF_HOST_MEMORY;
-                    return std::bit_cast<daxa_Result>(pipeline_result);
-                }
-
-                // Find the SBT addresses of each group
-                VkDeviceAddress sbt_address = 0;
-
-                daxa_result = daxa_dvc_buffer_device_address(device, stb_buffer_id, reinterpret_cast<daxa_DeviceAddress *>(&sbt_address));
-                if (daxa_result != DAXA_RESULT_SUCCESS)
-                {
-                    // TODO: Check this
-                    auto destroy_buffer_result = daxa_dvc_destroy_buffer(device, stb_buffer_id);
-                    pipeline_result = VK_ERROR_OUT_OF_DEVICE_MEMORY;
-                    return std::bit_cast<daxa_Result>(pipeline_result);
-                }
-                raygen_region.address = sbt_address;
-                miss_region.address = sbt_address + raygen_region.size;
-                hit_region.address = sbt_address + raygen_region.size + miss_region.size;
-                callable_region.address = sbt_address + raygen_region.size + miss_region.size + hit_region.size;
-
-                u64 offset = 0;
-                // Iterator through the shader handles and store them in the SBT
-                u8 * sbt_ptr_iterator = sbt_buffer_ptr;
-                // Raygen shaders load data
-                for (u32 c = 0; c < ray_count_number; c++)
-                {
-                    std::memcpy(sbt_ptr_iterator, shader_handle_storage.data() + offset, handle_size);
-                    sbt_ptr_iterator += raygen_region.stride;
-                    offset += handle_size;
-                }
-
-                // Miss shaders (base ptr + raygen size)
-                sbt_ptr_iterator = sbt_buffer_ptr + raygen_region.size;
-                // Miss shaders load data
-                for (u32 c = 0; c < miss_count_number; c++)
-                {
-                    std::memcpy(sbt_ptr_iterator, shader_handle_storage.data() + offset, handle_size);
-                    sbt_ptr_iterator += miss_region.stride;
-                    offset += handle_size;
-                }
-
-                // Hit shaders (base ptr + raygen size + miss size)
-                sbt_ptr_iterator = sbt_buffer_ptr + raygen_region.size + miss_region.size;
-                // Closest-hit + any-hit + intersection shaders load data
-                for (u32 c = 0; c < hit_count_number; c++)
-                {
-                    std::memcpy(sbt_ptr_iterator, shader_handle_storage.data() + offset, handle_size);
-                    sbt_ptr_iterator += hit_region.stride;
-                    offset += handle_size;
-                }
-
-                // Callable shaders (base ptr + raygen size + miss size + hit size)
-                sbt_ptr_iterator = sbt_buffer_ptr + raygen_region.size + miss_region.size + hit_region.size;
-                // Callable shaders load data
-                for (u32 c = 0; c < callable_count_number; c++)
-                {
-                    std::memcpy(sbt_ptr_iterator, shader_handle_storage.data() + offset, handle_size);
-                    sbt_ptr_iterator += callable_region.stride;
-                    offset += handle_size;
-                }
-            }
-            else
-            {
-                // TODO: check this
-                device->gpu_sro_table.buffer_slots.try_zombify(stb_buffer_id);
-                // DAXA_RESULT_FAILED_TO_CREATE_BUFFER;
-                pipeline_result = VK_ERROR_INITIALIZATION_FAILED;
-                return std::bit_cast<daxa_Result>(pipeline_result);
-            }
-        }
-    }
-
-=======
->>>>>>> 554206d7
     if (pipeline_result != VK_SUCCESS)
     {
         return std::bit_cast<daxa_Result>(pipeline_result);
@@ -843,8 +695,8 @@
     u32 const hit_count_number = hit_group_count;
     u32 const callable_count_number = callable_group_count;
     u32 const handle_count = ray_count_number + miss_count_number + hit_count_number + callable_count_number;
-    u32 const handle_size = device->physical_device_properties.ray_tracing_pipeline_properties.value.shader_group_handle_size;
-    u32 const handle_stride = device->physical_device_properties.ray_tracing_pipeline_properties.value.shader_group_base_alignment;
+    u32 const handle_size = device->properties.ray_tracing_pipeline_properties.value.shader_group_handle_size;
+    u32 const handle_stride = device->properties.ray_tracing_pipeline_properties.value.shader_group_base_alignment;
 
     // The SBT (buffer) need to have starting groups to be aligned and handles in the group to be aligned.
     u64 const handle_size_aligned = get_aligned(handle_size, handle_stride);
