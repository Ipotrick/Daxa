#include "impl_device.hpp"
#include "impl_pipeline.hpp"
#include "impl_swapchain.hpp"

// --- Begin API Functions ---

auto daxa_dvc_create_raster_pipeline(daxa_Device device, daxa_RasterPipelineInfo const * info, daxa_RasterPipeline * out_pipeline) -> daxa_Result
{
    _DAXA_TEST_PRINT("daxa_dvc_create_raster_pipeline\n");
    daxa_ImplRasterPipeline ret = {};
    ret.device = device;
    ret.info = *reinterpret_cast<RasterPipelineInfo const *>(info);
    std::vector<VkShaderModule> vk_shader_modules = {};
    // NOTE: Temporarily holds 0 terminated strings, incoming strings are data + size, not null terminated!
    std::vector<std::unique_ptr<std::string>> entry_point_names = {};
    std::vector<VkPipelineShaderStageCreateInfo> vk_pipeline_shader_stage_create_infos = {};

    auto create_shader_module = [&](ShaderInfo const & shader_info, VkShaderStageFlagBits shader_stage) -> VkResult
    {
        VkShaderModule vk_shader_module = nullptr;
        VkShaderModuleCreateInfo const vk_shader_module_create_info{
            .sType = VK_STRUCTURE_TYPE_SHADER_MODULE_CREATE_INFO,
            .pNext = nullptr,
            .flags = {},
            .codeSize = static_cast<u32>(shader_info.byte_code_size * sizeof(u32)),
            .pCode = shader_info.byte_code,
        };
        auto result = vkCreateShaderModule(ret.device->vk_device, &vk_shader_module_create_info, nullptr, &vk_shader_module);
        if (result != VK_SUCCESS)
        {
            return result;
        }
        vk_shader_modules.push_back(vk_shader_module);
        entry_point_names.push_back(std::make_unique<std::string>(shader_info.entry_point.view().begin(), shader_info.entry_point.view().end()));
        VkPipelineShaderStageCreateInfo const vk_pipeline_shader_stage_create_info{
            .sType = VK_STRUCTURE_TYPE_PIPELINE_SHADER_STAGE_CREATE_INFO,
            .pNext = nullptr,
            .flags = {},
            .stage = shader_stage,
            .module = vk_shader_module,
            .pName = entry_point_names.back()->c_str(),
            .pSpecializationInfo = nullptr,
        };
        vk_pipeline_shader_stage_create_infos.push_back(vk_pipeline_shader_stage_create_info);
        return result;
    };

#define _DAXA_DECL_TRY_CREATE_MODULE(name, NAME)                                                                                \
    if (ret.info.name##_shader_info.has_value())                                                                                \
    {                                                                                                                           \
        auto result = create_shader_module(ret.info.name##_shader_info.value(), VkShaderStageFlagBits::VK_SHADER_STAGE_##NAME); \
        if (result != VK_SUCCESS)                                                                                               \
        {                                                                                                                       \
            for (auto module : vk_shader_modules)                                                                               \
            {                                                                                                                   \
                vkDestroyShaderModule(ret.device->vk_device, module, nullptr);                                                  \
            }                                                                                                                   \
            return std::bit_cast<daxa_Result>(result);                                                                          \
        }                                                                                                                       \
    }
    _DAXA_DECL_TRY_CREATE_MODULE(vertex, VERTEX_BIT)
    _DAXA_DECL_TRY_CREATE_MODULE(tesselation_control, TESSELLATION_CONTROL_BIT)
    _DAXA_DECL_TRY_CREATE_MODULE(tesselation_evaluation, TESSELLATION_EVALUATION_BIT)
    _DAXA_DECL_TRY_CREATE_MODULE(fragment, FRAGMENT_BIT)
    if ((ret.device->info.flags & DeviceFlagBits::MESH_SHADER) != DeviceFlagBits::NONE)
    {
        _DAXA_DECL_TRY_CREATE_MODULE(task, TASK_BIT_EXT)
        _DAXA_DECL_TRY_CREATE_MODULE(mesh, MESH_BIT_EXT)
    }

    ret.vk_pipeline_layout = ret.device->gpu_sro_table.pipeline_layouts.at((ret.info.push_constant_size + 3) / 4);
    constexpr VkPipelineVertexInputStateCreateInfo vk_vertex_input_state{
        .sType = VK_STRUCTURE_TYPE_PIPELINE_VERTEX_INPUT_STATE_CREATE_INFO,
        .pNext = nullptr,
        .flags = {},
        .vertexBindingDescriptionCount = 0,
        .pVertexBindingDescriptions = nullptr,
        .vertexAttributeDescriptionCount = 0,
        .pVertexAttributeDescriptions = nullptr,
    };
    VkPipelineInputAssemblyStateCreateInfo const vk_input_assembly_state{
        .sType = VK_STRUCTURE_TYPE_PIPELINE_INPUT_ASSEMBLY_STATE_CREATE_INFO,
        .pNext = nullptr,
        .flags = {},
        .topology = *reinterpret_cast<VkPrimitiveTopology const *>(&ret.info.raster.primitive_topology),
        .primitiveRestartEnable = static_cast<VkBool32>(ret.info.raster.primitive_restart_enable),
    };
    auto no_tess = TesselationInfo{};
    VkPipelineTessellationDomainOriginStateCreateInfo const vk_tesselation_domain_origin_state{
        .sType = VK_STRUCTURE_TYPE_PIPELINE_TESSELLATION_DOMAIN_ORIGIN_STATE_CREATE_INFO,
        .pNext = nullptr,
        .domainOrigin = *reinterpret_cast<VkTessellationDomainOrigin const *>(&ret.info.tesselation.value_or(no_tess).origin),
    };
    VkPipelineTessellationStateCreateInfo const vk_tesselation_state{
        .sType = VK_STRUCTURE_TYPE_PIPELINE_TESSELLATION_STATE_CREATE_INFO,
        .pNext = reinterpret_cast<void const *>(&vk_tesselation_domain_origin_state),
        .flags = {},
        .patchControlPoints = ret.info.tesselation.value_or(no_tess).control_points,
    };
    // TODO(grundlett): Maybe check if samples is valid value?
    VkPipelineMultisampleStateCreateInfo const vk_multisample_state{
        .sType = VK_STRUCTURE_TYPE_PIPELINE_MULTISAMPLE_STATE_CREATE_INFO,
        .pNext = nullptr,
        .flags = {},
        .rasterizationSamples = static_cast<VkSampleCountFlagBits>(ret.info.raster.samples),
        .sampleShadingEnable = VK_FALSE,
        .minSampleShading = 1.0f,
        .pSampleMask = {},
        .alphaToCoverageEnable = {},
        .alphaToOneEnable = {},
    };
    VkPipelineRasterizationStateCreateInfo vk_raster_state{
        .sType = VK_STRUCTURE_TYPE_PIPELINE_RASTERIZATION_STATE_CREATE_INFO,
        .pNext = nullptr,
        .flags = {},
        .depthClampEnable = ret.info.raster.depth_clamp_enable,
        .rasterizerDiscardEnable = static_cast<VkBool32>(ret.info.raster.rasterizer_discard_enable),
        .polygonMode = *reinterpret_cast<VkPolygonMode const *>(&ret.info.raster.polygon_mode),
        .cullMode = *reinterpret_cast<VkCullModeFlags const *>(&ret.info.raster.face_culling),
        .frontFace = *reinterpret_cast<VkFrontFace const *>(&ret.info.raster.front_face_winding),
        .depthBiasEnable = static_cast<VkBool32>(ret.info.raster.depth_bias_enable),
        .depthBiasConstantFactor = ret.info.raster.depth_bias_constant_factor,
        .depthBiasClamp = ret.info.raster.depth_bias_clamp,
        .depthBiasSlopeFactor = ret.info.raster.depth_bias_slope_factor,
        .lineWidth = ret.info.raster.line_width,
    };
    auto vk_conservative_raster_state = VkPipelineRasterizationConservativeStateCreateInfoEXT{
        .sType = VK_STRUCTURE_TYPE_PIPELINE_RASTERIZATION_CONSERVATIVE_STATE_CREATE_INFO_EXT,
        .pNext = nullptr,
        .flags = {},
        .conservativeRasterizationMode = VK_CONSERVATIVE_RASTERIZATION_MODE_OVERESTIMATE_EXT,
        .extraPrimitiveOverestimationSize = 0.0f,
    };
    if (
        ret.info.raster.conservative_raster_info.has_value() &&
        ((ret.device->info.flags & DeviceFlagBits::CONSERVATIVE_RASTERIZATION) != DeviceFlagBits::NONE))
    {
        // TODO(grundlett): Ask Patrick why this doesn't work
        // auto vk_instance = ret.device->instance->vk_instance;
        // PFN_vkGetPhysicalDeviceProperties2KHR vkGetPhysicalDeviceProperties2KHR =
        //     reinterpret_cast<PFN_vkGetPhysicalDeviceProperties2KHR>(vkGetInstanceProcAddr(vk_instance, "vkGetPhysicalDeviceProperties2KHR"));
        // DAXA_DBG_ASSERT_TRUE_M(vkGetPhysicalDeviceProperties2KHR != nullptr, "Failed to load this extension function function");
        // VkPhysicalDeviceProperties2KHR device_props2{};
        // VkPhysicalDeviceConservativeRasterizationPropertiesEXT conservative_raster_props{};
        // conservative_raster_props.sType = VK_STRUCTURE_TYPE_PHYSICAL_DEVICE_CONSERVATIVE_RASTERIZATION_PROPERTIES_EXT;
        // device_props2.sType = VK_STRUCTURE_TYPE_PHYSICAL_DEVICE_PROPERTIES_2_KHR;
        // device_props2.pNext = &conservative_raster_props;
        // vkGetPhysicalDeviceProperties2KHR(ret.device->vk_physical_device, &device_props2);
        auto const & conservative_raster_info = ret.info.raster.conservative_raster_info.value();
        vk_conservative_raster_state.conservativeRasterizationMode = static_cast<VkConservativeRasterizationModeEXT>(conservative_raster_info.mode);
        vk_conservative_raster_state.extraPrimitiveOverestimationSize = conservative_raster_info.size;
        vk_raster_state.pNext = &vk_conservative_raster_state;
    }
    DepthTestInfo no_depth = {};
    VkPipelineDepthStencilStateCreateInfo const vk_depth_stencil_state{
        .sType = VK_STRUCTURE_TYPE_PIPELINE_DEPTH_STENCIL_STATE_CREATE_INFO,
        .pNext = nullptr,
        .flags = {},
        .depthTestEnable = static_cast<VkBool32>(ret.info.depth_test.has_value()),
        .depthWriteEnable = static_cast<VkBool32>(ret.info.depth_test.value_or(no_depth).enable_depth_write),
        .depthCompareOp = static_cast<VkCompareOp>(ret.info.depth_test.value_or(no_depth).depth_test_compare_op),
        .depthBoundsTestEnable = VK_FALSE,
        .stencilTestEnable = VK_FALSE,
        .front = {},
        .back = {},
        .minDepthBounds = ret.info.depth_test.value_or(no_depth).min_depth_bounds,
        .maxDepthBounds = ret.info.depth_test.value_or(no_depth).max_depth_bounds,
    };
    // TODO(capi): DO NOT THROW IN C FUNCTION
    // DAXA_DBG_ASSERT_TRUE_M(ret.info.color_attachments.size() < pipeline_manager_MAX_ATTACHMENTS, "too many color attachments, make pull request to bump max");
    std::array<VkPipelineColorBlendAttachmentState, pipeline_manager_MAX_ATTACHMENTS> vk_pipeline_color_blend_attachment_blend_states = {};
    auto no_blend = BlendInfo{};
    for (FixedListSizeT i = 0; i < ret.info.color_attachments.size(); ++i)
    {
        vk_pipeline_color_blend_attachment_blend_states.at(i) = VkPipelineColorBlendAttachmentState{
            .blendEnable = static_cast<VkBool32>(ret.info.color_attachments.at(i).blend.has_value()),
            .srcColorBlendFactor = static_cast<VkBlendFactor>(ret.info.color_attachments.at(i).blend.value_or(no_blend).src_color_blend_factor),
            .dstColorBlendFactor = static_cast<VkBlendFactor>(ret.info.color_attachments.at(i).blend.value_or(no_blend).dst_color_blend_factor),
            .colorBlendOp = static_cast<VkBlendOp>(ret.info.color_attachments.at(i).blend.value_or(no_blend).color_blend_op),
            .srcAlphaBlendFactor = static_cast<VkBlendFactor>(ret.info.color_attachments.at(i).blend.value_or(no_blend).src_alpha_blend_factor),
            .dstAlphaBlendFactor = static_cast<VkBlendFactor>(ret.info.color_attachments.at(i).blend.value_or(no_blend).dst_alpha_blend_factor),
            .alphaBlendOp = static_cast<VkBlendOp>(ret.info.color_attachments.at(i).blend.value_or(no_blend).alpha_blend_op),
            .colorWriteMask = std::bit_cast<VkColorComponentFlags>(ret.info.color_attachments.at(i).blend.value_or(no_blend).color_write_mask),
        };
    }
    std::array<VkFormat, pipeline_manager_MAX_ATTACHMENTS> vk_pipeline_color_attachment_formats = {};
    for (FixedListSizeT i = 0; i < ret.info.color_attachments.size(); ++i)
    {
        vk_pipeline_color_attachment_formats.at(i) = std::bit_cast<VkFormat>(ret.info.color_attachments.at(i).format);
    }
    VkPipelineColorBlendStateCreateInfo const vk_color_blend_state{
        .sType = VK_STRUCTURE_TYPE_PIPELINE_COLOR_BLEND_STATE_CREATE_INFO,
        .pNext = nullptr,
        .flags = {},
        .logicOpEnable = VK_FALSE,
        .logicOp = {},
        .attachmentCount = static_cast<u32>(ret.info.color_attachments.size()),
        .pAttachments = vk_pipeline_color_blend_attachment_blend_states.data(),
        .blendConstants = {1.0f, 1.0f, 1.0f, 1.0f},
    };
    constexpr VkViewport DEFAULT_VIEWPORT{.x = 0, .y = 0, .width = 1, .height = 1, .minDepth = 0, .maxDepth = 0};
    constexpr VkRect2D DEFAULT_SCISSOR{.offset = {0, 0}, .extent = {1, 1}};
    VkPipelineViewportStateCreateInfo const vk_viewport_state{
        .sType = VK_STRUCTURE_TYPE_PIPELINE_VIEWPORT_STATE_CREATE_INFO,
        .pNext = nullptr,
        .flags = {},
        .viewportCount = 1,
        .pViewports = &DEFAULT_VIEWPORT,
        .scissorCount = 1,
        .pScissors = &DEFAULT_SCISSOR,
    };
    auto dynamic_state = std::array{
        VkDynamicState::VK_DYNAMIC_STATE_VIEWPORT,
        VkDynamicState::VK_DYNAMIC_STATE_SCISSOR,
        VkDynamicState::VK_DYNAMIC_STATE_DEPTH_BIAS,
    };
    VkPipelineDynamicStateCreateInfo const vk_dynamic_state{
        .sType = VK_STRUCTURE_TYPE_PIPELINE_DYNAMIC_STATE_CREATE_INFO,
        .pNext = nullptr,
        .flags = {},
        .dynamicStateCount = static_cast<u32>(dynamic_state.size()),
        .pDynamicStates = dynamic_state.data(),
    };
    VkPipelineRenderingCreateInfo vk_pipeline_rendering{
        .sType = VK_STRUCTURE_TYPE_PIPELINE_RENDERING_CREATE_INFO_KHR,
        .pNext = nullptr,
        .viewMask = {},
        .colorAttachmentCount = static_cast<u32>(ret.info.color_attachments.size()),
        .pColorAttachmentFormats = vk_pipeline_color_attachment_formats.data(),
        .depthAttachmentFormat = static_cast<VkFormat>(ret.info.depth_test.value_or(no_depth).depth_attachment_format),
        .stencilAttachmentFormat = {},
    };
    VkGraphicsPipelineCreateInfo const vk_graphics_pipeline_create_info{
        .sType = VK_STRUCTURE_TYPE_GRAPHICS_PIPELINE_CREATE_INFO,
        .pNext = &vk_pipeline_rendering,
        .flags = {},
        .stageCount = static_cast<u32>(vk_pipeline_shader_stage_create_infos.size()),
        .pStages = vk_pipeline_shader_stage_create_infos.data(),
        .pVertexInputState = &vk_vertex_input_state,
        .pInputAssemblyState = &vk_input_assembly_state,
        .pTessellationState = &vk_tesselation_state,
        .pViewportState = &vk_viewport_state,
        .pRasterizationState = &vk_raster_state,
        .pMultisampleState = &vk_multisample_state,
        .pDepthStencilState = &vk_depth_stencil_state,
        .pColorBlendState = &vk_color_blend_state,
        .pDynamicState = &vk_dynamic_state,
        .layout = ret.vk_pipeline_layout,
        .renderPass = nullptr,
        .subpass = 0,
        .basePipelineHandle = VK_NULL_HANDLE,
        .basePipelineIndex = 0,
    };
    auto result = vkCreateGraphicsPipelines(
        ret.device->vk_device,
        VK_NULL_HANDLE,
        1u,
        &vk_graphics_pipeline_create_info,
        nullptr,
        &ret.vk_pipeline);
    for (auto & vk_shader_module : vk_shader_modules)
    {
        vkDestroyShaderModule(ret.device->vk_device, vk_shader_module, nullptr);
    }
    if (result != VK_SUCCESS)
    {
        return std::bit_cast<daxa_Result>(result);
    }
    if ((ret.device->instance->info.flags & InstanceFlagBits::DEBUG_UTILS) != InstanceFlagBits::NONE && !ret.info.name.empty())
    {
        auto name_cstr = ret.info.name.c_str();
        VkDebugUtilsObjectNameInfoEXT const name_info{
            .sType = VK_STRUCTURE_TYPE_DEBUG_UTILS_OBJECT_NAME_INFO_EXT,
            .pNext = nullptr,
            .objectType = VK_OBJECT_TYPE_PIPELINE,
            .objectHandle = std::bit_cast<u64>(ret.vk_pipeline),
            .pObjectName = name_cstr.data(),
        };
        ret.device->vkSetDebugUtilsObjectNameEXT(ret.device->vk_device, &name_info);
    }
    ret.strong_count = 1;
    device->inc_weak_refcnt();
    *out_pipeline = new daxa_ImplRasterPipeline{};
    **out_pipeline = std::move(ret);
    return DAXA_RESULT_SUCCESS;
}

auto daxa_raster_pipeline_info(daxa_RasterPipeline self) -> daxa_RasterPipelineInfo const *
{
    return reinterpret_cast<daxa_RasterPipelineInfo const *>(&self->info);
}

auto daxa_raster_pipeline_inc_refcnt(daxa_RasterPipeline self) -> u64
{
    return self->inc_refcnt();
}

auto daxa_raster_pipeline_dec_refcnt(daxa_RasterPipeline self) -> u64
{
    return self->dec_refcnt(
        &ImplPipeline::zero_ref_callback,
        self->device->instance);
}

auto daxa_dvc_create_compute_pipeline(daxa_Device device, daxa_ComputePipelineInfo const * info, daxa_ComputePipeline * out_pipeline) -> daxa_Result
{
    _DAXA_TEST_PRINT("daxa_dvc_create_compute_pipeline\n");
    daxa_ImplComputePipeline ret = {};
    ret.device = device;
    ret.info = *reinterpret_cast<ComputePipelineInfo const *>(info);
    VkShaderModule vk_shader_module = {};
    VkShaderModuleCreateInfo const shader_module_ci{
        .sType = VK_STRUCTURE_TYPE_SHADER_MODULE_CREATE_INFO,
        .pNext = nullptr,
        .flags = {},
        .codeSize = ret.info.shader_info.byte_code_size * static_cast<u32>(sizeof(u32)),
        .pCode = ret.info.shader_info.byte_code,
    };
    auto module_result = vkCreateShaderModule(ret.device->vk_device, &shader_module_ci, nullptr, &vk_shader_module);
    if (module_result != VK_SUCCESS)
    {
        return std::bit_cast<daxa_Result>(module_result);
    }
    ret.vk_pipeline_layout = ret.device->gpu_sro_table.pipeline_layouts.at((ret.info.push_constant_size + 3) / 4);
    VkComputePipelineCreateInfo const vk_compute_pipeline_create_info{
        .sType = VK_STRUCTURE_TYPE_COMPUTE_PIPELINE_CREATE_INFO,
        .pNext = nullptr,
        .flags = {},
        .stage = VkPipelineShaderStageCreateInfo{
            .sType = VK_STRUCTURE_TYPE_PIPELINE_SHADER_STAGE_CREATE_INFO,
            .pNext = nullptr,
            .flags = {},
            .stage = VkShaderStageFlagBits::VK_SHADER_STAGE_COMPUTE_BIT,
            .module = vk_shader_module,
            .pName = ret.info.shader_info.entry_point.data(),
            .pSpecializationInfo = nullptr,
        },
        .layout = ret.vk_pipeline_layout,
        .basePipelineHandle = VK_NULL_HANDLE,
        .basePipelineIndex = 0,
    };
    auto pipeline_result = vkCreateComputePipelines(
        ret.device->vk_device,
        VK_NULL_HANDLE,
        1u,
        &vk_compute_pipeline_create_info,
        nullptr,
        &ret.vk_pipeline);
    vkDestroyShaderModule(ret.device->vk_device, vk_shader_module, nullptr);
    if (pipeline_result != VK_SUCCESS)
    {
        return std::bit_cast<daxa_Result>(pipeline_result);
    }
    if ((ret.device->instance->info.flags & InstanceFlagBits::DEBUG_UTILS) != InstanceFlagBits::NONE && !ret.info.name.view().empty())
    {
        auto name_cstr = ret.info.name.c_str();
        VkDebugUtilsObjectNameInfoEXT const name_info{
            .sType = VK_STRUCTURE_TYPE_DEBUG_UTILS_OBJECT_NAME_INFO_EXT,
            .pNext = nullptr,
            .objectType = VK_OBJECT_TYPE_PIPELINE,
            .objectHandle = std::bit_cast<uint64_t>(ret.vk_pipeline),
            .pObjectName = name_cstr.data(),
        };
        ret.device->vkSetDebugUtilsObjectNameEXT(ret.device->vk_device, &name_info);
    }
    ret.strong_count = 1;
    device->inc_weak_refcnt();
    *out_pipeline = new daxa_ImplComputePipeline{};
    **out_pipeline = std::move(ret);
    return DAXA_RESULT_SUCCESS;
}

auto daxa_compute_pipeline_info(daxa_ComputePipeline self) -> daxa_ComputePipelineInfo const *
{
    return reinterpret_cast<daxa_ComputePipelineInfo const *>(&self->info);
}

auto daxa_compute_pipeline_inc_refcnt(daxa_ComputePipeline self) -> u64
{
    return self->inc_refcnt();
}

auto daxa_compute_pipeline_dec_refcnt(daxa_ComputePipeline self) -> u64
{
    return self->dec_refcnt(
        &ImplPipeline::zero_ref_callback,
        self->device->instance);
}

auto daxa_dvc_create_ray_tracing_pipeline(daxa_Device device, daxa_RayTracingPipelineInfo const * info, daxa_RayTracingPipeline * out_pipeline) -> daxa_Result
{
    _DAXA_TEST_PRINT("daxa_dvc_create_ray_tracing_pipeline\n");
    daxa_ImplRayTracingPipeline ret = {};
    ret.is_rt_pipeline = true;
    ret.device = device;
    ret.info = *reinterpret_cast<RayTracingPipelineInfo const *>(info);

    // Check if ray tracing is supported
    if ((device->info.flags & DeviceFlagBits::RAY_TRACING) == DeviceFlagBits::NONE)
    {
        return DAXA_RESULT_INVALID_WITHOUT_ENABLING_RAY_TRACING;
    }

    // Stages are the shader modules
    std::vector<VkPipelineShaderStageCreateInfo> stages = {};
    // Shader groups are made of stages targets: [general | triangles | procedural], types: [general | closest hit + any hit + intersection]
    std::vector<VkRayTracingShaderGroupCreateInfoKHR> groups = {};

    std::vector<VkShaderModule> vk_shader_modules = {};
    // NOTE: Temporarily holds 0 terminated strings, incoming strings are data + size, not null terminated!
    std::vector<std::unique_ptr<std::string>> entry_point_names = {};

    defer
    {
        for (auto & vk_shader_module : vk_shader_modules)
        {
            vkDestroyShaderModule(ret.device->vk_device, vk_shader_module, nullptr);
        }
    };

    auto create_shader_module = [&](ShaderInfo const & shader_info, VkShaderStageFlagBits shader_stage) -> VkResult
    {
        VkShaderModule vk_shader_module = nullptr;
        VkShaderModuleCreateInfo const vk_shader_module_create_info{
            .sType = VK_STRUCTURE_TYPE_SHADER_MODULE_CREATE_INFO,
            .pNext = nullptr,
            .flags = {},
            .codeSize = static_cast<u32>(shader_info.byte_code_size * sizeof(u32)),
            .pCode = shader_info.byte_code,
        };
        auto result = vkCreateShaderModule(ret.device->vk_device, &vk_shader_module_create_info, nullptr, &vk_shader_module);
        if (result != VK_SUCCESS)
        {
            return result;
        }
        vk_shader_modules.push_back(vk_shader_module);
        entry_point_names.push_back(std::make_unique<std::string>(shader_info.entry_point.view().begin(), shader_info.entry_point.view().end()));
        VkPipelineShaderStageCreateInfo const vk_pipeline_shader_stage_create_info{
            .sType = VK_STRUCTURE_TYPE_PIPELINE_SHADER_STAGE_CREATE_INFO,
            .pNext = nullptr,
            .flags = {},
            .stage = shader_stage,
            .module = vk_shader_module,
            .pName = entry_point_names.back()->c_str(),
            .pSpecializationInfo = nullptr,
        };
        stages.push_back(vk_pipeline_shader_stage_create_info);
        return result;
    };

#define _DAXA_DECL_TRY_CREATE_RAY_TRACING_MODULE(stage, NAME)                                           \
    auto result = create_shader_module(stage, VkShaderStageFlagBits::VK_SHADER_STAGE_##NAME##_BIT_KHR); \
    if (result != VK_SUCCESS)                                                                           \
    {                                                                                                   \
        return std::bit_cast<daxa_Result>(result);                                                      \
    }

    const u32 raygen_count = ret.info.ray_gen_shaders.size();
    for (FixedListSizeT i = 0; i < raygen_count; ++i)
    {
        auto stage = ret.info.ray_gen_shaders.at(i);
        _DAXA_DECL_TRY_CREATE_RAY_TRACING_MODULE(stage, RAYGEN)
    }

    const u32 intersection_count = ret.info.intersection_shaders.size();
    for (FixedListSizeT i = 0; i < intersection_count; ++i)
    {
        auto stage = ret.info.intersection_shaders.at(i);
        _DAXA_DECL_TRY_CREATE_RAY_TRACING_MODULE(stage, INTERSECTION)
    }

    const u32 any_hit_count = ret.info.any_hit_shaders.size();
    for (FixedListSizeT i = 0; i < any_hit_count; ++i)
    {
        auto stage = ret.info.any_hit_shaders.at(i);
        _DAXA_DECL_TRY_CREATE_RAY_TRACING_MODULE(stage, ANY_HIT)
    }

    const u32 callable_count = ret.info.callable_shaders.size();
    for (FixedListSizeT i = 0; i < callable_count; ++i)
    {
        auto stage = ret.info.callable_shaders.at(i);
        _DAXA_DECL_TRY_CREATE_RAY_TRACING_MODULE(stage, CALLABLE)
    }

    const u32 closest_hit_count = ret.info.closest_hit_shaders.size();
    for (FixedListSizeT i = 0; i < closest_hit_count; ++i)
    {
        auto stage = ret.info.closest_hit_shaders.at(i);
        _DAXA_DECL_TRY_CREATE_RAY_TRACING_MODULE(stage, CLOSEST_HIT)
    }

    const u32 miss_hit_count = ret.info.miss_hit_shaders.size();
    for (FixedListSizeT i = 0; i < miss_hit_count; ++i)
    {
        auto stage = ret.info.miss_hit_shaders.at(i);
        _DAXA_DECL_TRY_CREATE_RAY_TRACING_MODULE(stage, MISS)
    }

    const u32 all_stages_count = raygen_count + intersection_count + any_hit_count + callable_count + closest_hit_count + miss_hit_count;
    const u32 first_callable_index = raygen_count + intersection_count + any_hit_count;
    const u32 last_callable_index = raygen_count + intersection_count + any_hit_count + callable_count;
    const u32 first_miss_index = raygen_count + intersection_count + any_hit_count + callable_count + closest_hit_count;

    // Raygen shader groups for handle creation
    u32 ray_gen_group_count = 0;
    // Miss shader groups for handle creation
    u32 miss_group_count = 0;
    // Hit shader groups for handle creation
    u32 hit_group_count = 0;
    // Callable shader groups for handle creation
    u32 callable_group_count = 0;

    // Shader groups
    for (u32 i = 0; i < ret.info.shader_groups.size(); ++i)
    {
        auto shader_group = ret.info.shader_groups.at(i);
        VkRayTracingShaderGroupCreateInfoKHR group{
            .sType = VK_STRUCTURE_TYPE_RAY_TRACING_SHADER_GROUP_CREATE_INFO_KHR,
            .pNext = nullptr,
            .type = static_cast<VkRayTracingShaderGroupTypeKHR>(shader_group.type),
            .generalShader = shader_group.general_shader_index,
            .closestHitShader = shader_group.closest_hit_shader_index,
            .anyHitShader = shader_group.any_hit_shader_index,
            .intersectionShader = shader_group.intersection_shader_index,
        };

<<<<<<< HEAD
        if(shader_group.type == ShaderGroup::TRIANGLES_HIT_GROUP || shader_group.type == ShaderGroup::PROCEDURAL_HIT_GROUP)  {
            hit_group_count++;
        } else { // NOTE: GENERAL. Checking stage ranges here.
            if(shader_group.general_shader_index >= 0 &&
                shader_group.general_shader_index < raygen_count) {
                ray_gen_group_count++;
            } else if(shader_group.general_shader_index >= first_miss_index &&
                      shader_group.general_shader_index < all_stages_count) {
                miss_group_count++;
            } else if(shader_group.general_shader_index >= first_callable_index &&
                      shader_group.general_shader_index < last_callable_index) {
                callable_group_count++;
            } else {
                return DAXA_RESULT_ERROR_INVALID_SHADER_NV;
            }
        }
=======
        if (shader_group.type == ShaderGroup::TRIANGLES_HIT_GROUP || shader_group.type == ShaderGroup::PROCEDURAL_HIT_GROUP)
            hit_count_count++;
>>>>>>> 0d957835

        groups.push_back(group);
    }

    const u32 group_count = static_cast<u32>(groups.size());
    const u32 stages_count = static_cast<u32>(stages.size());

    ret.vk_pipeline_layout = ret.device->gpu_sro_table.pipeline_layouts.at((ret.info.push_constant_size + 3) / 4);
    VkRayTracingPipelineCreateInfoKHR const vk_ray_tracing_pipeline_create_info{
        .sType = VK_STRUCTURE_TYPE_RAY_TRACING_PIPELINE_CREATE_INFO_KHR,
        .pNext = nullptr,
        .flags = {},
        .stageCount = stages_count,
        .pStages = &stages[0],
        .groupCount = group_count,
        .pGroups = &groups[0],
        .maxPipelineRayRecursionDepth = std::min(ret.info.max_ray_recursion_depth, ret.device->physical_device_properties.ray_tracing_pipeline_properties.value.max_ray_recursion_depth),
        .pLibraryInfo = nullptr,
        .pLibraryInterface = nullptr,
        .pDynamicState = nullptr,
        .layout = ret.vk_pipeline_layout,
        .basePipelineHandle = VK_NULL_HANDLE,
        .basePipelineIndex = 0,
    };
    auto pipeline_result = ret.device->vkCreateRayTracingPipelinesKHR(
        ret.device->vk_device,
        VK_NULL_HANDLE,
        VK_NULL_HANDLE,
        1u,
        &vk_ray_tracing_pipeline_create_info,
        nullptr,
        &ret.vk_pipeline);

    // Create ray tracing shader group handles
    if (pipeline_result == VK_SUCCESS)
    {
        // This function creates 4 buffers, for raygen, miss, hit(chit+int+any) and callable shader.
        // Each buffer will have the handle + 'data (if any)', .. n-times they have entries in the pipeline.

        // Those will be dynamic
<<<<<<< HEAD
        const u32 ray_count_number = ray_gen_group_count;
        const u32 miss_count_number = miss_group_count;
        const u32 hit_count_number = hit_group_count;
        const u32 callable_count_number = callable_group_count;
=======
        u32 const miss_count_number = ret.info.miss_hit_shaders.size();
        u32 const hit_count_number = hit_count_count;
        u32 const callable_count_number = ret.info.callable_shaders.size();
        u32 const ray_count_number = ret.info.ray_gen_shaders.size();
>>>>>>> 0d957835
        u32 handle_count = ray_count_number + miss_count_number + hit_count_number + callable_count_number;
        u32 handle_size = ret.device->physical_device_properties.ray_tracing_pipeline_properties.value.shader_group_handle_size;
        u32 handle_stride = ret.device->physical_device_properties.ray_tracing_pipeline_properties.value.shader_group_base_alignment;

        auto get_aligned = [&](u64 operand, u64 granularity) -> u64
        {
            return ((operand + (granularity - 1)) & ~(granularity - 1));
        };

        // The SBT (buffer) need to have starting groups to be aligned and handles in the group to be aligned.
        u64 handle_size_aligned = get_aligned(handle_size, handle_stride);

        auto & raygen_region = ret.info.shader_binding_table.raygen_region;
        auto & miss_region = ret.info.shader_binding_table.miss_region;
        auto & hit_region = ret.info.shader_binding_table.hit_region;
        auto & callable_region = ret.info.shader_binding_table.callable_region;

        raygen_region.stride = get_aligned(ray_count_number * handle_size_aligned, handle_stride);
        raygen_region.size = raygen_region.stride; // The size member of pRayGenShaderBindingTable must be equal to its stride member
        miss_region.stride = handle_size_aligned;
        miss_region.size = get_aligned(miss_count_number * handle_size_aligned, handle_stride);
        hit_region.stride = handle_size_aligned;
        hit_region.size = get_aligned(hit_count_number * handle_size_aligned, handle_stride);
        callable_region.stride = handle_size_aligned;
        callable_region.size = get_aligned(callable_count_number * handle_size_aligned, handle_stride);

        // Get the shader group handles
        u32 data_size = handle_count * handle_size;
        std::vector<uint8_t> shader_handle_storage(data_size);
        // Allocate a buffer for storing the SBT.
        VkDeviceSize sbt_size = raygen_region.size + miss_region.size + hit_region.size + callable_region.size;
        // https://registry.khronos.org/vulkan/specs/1.3-extensions/man/html/vkGetRayTracingShaderGroupHandlesNV.html
        pipeline_result = ret.device->vkGetRayTracingShaderGroupHandlesKHR(
            ret.device->vk_device,
            ret.vk_pipeline,
            0,
            handle_count,
            sbt_size,
            shader_handle_storage.data());

        if (pipeline_result == VK_SUCCESS)
        {

            auto name_cstr = ret.info.name.c_str();
            // Allocate a buffer for storing the SBT.
            auto stb_info = daxa_BufferInfo{
                .size = sbt_size,
                .allocate_info = DAXA_MEMORY_FLAG_HOST_ACCESS_SEQUENTIAL_WRITE,
                .name = std::bit_cast<daxa_SmallString>(name_cstr),
            };
            // TODO: We need to store the buffer id somewhere, so we can destroy after the pipeline is destroyed
            auto & stb_buffer_id = ret.info.shader_binding_table.buffer_id;
            auto daxa_result = daxa_dvc_create_buffer(device, &stb_info, r_cast<daxa_BufferId *>(&stb_buffer_id));
            if (daxa_result == DAXA_RESULT_SUCCESS)
            {

                u8 * sbt_buffer_ptr;
                daxa_result = daxa_dvc_buffer_host_address(device, stb_buffer_id, reinterpret_cast<void **>(&sbt_buffer_ptr));
                if (daxa_result != DAXA_RESULT_SUCCESS)
                {
                    // TODO: Check this
                    auto destroy_buffer_result = daxa_dvc_destroy_buffer(device, stb_buffer_id);
                    pipeline_result = VK_ERROR_OUT_OF_HOST_MEMORY;
                    return std::bit_cast<daxa_Result>(pipeline_result);
                }

                // Find the SBT addresses of each group
                VkDeviceAddress sbt_address;

                daxa_result = daxa_dvc_buffer_device_address(device, stb_buffer_id, reinterpret_cast<daxa_DeviceAddress *>(&sbt_address));
                if (daxa_result != DAXA_RESULT_SUCCESS)
                {
                    // TODO: Check this
                    auto destroy_buffer_result = daxa_dvc_destroy_buffer(device, stb_buffer_id);
                    pipeline_result = VK_ERROR_OUT_OF_DEVICE_MEMORY;
                    return std::bit_cast<daxa_Result>(pipeline_result);
                }
                raygen_region.address = sbt_address;
                miss_region.address = sbt_address + raygen_region.size;
                hit_region.address = sbt_address + raygen_region.size + miss_region.size;
                callable_region.address = sbt_address + raygen_region.size + miss_region.size + hit_region.size;

                u64 offset = 0;
                // Iterator through the shader handles and store them in the SBT
                u8 * sbt_ptr_iterator = sbt_buffer_ptr;
                // Raygen shaders load data
                for (u32 c = 0; c < ray_count_number; c++)
                {
                    std::memcpy(sbt_ptr_iterator, shader_handle_storage.data() + offset, handle_size);
                    sbt_ptr_iterator += raygen_region.stride;
                    offset += handle_size;
                }

                // Miss shaders (base ptr + raygen size)
                sbt_ptr_iterator = sbt_buffer_ptr + raygen_region.size;
                // Miss shaders load data
                for (u32 c = 0; c < miss_count_number; c++)
                {
                    std::memcpy(sbt_ptr_iterator, shader_handle_storage.data() + offset, handle_size);
                    sbt_ptr_iterator += miss_region.stride;
                    offset += handle_size;
                }

                // Hit shaders (base ptr + raygen size + miss size)
                sbt_ptr_iterator = sbt_buffer_ptr + raygen_region.size + miss_region.size;
                // Closest-hit + any-hit + intersection shaders load data
                for (u32 c = 0; c < hit_count_number; c++)
                {
                    std::memcpy(sbt_ptr_iterator, shader_handle_storage.data() + offset, handle_size);
                    sbt_ptr_iterator += hit_region.stride;
                    offset += handle_size;
                }

                // Callable shaders (base ptr + raygen size + miss size + hit size)
                sbt_ptr_iterator = sbt_buffer_ptr + raygen_region.size + miss_region.size + hit_region.size;
                // Callable shaders load data
                for (u32 c = 0; c < callable_count_number; c++)
                {
                    std::memcpy(sbt_ptr_iterator, shader_handle_storage.data() + offset, handle_size);
                    sbt_ptr_iterator += callable_region.stride;
                    offset += handle_size;
                }
            }
            else
            {
                // TODO: check this
                device->gpu_sro_table.buffer_slots.try_zombify(stb_buffer_id);
                // DAXA_RESULT_FAILED_TO_CREATE_BUFFER;
                pipeline_result = VK_ERROR_INITIALIZATION_FAILED;
                return std::bit_cast<daxa_Result>(pipeline_result);
            }
        }
    }

    if (pipeline_result != VK_SUCCESS)
    {
        return std::bit_cast<daxa_Result>(pipeline_result);
    }
    if ((ret.device->instance->info.flags & InstanceFlagBits::DEBUG_UTILS) != InstanceFlagBits::NONE && !ret.info.name.view().empty())
    {
        auto name_cstr = ret.info.name.c_str();
        VkDebugUtilsObjectNameInfoEXT const name_info{
            .sType = VK_STRUCTURE_TYPE_DEBUG_UTILS_OBJECT_NAME_INFO_EXT,
            .pNext = nullptr,
            .objectType = VK_OBJECT_TYPE_PIPELINE,
            .objectHandle = std::bit_cast<uint64_t>(ret.vk_pipeline),
            .pObjectName = name_cstr.data(),
        };
        ret.device->vkSetDebugUtilsObjectNameEXT(ret.device->vk_device, &name_info);
    }
    ret.strong_count = 1;
    device->inc_weak_refcnt();
    *out_pipeline = new daxa_ImplRayTracingPipeline{};
    **out_pipeline = std::move(ret);
    return DAXA_RESULT_SUCCESS;
}

auto daxa_ray_tracing_pipeline_info(daxa_RayTracingPipeline self) -> daxa_RayTracingPipelineInfo const *
{
    return reinterpret_cast<daxa_RayTracingPipelineInfo const *>(&self->info);
}

auto daxa_ray_tracing_pipeline_inc_refcnt(daxa_RayTracingPipeline self) -> u64
{
    return self->inc_refcnt();
}

auto daxa_ray_tracing_pipeline_dec_refcnt(daxa_RayTracingPipeline self) -> u64
{
    return self->dec_refcnt(
        &ImplPipeline::zero_ref_callback,
        self->device->instance);
}

// --- End API Functions ---

// --- Begin Internals ---

void ImplPipeline::zero_ref_callback(ImplHandle const * handle)
{
    _DAXA_TEST_PRINT("ImplPipeline::zero_ref_callback\n");
    auto self = rc_cast<ImplPipeline *>(handle);
    std::unique_lock const lock{self->device->main_queue_zombies_mtx};
    u64 const main_queue_cpu_timeline_value = self->device->main_queue_cpu_timeline.load(std::memory_order::relaxed);
    self->device->main_queue_pipeline_zombies.push_front({
        main_queue_cpu_timeline_value,
        PipelineZombie{
            .vk_pipeline = self->vk_pipeline,
        },
    });
    self->device->dec_weak_refcnt(
        daxa_ImplDevice::zero_ref_callback,
        self->device->instance);

    // TODO: Figure out if this is a good way to handle this.
    if (self->is_rt_pipeline)
    {
        auto buffer_id = rc_cast<daxa_ImplRayTracingPipeline *>(handle)->info.shader_binding_table.buffer_id;
        // This is not working because the great cleansing is done before the pipeline is destroyed
        // self->device->main_queue_buffer_zombies.push_front({
        //     main_queue_cpu_timeline_value,
        //     std::bit_cast<BufferId>(buffer_id),
        // });
        daxa_dvc_destroy_buffer(self->device, buffer_id);
    }
    delete self;
}

// --- End Internals ---<|MERGE_RESOLUTION|>--- conflicted
+++ resolved
@@ -525,7 +525,6 @@
             .intersectionShader = shader_group.intersection_shader_index,
         };
 
-<<<<<<< HEAD
         if(shader_group.type == ShaderGroup::TRIANGLES_HIT_GROUP || shader_group.type == ShaderGroup::PROCEDURAL_HIT_GROUP)  {
             hit_group_count++;
         } else { // NOTE: GENERAL. Checking stage ranges here.
@@ -542,10 +541,6 @@
                 return DAXA_RESULT_ERROR_INVALID_SHADER_NV;
             }
         }
-=======
-        if (shader_group.type == ShaderGroup::TRIANGLES_HIT_GROUP || shader_group.type == ShaderGroup::PROCEDURAL_HIT_GROUP)
-            hit_count_count++;
->>>>>>> 0d957835
 
         groups.push_back(group);
     }
@@ -586,17 +581,10 @@
         // Each buffer will have the handle + 'data (if any)', .. n-times they have entries in the pipeline.
 
         // Those will be dynamic
-<<<<<<< HEAD
         const u32 ray_count_number = ray_gen_group_count;
         const u32 miss_count_number = miss_group_count;
         const u32 hit_count_number = hit_group_count;
         const u32 callable_count_number = callable_group_count;
-=======
-        u32 const miss_count_number = ret.info.miss_hit_shaders.size();
-        u32 const hit_count_number = hit_count_count;
-        u32 const callable_count_number = ret.info.callable_shaders.size();
-        u32 const ray_count_number = ret.info.ray_gen_shaders.size();
->>>>>>> 0d957835
         u32 handle_count = ray_count_number + miss_count_number + hit_count_number + callable_count_number;
         u32 handle_size = ret.device->physical_device_properties.ray_tracing_pipeline_properties.value.shader_group_handle_size;
         u32 handle_stride = ret.device->physical_device_properties.ray_tracing_pipeline_properties.value.shader_group_base_alignment;
