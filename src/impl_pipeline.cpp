#include "impl_pipeline.hpp"
#include "impl_swapchain.hpp"
#include "impl_device.hpp"

namespace daxa
{
    RasterPipeline::RasterPipeline(ManagedPtr impl) : ManagedPtr(std::move(impl)) {}

    auto RasterPipeline::info() const -> RasterPipelineInfo const &
    {
        auto const & impl = *as<ImplRasterPipeline>();
        return impl.info;
    }

    ComputePipeline::ComputePipeline(ManagedPtr impl) : ManagedPtr(std::move(impl)) {}

    auto ComputePipeline::info() const -> ComputePipelineInfo const &
    {
        auto const & impl = *as<ImplComputePipeline>();
        return impl.info;
    }

    ImplRasterPipeline::ImplRasterPipeline(ManagedWeakPtr a_impl_device, RasterPipelineInfo a_info)
        : ImplPipeline(std::move(a_impl_device)), info{std::move(a_info)}
    {
        std::vector<VkShaderModule> vk_shader_modules{};
        std::vector<VkPipelineShaderStageCreateInfo> vk_pipeline_shader_stage_create_infos{};

        auto create_shader_module = [&](ShaderInfo const & shader_info, VkShaderStageFlagBits shader_stage)
        {
            VkShaderModule vk_shader_module = nullptr;
            VkShaderModuleCreateInfo const vk_shader_module_create_info{
                .sType = VK_STRUCTURE_TYPE_SHADER_MODULE_CREATE_INFO,
                .pNext = nullptr,
                .flags = {},
                .codeSize = static_cast<u32>(shader_info.byte_code.size() * sizeof(u32)),
                .pCode = shader_info.byte_code.data(),
            };
            vkCreateShaderModule(this->impl_device.as<ImplDevice>()->vk_device, &vk_shader_module_create_info, nullptr, &vk_shader_module);
            vk_shader_modules.push_back(vk_shader_module);
            VkPipelineShaderStageCreateInfo const vk_pipeline_shader_stage_create_info{
                .sType = VK_STRUCTURE_TYPE_PIPELINE_SHADER_STAGE_CREATE_INFO,
                .pNext = nullptr,
                .flags = {},
                .stage = shader_stage,
                .module = vk_shader_module,
                .pName = shader_info.entry_point.has_value() ? shader_info.entry_point.value().c_str() : "main",
                .pSpecializationInfo = nullptr,
            };
            vk_pipeline_shader_stage_create_infos.push_back(vk_pipeline_shader_stage_create_info);
        };

        create_shader_module(this->info.vertex_shader_info, VkShaderStageFlagBits::VK_SHADER_STAGE_VERTEX_BIT);
<<<<<<< HEAD
        if (this->info.tesselation_control_shader_info.has_value())
        {
            create_shader_module(this->info.tesselation_control_shader_info.value(), VkShaderStageFlagBits::VK_SHADER_STAGE_TESSELLATION_CONTROL_BIT);
        }
        if (this->info.tesselation_evaluation_shader_info.has_value())
        {
            create_shader_module(this->info.tesselation_evaluation_shader_info.value(), VkShaderStageFlagBits::VK_SHADER_STAGE_TESSELLATION_EVALUATION_BIT);
        }
=======
>>>>>>> c4d5a53f
        if (this->info.fragment_shader_info.has_value())
        {
            create_shader_module(this->info.fragment_shader_info.value(), VkShaderStageFlagBits::VK_SHADER_STAGE_FRAGMENT_BIT);
        }

        this->vk_pipeline_layout = this->impl_device.as<ImplDevice>()->gpu_shader_resource_table.pipeline_layouts.at((this->info.push_constant_size + 3) / 4);
        constexpr VkPipelineVertexInputStateCreateInfo vk_vertex_input_state{
            .sType = VK_STRUCTURE_TYPE_PIPELINE_VERTEX_INPUT_STATE_CREATE_INFO,
            .pNext = nullptr,
            .flags = {},
            .vertexBindingDescriptionCount = 0,
            .pVertexBindingDescriptions = nullptr,
            .vertexAttributeDescriptionCount = 0,
            .pVertexAttributeDescriptions = nullptr,
        };
        VkPipelineInputAssemblyStateCreateInfo const vk_input_assembly_state{
            .sType = VK_STRUCTURE_TYPE_PIPELINE_INPUT_ASSEMBLY_STATE_CREATE_INFO,
            .pNext = nullptr,
            .flags = {},
            .topology = *reinterpret_cast<VkPrimitiveTopology const *>(&info.raster.primitive_topology),
            .primitiveRestartEnable = static_cast<VkBool32>(info.raster.primitive_restart_enable),
        };
        VkPipelineTessellationDomainOriginStateCreateInfo const vk_tesselation_domain_origin_state{
            .sType = VK_STRUCTURE_TYPE_PIPELINE_TESSELLATION_DOMAIN_ORIGIN_STATE_CREATE_INFO,
            .pNext = nullptr,
            .domainOrigin = *reinterpret_cast<VkTessellationDomainOrigin const *>(&info.tesselation.origin),
        };
        VkPipelineTessellationStateCreateInfo const vk_tesselation_state{
            .sType = VK_STRUCTURE_TYPE_PIPELINE_TESSELLATION_STATE_CREATE_INFO,
            .pNext = reinterpret_cast<void const *>(&vk_tesselation_domain_origin_state),
            .flags = {},
            .patchControlPoints = info.tesselation.control_points,
        };
        constexpr VkPipelineMultisampleStateCreateInfo vk_multisample_state{
            .sType = VK_STRUCTURE_TYPE_PIPELINE_MULTISAMPLE_STATE_CREATE_INFO,
            .pNext = nullptr,
            .flags = {},
            .rasterizationSamples = VkSampleCountFlagBits::VK_SAMPLE_COUNT_1_BIT,
            .sampleShadingEnable = VK_FALSE,
            .minSampleShading = 1.0f,
            .pSampleMask = {},
            .alphaToCoverageEnable = {},
            .alphaToOneEnable = {},
        };
        VkPipelineRasterizationStateCreateInfo vk_raster_state{
            .sType = VK_STRUCTURE_TYPE_PIPELINE_RASTERIZATION_STATE_CREATE_INFO,
            .pNext = nullptr,
            .flags = {},
            .depthClampEnable = {},
            .rasterizerDiscardEnable = info.fragment_shader_info.has_value() ? VK_FALSE : VK_TRUE,
            .polygonMode = *reinterpret_cast<VkPolygonMode const *>(&info.raster.polygon_mode),
            .cullMode = *reinterpret_cast<VkCullModeFlags const *>(&info.raster.face_culling),
            .frontFace = *reinterpret_cast<VkFrontFace const *>(&info.raster.front_face_winding),
            .depthBiasEnable = static_cast<VkBool32>(info.raster.depth_bias_enable),
            .depthBiasConstantFactor = info.raster.depth_bias_constant_factor,
            .depthBiasClamp = info.raster.depth_bias_clamp,
            .depthBiasSlopeFactor = info.raster.depth_bias_slope_factor,
            .lineWidth = info.raster.line_width,
        };
        auto vk_conservative_raster_state = VkPipelineRasterizationConservativeStateCreateInfoEXT{
            .sType = VK_STRUCTURE_TYPE_PIPELINE_RASTERIZATION_CONSERVATIVE_STATE_CREATE_INFO_EXT,
            .pNext = nullptr,
            .flags = {},
            .conservativeRasterizationMode = VK_CONSERVATIVE_RASTERIZATION_MODE_OVERESTIMATE_EXT,
            .extraPrimitiveOverestimationSize = 0.0f,
        };
        if (this->info.raster.conservative_raster_info.has_value())
        {
            DAXA_DBG_ASSERT_TRUE_M(this->impl_device.as<ImplDevice>()->info.enable_conservative_rasterization, "You must enable conservative rasterization in the device to use this feature");
            // TODO(grundlett): Ask Patrick why this doesn't work
            // auto vk_instance = this->impl_device.as<ImplDevice>()->impl_ctx.as<ImplContext>()->vk_instance;
            // PFN_vkGetPhysicalDeviceProperties2KHR vkGetPhysicalDeviceProperties2KHR =
            //     reinterpret_cast<PFN_vkGetPhysicalDeviceProperties2KHR>(vkGetInstanceProcAddr(vk_instance, "vkGetPhysicalDeviceProperties2KHR"));
            // DAXA_DBG_ASSERT_TRUE_M(vkGetPhysicalDeviceProperties2KHR != nullptr, "Failed to load this extension function function");
            // VkPhysicalDeviceProperties2KHR device_props2{};
            // VkPhysicalDeviceConservativeRasterizationPropertiesEXT conservative_raster_props{};
            // conservative_raster_props.sType = VK_STRUCTURE_TYPE_PHYSICAL_DEVICE_CONSERVATIVE_RASTERIZATION_PROPERTIES_EXT;
            // device_props2.sType = VK_STRUCTURE_TYPE_PHYSICAL_DEVICE_PROPERTIES_2_KHR;
            // device_props2.pNext = &conservative_raster_props;
            // vkGetPhysicalDeviceProperties2KHR(this->impl_device.as<ImplDevice>()->vk_physical_device, &device_props2);
            auto const & conservative_raster_info = this->info.raster.conservative_raster_info.value();
            vk_conservative_raster_state.conservativeRasterizationMode = static_cast<VkConservativeRasterizationModeEXT>(conservative_raster_info.mode);
            vk_conservative_raster_state.extraPrimitiveOverestimationSize = conservative_raster_info.size;
            vk_raster_state.pNext = &vk_conservative_raster_state;
        }
        VkPipelineDepthStencilStateCreateInfo const vk_depth_stencil_state{
            .sType = VK_STRUCTURE_TYPE_PIPELINE_DEPTH_STENCIL_STATE_CREATE_INFO,
            .pNext = nullptr,
            .flags = {},
            .depthTestEnable = static_cast<VkBool32>(this->info.depth_test.enable_depth_test),
            .depthWriteEnable = static_cast<VkBool32>(this->info.depth_test.enable_depth_write),
            .depthCompareOp = static_cast<VkCompareOp>(this->info.depth_test.depth_test_compare_op),
            .depthBoundsTestEnable = VK_FALSE,
            .stencilTestEnable = VK_FALSE,
            .front = {},
            .back = {},
            .minDepthBounds = this->info.depth_test.min_depth_bounds,
            .maxDepthBounds = this->info.depth_test.max_depth_bounds,
        };
        DAXA_DBG_ASSERT_TRUE_M(this->info.color_attachments.size() < pipeline_manager_MAX_ATTACHMENTS, "too many color attachments, make pull request to bump max");
        std::array<VkPipelineColorBlendAttachmentState, pipeline_manager_MAX_ATTACHMENTS> vk_pipeline_color_blend_attachment_blend_states = {};
        for (usize i = 0; i < this->info.color_attachments.size(); ++i)
        {
            vk_pipeline_color_blend_attachment_blend_states.at(i) = *reinterpret_cast<VkPipelineColorBlendAttachmentState const *>(&this->info.color_attachments.at(i).blend);
        }
        std::array<VkFormat, pipeline_manager_MAX_ATTACHMENTS> vk_pipeline_color_attachment_formats = {};
        for (usize i = 0; i < this->info.color_attachments.size(); ++i)
        {
            vk_pipeline_color_attachment_formats.at(i) = *reinterpret_cast<VkFormat const *>(&this->info.color_attachments.at(i).format);
        }
        VkPipelineColorBlendStateCreateInfo const vk_color_blend_state{
            .sType = VK_STRUCTURE_TYPE_PIPELINE_COLOR_BLEND_STATE_CREATE_INFO,
            .pNext = nullptr,
            .flags = {},
            .logicOpEnable = VK_FALSE,
            .logicOp = {},
            .attachmentCount = static_cast<u32>(this->info.color_attachments.size()),
            .pAttachments = vk_pipeline_color_blend_attachment_blend_states.data(),
            .blendConstants = {1.0f, 1.0f, 1.0f, 1.0f},
        };
        constexpr VkViewport DEFAULT_VIEWPORT{.x = 0, .y = 0, .width = 1, .height = 1, .minDepth = 0, .maxDepth = 0};
        constexpr VkRect2D DEFAULT_SCISSOR{.offset = {0, 0}, .extent = {1, 1}};
        VkPipelineViewportStateCreateInfo const vk_viewport_state{
            .sType = VK_STRUCTURE_TYPE_PIPELINE_VIEWPORT_STATE_CREATE_INFO,
            .pNext = nullptr,
            .flags = {},
            .viewportCount = 1,
            .pViewports = &DEFAULT_VIEWPORT,
            .scissorCount = 1,
            .pScissors = &DEFAULT_SCISSOR,
        };
        auto dynamic_state = std::array{
            VkDynamicState::VK_DYNAMIC_STATE_VIEWPORT,
            VkDynamicState::VK_DYNAMIC_STATE_SCISSOR,
            VkDynamicState::VK_DYNAMIC_STATE_DEPTH_BIAS,
        };
        VkPipelineDynamicStateCreateInfo const vk_dynamic_state{
            .sType = VK_STRUCTURE_TYPE_PIPELINE_DYNAMIC_STATE_CREATE_INFO,
            .pNext = nullptr,
            .flags = {},
            .dynamicStateCount = static_cast<u32>(dynamic_state.size()),
            .pDynamicStates = dynamic_state.data(),
        };
        VkPipelineRenderingCreateInfo vk_pipeline_rendering{
            .sType = VK_STRUCTURE_TYPE_PIPELINE_RENDERING_CREATE_INFO_KHR,
            .pNext = nullptr,
            .viewMask = {},
            .colorAttachmentCount = static_cast<u32>(this->info.color_attachments.size()),
            .pColorAttachmentFormats = vk_pipeline_color_attachment_formats.data(),
            .depthAttachmentFormat = static_cast<VkFormat>(this->info.depth_test.depth_attachment_format),
            .stencilAttachmentFormat = {},
        };
        VkGraphicsPipelineCreateInfo const vk_graphics_pipeline_create_info{
            .sType = VK_STRUCTURE_TYPE_GRAPHICS_PIPELINE_CREATE_INFO,
            .pNext = &vk_pipeline_rendering,
            .flags = {},
            .stageCount = static_cast<u32>(vk_pipeline_shader_stage_create_infos.size()),
            .pStages = vk_pipeline_shader_stage_create_infos.data(),
            .pVertexInputState = &vk_vertex_input_state,
            .pInputAssemblyState = &vk_input_assembly_state,
            .pTessellationState = &vk_tesselation_state,
            .pViewportState = &vk_viewport_state,
            .pRasterizationState = &vk_raster_state,
            .pMultisampleState = &vk_multisample_state,
            .pDepthStencilState = &vk_depth_stencil_state,
            .pColorBlendState = &vk_color_blend_state,
            .pDynamicState = &vk_dynamic_state,
            .layout = this->vk_pipeline_layout,
            .renderPass = nullptr,
            .subpass = 0,
            .basePipelineHandle = VK_NULL_HANDLE,
            .basePipelineIndex = 0,
        };
        [[maybe_unused]] auto pipeline_result = vkCreateGraphicsPipelines(
            this->impl_device.as<ImplDevice>()->vk_device,
            VK_NULL_HANDLE,
            1u,
            &vk_graphics_pipeline_create_info,
            nullptr,
            &this->vk_pipeline);
        DAXA_DBG_ASSERT_TRUE_M(pipeline_result == VK_SUCCESS, "failed to create graphics pipeline");

        for (auto & vk_shader_module : vk_shader_modules)
        {
            vkDestroyShaderModule(this->impl_device.as<ImplDevice>()->vk_device, vk_shader_module, nullptr);
        }
        if (this->impl_device.as<ImplDevice>()->impl_ctx.as<ImplContext>()->enable_debug_names && !this->info.name.empty())
        {
            auto raster_pipeline_name = this->info.name;
            VkDebugUtilsObjectNameInfoEXT const name_info{
                .sType = VK_STRUCTURE_TYPE_DEBUG_UTILS_OBJECT_NAME_INFO_EXT,
                .pNext = nullptr,
                .objectType = VK_OBJECT_TYPE_PIPELINE,
                .objectHandle = reinterpret_cast<uint64_t>(this->vk_pipeline),
                .pObjectName = raster_pipeline_name.c_str(),
            };
            this->impl_device.as<ImplDevice>()->vkSetDebugUtilsObjectNameEXT(this->impl_device.as<ImplDevice>()->vk_device, &name_info);
        }
    }

    ImplComputePipeline::ImplComputePipeline(ManagedWeakPtr a_impl_device, ComputePipelineInfo a_info)
        : ImplPipeline(std::move(a_impl_device)), info{std::move(a_info)}
    {
        VkShaderModule vk_shader_module = {};
        VkShaderModuleCreateInfo const shader_module_ci{
            .sType = VK_STRUCTURE_TYPE_SHADER_MODULE_CREATE_INFO,
            .pNext = nullptr,
            .flags = {},
            .codeSize = static_cast<u32>(this->info.shader_info.byte_code.size() * sizeof(u32)),
            .pCode = this->info.shader_info.byte_code.data(),
        };
        vkCreateShaderModule(this->impl_device.as<ImplDevice>()->vk_device, &shader_module_ci, nullptr, &vk_shader_module);
        this->vk_pipeline_layout = this->impl_device.as<ImplDevice>()->gpu_shader_resource_table.pipeline_layouts.at((this->info.push_constant_size + 3) / 4);
        VkComputePipelineCreateInfo const vk_compute_pipeline_create_info{
            .sType = VK_STRUCTURE_TYPE_COMPUTE_PIPELINE_CREATE_INFO,
            .pNext = nullptr,
            .flags = {},
            .stage = VkPipelineShaderStageCreateInfo{
                .sType = VK_STRUCTURE_TYPE_PIPELINE_SHADER_STAGE_CREATE_INFO,
                .pNext = nullptr,
                .flags = {},
                .stage = VkShaderStageFlagBits::VK_SHADER_STAGE_COMPUTE_BIT,
                .module = vk_shader_module,
                .pName = this->info.shader_info.entry_point.has_value() ? this->info.shader_info.entry_point.value().c_str() : "main",
                .pSpecializationInfo = nullptr,
            },
            .layout = this->vk_pipeline_layout,
            .basePipelineHandle = VK_NULL_HANDLE,
            .basePipelineIndex = 0,
        };
        [[maybe_unused]] auto pipeline_result = vkCreateComputePipelines(
            this->impl_device.as<ImplDevice>()->vk_device,
            VK_NULL_HANDLE,
            1u,
            &vk_compute_pipeline_create_info,
            nullptr,
            &this->vk_pipeline);
        DAXA_DBG_ASSERT_TRUE_M(pipeline_result == VK_SUCCESS, "failed to create compute pipeline");
        vkDestroyShaderModule(this->impl_device.as<ImplDevice>()->vk_device, vk_shader_module, nullptr);
        if (this->impl_device.as<ImplDevice>()->impl_ctx.as<ImplContext>()->enable_debug_names && !info.name.empty())
        {
            auto raster_pipeline_name = this->info.name;
            VkDebugUtilsObjectNameInfoEXT const name_info{
                .sType = VK_STRUCTURE_TYPE_DEBUG_UTILS_OBJECT_NAME_INFO_EXT,
                .pNext = nullptr,
                .objectType = VK_OBJECT_TYPE_PIPELINE,
                .objectHandle = reinterpret_cast<uint64_t>(this->vk_pipeline),
                .pObjectName = raster_pipeline_name.c_str(),
            };
            this->impl_device.as<ImplDevice>()->vkSetDebugUtilsObjectNameEXT(this->impl_device.as<ImplDevice>()->vk_device, &name_info);
        }
    }

    ImplPipeline::ImplPipeline(ManagedWeakPtr a_impl_device)
        : impl_device{std::move(a_impl_device)}
    {
    }

    ImplPipeline::~ImplPipeline() // NOLINT(bugprone-exception-escape)
    {
        auto * device = this->impl_device.as<ImplDevice>();
        DAXA_ONLY_IF_THREADSAFETY(std::unique_lock const lock{device->main_queue_zombies_mtx});
        u64 const main_queue_cpu_timeline_value = DAXA_ATOMIC_FETCH(device->main_queue_cpu_timeline);
        device->main_queue_pipeline_zombies.push_front({
            main_queue_cpu_timeline_value,
            PipelineZombie{
                .vk_pipeline = vk_pipeline,
            },
        });
    }
} // namespace daxa<|MERGE_RESOLUTION|>--- conflicted
+++ resolved
@@ -51,7 +51,6 @@
         };
 
         create_shader_module(this->info.vertex_shader_info, VkShaderStageFlagBits::VK_SHADER_STAGE_VERTEX_BIT);
-<<<<<<< HEAD
         if (this->info.tesselation_control_shader_info.has_value())
         {
             create_shader_module(this->info.tesselation_control_shader_info.value(), VkShaderStageFlagBits::VK_SHADER_STAGE_TESSELLATION_CONTROL_BIT);
@@ -60,8 +59,6 @@
         {
             create_shader_module(this->info.tesselation_evaluation_shader_info.value(), VkShaderStageFlagBits::VK_SHADER_STAGE_TESSELLATION_EVALUATION_BIT);
         }
-=======
->>>>>>> c4d5a53f
         if (this->info.fragment_shader_info.has_value())
         {
             create_shader_module(this->info.fragment_shader_info.value(), VkShaderStageFlagBits::VK_SHADER_STAGE_FRAGMENT_BIT);
