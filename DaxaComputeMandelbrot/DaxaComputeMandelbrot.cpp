#include <iostream>

#include "Daxa.hpp"

class MyUser {
public:
	MyUser(daxa::AppState& app) 
		: device{ daxa::gpu::Device::create() }
<<<<<<< HEAD
		, queue{ this->device->createQueue({/*frames in flight: */3}) }
=======
		, queue{ this->device->createQueue({.batchCount = 2 })}
>>>>>>> 2eb17154
		, swapchain{ this->device->createSwapchain({
			.surface = app.window->getSurface(), 
			.width = app.window->getWidth(), 
			.height = app.window->getHeight(), 
			.presentMode = VK_PRESENT_MODE_IMMEDIATE_KHR,
			.additionalUses = VK_IMAGE_USAGE_TRANSFER_DST_BIT,
		})}
		, swapchainImage{ this->swapchain->aquireNextImage() }
		, presentSignal{ this->device->createSignal({}) }
	{ 

		char const* computeShaderGLSL = R"(
			#version 450
			#extension GL_KHR_vulkan_glsl : enable

			layout(local_size_x = 8, local_size_y = 8) in;

			layout(set = 0, binding = 0) uniform CameraData {
				ivec2 imgSize;
			} cameraData;

			layout (set = 0, binding = 1, rgba8) uniform writeonly image2D resultImage;

			float mandelbrot(in vec2 c) {const float B = 256.0;
				float l = 0.0;
				vec2 z  = vec2(0.0);
				for( int i=0; i<256; i++ )
				{
					z = vec2( z.x*z.x - z.y*z.y, 2.0*z.x*z.y ) + c;
					if( dot(z,z)>(B*B) ) break;
					l += 1.0;
				}

				if( l>511.0 ) return 0.0;

				float sl = l - log2(log2(dot(z,z))) + 4.0;

				l = mix( l, sl, 1.0f );

				return l;
			}

			void main()
			{
				if (gl_GlobalInvocationID.x < cameraData.imgSize.x && gl_GlobalInvocationID.y < cameraData.imgSize.y) {
					vec2 smoothCoord = vec2(gl_GlobalInvocationID.xy) / vec2(cameraData.imgSize.xy) * 2.0f - vec2(1,1);
					smoothCoord *= 2.0f;

					vec4 colorAcc = vec4(0,0,0,0);

					const int AA = 4;
					vec2 aaStep = vec2(1,1) / vec2(cameraData.imgSize.xy) / AA * 2;

					for (int x = 0; x < AA; x++) {
						for (int y = 0; y < AA; y++) {
							vec2 subCoord = smoothCoord + aaStep * vec2(x,y);

							colorAcc += vec4(1.0f,0.8f,0.8f,1.0f) * mandelbrot(subCoord)*(1.0f/80.0f);
						}
					}
					colorAcc *= 1.0f / (AA*AA);

					ivec2 coord = ivec2(gl_GlobalInvocationID.xy);
					imageStore(resultImage, coord, colorAcc);
				}
			}
		)";

		daxa::gpu::ShaderModuleHandle computeShader = device->createShaderModule({
			.glslSource = computeShaderGLSL,
			.stage = VK_SHADER_STAGE_COMPUTE_BIT
		}).value();

		this->pipeline = device->createComputePipeline({ .shaderModule = computeShader });

<<<<<<< HEAD
		this->bindingSetAllocator = device->createBindingSetAllocator({pipeline->getSetDescription(0)});
=======
		this->bindingSetAllocator = device->createBindingSetAllocator({ .setDescription = pipeline->getSetDescription(0) });
>>>>>>> 2eb17154

		// or use them embedded, like a named parameter list:
		this->uniformBuffer = device->createBuffer({
			.size = sizeof(u32) * 2,
			.usage = VK_BUFFER_USAGE_UNIFORM_BUFFER_BIT | VK_BUFFER_USAGE_TRANSFER_DST_BIT,
			.memoryUsage = VMA_MEMORY_USAGE_GPU_ONLY,
		});

		resultImage = device->createImage2d({
			.width = app.window->getWidth(),
			.height = app.window->getHeight(),
			.format = VK_FORMAT_R8G8B8A8_UNORM,
			.imageUsage = VK_IMAGE_USAGE_STORAGE_BIT | VK_IMAGE_USAGE_TRANSFER_SRC_BIT,
		});

		auto cmdList = device->getCommandList();
		cmdList->insertImageBarrier({.image = resultImage, .layoutAfter = VK_IMAGE_LAYOUT_GENERAL});
		cmdList->finalize();
		queue->submitBlocking({
			.commandLists = { cmdList }
		});
	}

	void update(daxa::AppState& app) {
		auto cmdList = device->getCommandList();

		if (app.window->getWidth() != swapchain->getSize().width || app.window->getHeight() != swapchain->getSize().height) {
			device->waitIdle();
			swapchain->resize(VkExtent2D{ .width = app.window->getWidth(), .height = app.window->getHeight() });
			swapchainImage = swapchain->aquireNextImage();
			resultImage = device->createImage2d({
				.width = app.window->getWidth(),
				.height = app.window->getHeight(),
				.format = VK_FORMAT_R8G8B8A8_UNORM,
				.imageUsage = VK_IMAGE_USAGE_STORAGE_BIT | VK_IMAGE_USAGE_TRANSFER_SRC_BIT,
			});
			cmdList->insertImageBarrier({.image = resultImage, .layoutAfter = VK_IMAGE_LAYOUT_GENERAL, .waitingStages = VK_PIPELINE_STAGE_2_COMPUTE_SHADER_BIT_KHR});
		}

		/// ------------ Begin Data Uploading ---------------------

		std::array someBufferdata = { app.window->getWidth(), app.window->getHeight() };
		cmdList->copyHostToBuffer(daxa::gpu::HostToBufferCopyInfo{
			.src = someBufferdata.data(),
			.dst = uniformBuffer,
			.size = sizeof(decltype(someBufferdata)),
		});

		// array because we can allways pass multiple barriers at once for driver efficiency
		cmdList->insertMemoryBarrier(daxa::gpu::MemoryBarrier{
			.awaitedAccess = VK_ACCESS_2_MEMORY_WRITE_BIT_KHR,				// wait for writing the vertex buffer
			.waitingStages = VK_PIPELINE_STAGE_2_COMPUTE_SHADER_BIT_KHR,	// the compute shader must wait
		});
		
		/// ------------ End Data Uploading ---------------------

		cmdList->bindPipeline(pipeline);
		
		auto set = bindingSetAllocator->getSet();
		set->bindBuffer(0, uniformBuffer);
		set->bindImage(1, resultImage, VK_IMAGE_LAYOUT_GENERAL);
		cmdList->bindSet(0, set);

		cmdList->dispatch(app.window->getWidth() / 8 + 1, app.window->getHeight() / 8 + 1);

		cmdList->copyImageToImageSynced({
			.src = resultImage,
			.srcLayoutBeforeAndAfter = VK_IMAGE_LAYOUT_GENERAL,
			.dst = swapchainImage.getImageHandle(),
			.dstFinalLayout = VK_IMAGE_LAYOUT_PRESENT_SRC_KHR,
			.size = resultImage->getVkExtent(),
		});

		cmdList->finalize();

		daxa::gpu::SubmitInfo submitInfo;
		submitInfo.commandLists.push_back(std::move(cmdList));
		submitInfo.signalOnCompletion = { &presentSignal, 1 };
		queue->submit(submitInfo);

		queue->present(std::move(swapchainImage), presentSignal);
		swapchainImage = swapchain->aquireNextImage();

		// switches to the next batch. If all available batches are still beeing executed, 
		// this function will block until there is a batch available again.
		// the batches are reclaimed in order.
		queue->nextBatch();

		// reclaim ressources and free ref count handles
		queue->checkForFinishedSubmits();
	}

	void cleanup(daxa::AppState& app) {
		queue->waitIdle();
		queue->checkForFinishedSubmits();
		device->waitIdle();
	}

	~MyUser() {

	}
private:
	daxa::gpu::DeviceHandle device;
	daxa::gpu::QueueHandle queue;
	daxa::gpu::SwapchainHandle swapchain;
	daxa::gpu::SwapchainImage swapchainImage;
	daxa::gpu::ImageHandle resultImage;
	daxa::gpu::PipelineHandle pipeline;
	daxa::gpu::BindingSetAllocatorHandle bindingSetAllocator;
	daxa::gpu::BufferHandle uniformBuffer;
	double totalElapsedTime = 0.0f;
	daxa::gpu::SignalHandle presentSignal;
};

int main()
{
	daxa::initialize();

	{
		daxa::Application<MyUser> app{ 640, 640, "Daxa Compute Sample"};
		app.run();
	}

	daxa::cleanup();
}<|MERGE_RESOLUTION|>--- conflicted
+++ resolved
@@ -6,11 +6,7 @@
 public:
 	MyUser(daxa::AppState& app) 
 		: device{ daxa::gpu::Device::create() }
-<<<<<<< HEAD
-		, queue{ this->device->createQueue({/*frames in flight: */3}) }
-=======
 		, queue{ this->device->createQueue({.batchCount = 2 })}
->>>>>>> 2eb17154
 		, swapchain{ this->device->createSwapchain({
 			.surface = app.window->getSurface(), 
 			.width = app.window->getWidth(), 
@@ -86,11 +82,7 @@
 
 		this->pipeline = device->createComputePipeline({ .shaderModule = computeShader });
 
-<<<<<<< HEAD
-		this->bindingSetAllocator = device->createBindingSetAllocator({pipeline->getSetDescription(0)});
-=======
 		this->bindingSetAllocator = device->createBindingSetAllocator({ .setDescription = pipeline->getSetDescription(0) });
->>>>>>> 2eb17154
 
 		// or use them embedded, like a named parameter list:
 		this->uniformBuffer = device->createBuffer({
