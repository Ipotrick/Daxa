--- conflicted
+++ resolved
@@ -5,11 +5,7 @@
             "name": "Launch",
             "type": "cppdbg",
             "request": "launch",
-<<<<<<< HEAD
-            "program": "${workspaceFolder}/build/cl-x86_64-windows-msvc/tests/Debug/daxa_test_2_daxa_api_10_raytracing.exe",
-=======
-            "program": "${workspaceFolder}/build/cl-x86_64-windows-msvc/tests/Debug/daxa_test_2_daxa_api_11_raytracing_procedural.exe",
->>>>>>> df063a39
+            "program": "${workspaceFolder}/",
             "args": [],
             "stopAtEntry": false,
             "cwd": "${workspaceFolder}",
