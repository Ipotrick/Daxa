--- conflicted
+++ resolved
@@ -34,11 +34,7 @@
             "stopAtEntry": false,
             "cwd": "${workspaceFolder}",
             "environment": [],
-<<<<<<< HEAD
-            "console": "integratedTerminal"
-=======
             "console": "externalTerminal"
->>>>>>> 1334ca3f
         }
     ]
 }