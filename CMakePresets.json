{
    "version": 3,
    "cmakeMinimumRequired": {
        "major": 3,
        "minor": 21,
        "patch": 0
    },
    "configurePresets": [
        {
            "name": "defaults",
            "hidden": true,
            "binaryDir": "${sourceDir}/build/${presetName}",
            "toolchainFile": "$env{VCPKG_ROOT}/scripts/buildsystems/vcpkg.cmake",
            "generator": "Ninja Multi-Config",
            "cacheVariables": {
                "CMAKE_MODULE_PATH": "${sourceDir}/cmake/modules",
                "DAXA_USE_VCPKG": true,
                "DAXA_ENABLE_UTILS_FSR2": false,
                "DAXA_ENABLE_UTILS_IMGUI": true,
                "DAXA_ENABLE_UTILS_MEM": false,
                "DAXA_ENABLE_UTILS_PIPELINE_MANAGER_GLSLANG": true,
<<<<<<< HEAD
                "DAXA_ENABLE_UTILS_PIPELINE_MANAGER_DXC": false,
                "DAXA_ENABLE_UTILS_PIPELINE_MANAGER_SPIRV_VALIDATION": true,
=======
                "DAXA_ENABLE_UTILS_PIPELINE_MANAGER_DXC": true,
                "DAXA_ENABLE_UTILS_PIPELINE_MANAGER_SPIRV_VALIDATION": false,
>>>>>>> 55182fae
                "DAXA_ENABLE_UTILS_TASK_GRAPH": true,
                "DAXA_ENABLE_TESTS": true,
                "DAXA_ENABLE_TOOLS": true,
                "DAXA_ENABLE_STATIC_ANALYSIS": false
            }
        },
        {
            "name": "defaults-windows",
            "hidden": true,
            "inherits": [
                "defaults"
            ],
            "condition": {
                "type": "equals",
                "lhs": "${hostSystemName}",
                "rhs": "Windows"
            },
            "cacheVariables": {
                "DAXA_TESTS_DISABLE_WINDOWS_CONSOLE": false
            }
        },
        {
            "name": "defaults-linux",
            "hidden": true,
            "inherits": [
                "defaults"
            ],
            "condition": {
                "type": "equals",
                "lhs": "${hostSystemName}",
                "rhs": "Linux"
            }
        },
        {
            "name": "defaults-macos",
            "hidden": true,
            "inherits": [
                "defaults"
            ],
            "condition": {
                "type": "equals",
                "lhs": "${hostSystemName}",
                "rhs": "Darwin"
            }
        },
        {
            "name": "clang-x86_64-windows-msvc",
            "displayName": "Clang x86_64 Windows (MSVC ABI)",
            "inherits": [
                "defaults-windows"
            ],
            "toolchainFile": "${sourceDir}/cmake/toolchains/clang-x86_64-windows-msvc.cmake"
        },
        {
            "name": "cl-x86_64-windows-msvc",
            "displayName": "CL.exe x86_64 Windows (MSVC ABI)",
            "inherits": [
                "defaults-windows"
            ],
            "toolchainFile": "${sourceDir}/cmake/toolchains/cl-x86_64-windows-msvc.cmake"
        },
        {
            "name": "gcc-x86_64-linux-gnu",
            "displayName": "G++ x86_64 Linux (GNU ABI)",
            "inherits": [
                "defaults-linux"
            ],
            "toolchainFile": "${sourceDir}/cmake/toolchains/gcc-x86_64-linux-gnu.cmake"
        },
        {
            "name": "clang-x86_64-linux-gnu",
            "displayName": "Clang x86_64 Linux (GNU ABI)",
            "inherits": [
                "defaults-linux"
            ],
            "toolchainFile": "${sourceDir}/cmake/toolchains/clang-x86_64-linux-gnu.cmake"
        },
        {
            "name": "clang-aarch64-macos-gnu",
            "displayName": "Clang AArch64 MacOS (GNU ABI?)",
            "inherits": [
                "defaults-macos"
            ],
            "toolchainFile": "${sourceDir}/cmake/toolchains/clang-aarch64-macos-gnu.cmake"
        }
    ],
    "buildPresets": [
        {
            "name": "clang-x86_64-windows-msvc-debug",
            "displayName": "Clang x86_64 Windows (MSVC ABI) Debug",
            "configurePreset": "clang-x86_64-windows-msvc",
            "configuration": "Debug"
        },
        {
            "name": "clang-x86_64-windows-msvc-relwithdebinfo",
            "displayName": "Clang x86_64 Windows (MSVC ABI) RelWithDebInfo",
            "configurePreset": "clang-x86_64-windows-msvc",
            "configuration": "RelWithDebInfo"
        },
        {
            "name": "clang-x86_64-windows-msvc-release",
            "displayName": "Clang x86_64 Windows (MSVC ABI) Release",
            "configurePreset": "clang-x86_64-windows-msvc",
            "configuration": "Release"
        },
        {
            "name": "cl-x86_64-windows-msvc-debug",
            "displayName": "CL.exe x86_64 Windows (MSVC ABI) Debug",
            "configurePreset": "cl-x86_64-windows-msvc",
            "configuration": "Debug"
        },
        {
            "name": "cl-x86_64-windows-msvc-relwithdebinfo",
            "displayName": "CL.exe x86_64 Windows (MSVC ABI) RelWithDebInfo",
            "configurePreset": "cl-x86_64-windows-msvc",
            "configuration": "RelWithDebInfo"
        },
        {
            "name": "cl-x86_64-windows-msvc-release",
            "displayName": "CL.exe x86_64 Windows (MSVC ABI) Release",
            "configurePreset": "cl-x86_64-windows-msvc",
            "configuration": "Release"
        },
        {
            "name": "gcc-x86_64-linux-gnu-debug",
            "displayName": "G++ x86_64 Linux (GNU ABI) Debug",
            "configurePreset": "gcc-x86_64-linux-gnu",
            "configuration": "Debug"
        },
        {
            "name": "gcc-x86_64-linux-gnu-relwithdebinfo",
            "displayName": "G++ x86_64 Linux (GNU ABI) RelWithDebInfo",
            "configurePreset": "gcc-x86_64-linux-gnu",
            "configuration": "RelWithDebInfo"
        },
        {
            "name": "gcc-x86_64-linux-gnu-release",
            "displayName": "G++ x86_64 Linux (GNU ABI) Release",
            "configurePreset": "gcc-x86_64-linux-gnu",
            "configuration": "Release"
        },
        {
            "name": "clang-x86_64-linux-gnu-debug",
            "displayName": "Clang x86_64 Linux (GNU ABI) Debug",
            "configurePreset": "clang-x86_64-linux-gnu",
            "configuration": "Debug"
        },
        {
            "name": "clang-x86_64-linux-gnu-relwithdebinfo",
            "displayName": "Clang x86_64 Linux (GNU ABI) RelWithDebInfo",
            "configurePreset": "clang-x86_64-linux-gnu",
            "configuration": "RelWithDebInfo"
        },
        {
            "name": "clang-x86_64-linux-gnu-release",
            "displayName": "Clang x86_64 Linux (GNU ABI) Release",
            "configurePreset": "clang-x86_64-linux-gnu",
            "configuration": "Release"
        },
        {
            "name": "clang-aarch64-macos-gnu-debug",
            "displayName": "Clang AArch64 MacOS (GNU ABI?) Debug",
            "configurePreset": "clang-aarch64-macos-gnu",
            "configuration": "Debug"
        },
        {
            "name": "clang-aarch64-macos-gnu-relwithdebinfo",
            "displayName": "Clang AArch64 MacOS (GNU ABI?) RelWithDebInfo",
            "configurePreset": "clang-aarch64-macos-gnu",
            "configuration": "RelWithDebInfo"
        },
        {
            "name": "clang-aarch64-macos-gnu-release",
            "displayName": "Clang AArch64 MacOS (GNU ABI?) Release",
            "configurePreset": "clang-aarch64-macos-gnu",
            "configuration": "Release"
        }
    ]
}<|MERGE_RESOLUTION|>--- conflicted
+++ resolved
@@ -19,13 +19,8 @@
                 "DAXA_ENABLE_UTILS_IMGUI": true,
                 "DAXA_ENABLE_UTILS_MEM": false,
                 "DAXA_ENABLE_UTILS_PIPELINE_MANAGER_GLSLANG": true,
-<<<<<<< HEAD
                 "DAXA_ENABLE_UTILS_PIPELINE_MANAGER_DXC": false,
-                "DAXA_ENABLE_UTILS_PIPELINE_MANAGER_SPIRV_VALIDATION": true,
-=======
-                "DAXA_ENABLE_UTILS_PIPELINE_MANAGER_DXC": true,
                 "DAXA_ENABLE_UTILS_PIPELINE_MANAGER_SPIRV_VALIDATION": false,
->>>>>>> 55182fae
                 "DAXA_ENABLE_UTILS_TASK_GRAPH": true,
                 "DAXA_ENABLE_TESTS": true,
                 "DAXA_ENABLE_TOOLS": true,
