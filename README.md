--- conflicted
+++ resolved
@@ -1,50 +1,3 @@
-<<<<<<< HEAD
-# This repo is the home of the Daxa GPU-library
-
-Daxa is a gpu rendering interface library. It is meant to be modern and easy to use.
-
-Aside from the gpu abstraction, daxa also includes a few generalized helper abstractions, like an ImGui backend or a simple asset manager. These are included mainly to get things going in a new project.
-
-## Features:
-
-* easy debugability.
-* easy shader resource model (bindless):
-  * no descriptor sets
-  * no binding slots
-  * no ressource binding
-  * resources are passed to and accessed in a shader via an id
-  * allows for much easier access in gpu driven rendering and raytracing
-* little boilerplace and many defaults:
-  * optional automatic staging buffer usage for data up- and download
-  * easy ressource creation
-  * no renderpasses
-  * no framebuffers
-  * dynamic state
-* simple shader build system:
-  * dxc compiler integration for vulkan-hlsl
-  * hot reloading
-  * full preprocessor integration
-* threadsafety:
-  * commands can be recorded on many command lists in parallel
-  * external sync is only required when accessing the same object on multiple threads
-* explicit synchronization:
-  * direct control
-  * no forced high-overhead auto-sync
-  * cpu cost in recording commands is in place and not defered to submission
-* rendergraph:
-  * TODO
-
-While this library is build on vulkan, it will not expose all vulkan features. The main goal is beeing modern, fase and still reasonably simple.
-
-# Examples
-Examples are given as DaxaXYZ, besides the daxa library itself in this repository. There are also two full projects currently residing in this repository:
-DaxaMinecraft, which is a raytraced voxel engine implemented mainly by Gabe Rundlett and also me.
-DaxaMeshview, which is a general mesh view utility in which i implement various rendering techniques for normal triangle meshes.
-
-# DaxaMeshview and DaxaMinecraft
-
-There are two projects in this repository which are built upon Daxa. These are used for testing the api but also toy projects of me and a friend (Gabe Rundlett).
-=======
 # This repo is the home of the daxa gpu api
 
 ## What is daxa:
@@ -70,7 +23,6 @@
 * Defered resource destruction: daxa will automatically detect when you free a resource that is still in use on the gpu and defer that destruction until it is safe to do so.
 * Shader build system: Shaders in daxa are written in hlsl or directly provided in SPIRV. Daxa provides functionality like a preprocessor for shaders and also convenience tools like hot reloading for pipelines.
 * Task graph(TODO): daxa also provides a simple task graph that automaticaly generates pipeline barriers for the user. This taskgraph is relatively simple: it does not reoder commands, but it does allow aliasing transient resources and batching pipeline barriers.
->>>>>>> 725a5472
 
 # Building
 All dependencies are managed via vcpkg.
