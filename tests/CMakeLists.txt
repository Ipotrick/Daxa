
function(DAXA_CREATE_TEST)
    set(OPT_ARGS BRUH)
    set(SNG_ARGS BRUH2)
    set(MUL_ARGS FOLDER LIBS)
    cmake_parse_arguments(PARSE_ARGV 0 DCT "${OPT_ARGS}" "${SNG_ARGS}" "${MUL_ARGS}")

    list(JOIN DCT_FOLDER "_" FOLDER_NAME)
    list(JOIN DCT_FOLDER "/" FOLDER_PATH)

    add_executable(
        daxa_test_${FOLDER_NAME}
        "${FOLDER_PATH}/main.cpp"
    )
    target_link_libraries(daxa_test_${FOLDER_NAME} PRIVATE daxa::daxa ${DCT_LIBS})
    target_include_directories(daxa_test_${FOLDER_NAME} PRIVATE "${CMAKE_CURRENT_LIST_DIR}" "${CMAKE_CURRENT_LIST_DIR}/0_common/shared")
    target_compile_definitions(daxa_test_${FOLDER_NAME} PRIVATE DAXA_SAMPLE_PATH="${CMAKE_CURRENT_LIST_DIR}/${FOLDER_PATH}")

    if(DAXA_TESTS_DISABLE_WINDOWS_CONSOLE)
        if(CMAKE_SYSTEM_NAME STREQUAL "Windows")
            target_link_options(daxa_test_${FOLDER_NAME}
                PRIVATE "-Wl,/ENTRY:mainCRTStartup,/SUBSYSTEM:WINDOWS"
            )
        endif()
    endif()
endfunction()

find_package(glfw3 CONFIG REQUIRED)
find_package(glm CONFIG REQUIRED)
find_path(STB_INCLUDE_DIRS "stb_image.h" REQUIRED)
find_path(CGLTF_INCLUDE_DIRS "cgltf.h" REQUIRED)

add_library(stb_interface INTERFACE)
target_include_directories(stb_interface INTERFACE ${STB_INCLUDE_DIRS})
add_library(cgltf_interface STATIC "0_common/cgltf_impl.cpp")
target_include_directories(cgltf_interface PUBLIC ${CGLTF_INCLUDE_DIRS})
target_compile_definitions(cgltf_interface PUBLIC _CRT_SECURE_NO_WARNINGS=1)

DAXA_CREATE_TEST(
    FOLDER 1_setup 1_window
    LIBS glfw
)

DAXA_CREATE_TEST(
    FOLDER 2_daxa_api 1_context
    LIBS
)
DAXA_CREATE_TEST(
    FOLDER 2_daxa_api 2_device
    LIBS
)
DAXA_CREATE_TEST(
    FOLDER 2_daxa_api 3_command_list
    LIBS
)
DAXA_CREATE_TEST(
    FOLDER 2_daxa_api 4_synchronization
    LIBS
)
DAXA_CREATE_TEST(
    FOLDER 2_daxa_api 5_swapchain
    LIBS glfw
)
DAXA_CREATE_TEST(
    FOLDER 2_daxa_api 6_task_list
    LIBS glfw
)
DAXA_CREATE_TEST(
    FOLDER 2_daxa_api 7_pipeline_manager
    LIBS
)
DAXA_CREATE_TEST(
    FOLDER 2_daxa_api 8_mem
    LIBS glfw
)
DAXA_CREATE_TEST(
    FOLDER 2_daxa_api 9_shader_integration
    LIBS glfw
)

DAXA_CREATE_TEST(
    FOLDER 3_samples 0_rectangle_cutting
    LIBS glfw
)
DAXA_CREATE_TEST(
    FOLDER 3_samples 1_mandelbrot
    LIBS glfw
)
DAXA_CREATE_TEST(
    FOLDER 3_samples 2_short_code_triangle
    LIBS glfw
)
DAXA_CREATE_TEST(
    FOLDER 3_samples 3_hello_triangle_compute
    LIBS glfw
)
#DAXA_CREATE_TEST(
#    FOLDER 3_samples 4_raster
#    LIBS glfw stb_interface
#)
DAXA_CREATE_TEST(
    FOLDER 3_samples 5_boids
    LIBS glfw
)
# DAXA_CREATE_TEST(
#     FOLDER 3_samples 6_sponza
#     LIBS glfw cgltf_interface
# )
<<<<<<< HEAD
if(DAXA_ENABLE_UTILS_FSR2)
    DAXA_CREATE_TEST(
        FOLDER 3_samples 7_FSR2
        LIBS glfw stb_interface
    )
endif()
=======
#DAXA_CREATE_TEST(
#    FOLDER 3_samples 7_FSR2
#    LIBS glfw stb_interface
#)
>>>>>>> 0f2da356

DAXA_CREATE_TEST(
    FOLDER 4_hello_daxa 1_pink_screen
    LIBS glfw stb_interface
)

DAXA_CREATE_TEST(
    FOLDER 4_hello_daxa 2_triangle
    LIBS glfw stb_interface
)<|MERGE_RESOLUTION|>--- conflicted
+++ resolved
@@ -106,19 +106,12 @@
 #     FOLDER 3_samples 6_sponza
 #     LIBS glfw cgltf_interface
 # )
-<<<<<<< HEAD
 if(DAXA_ENABLE_UTILS_FSR2)
-    DAXA_CREATE_TEST(
-        FOLDER 3_samples 7_FSR2
-        LIBS glfw stb_interface
-    )
+    # DAXA_CREATE_TEST(
+    #     FOLDER 3_samples 7_FSR2
+    #     LIBS glfw stb_interface
+    # )
 endif()
-=======
-#DAXA_CREATE_TEST(
-#    FOLDER 3_samples 7_FSR2
-#    LIBS glfw stb_interface
-#)
->>>>>>> 0f2da356
 
 DAXA_CREATE_TEST(
     FOLDER 4_hello_daxa 1_pink_screen
