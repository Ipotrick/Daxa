#include <daxa/daxa.hpp>

// Include the pipeline manager
#include <daxa/utils/pipeline_manager.hpp>
// We'll also include iostream, since we now use it
#include <iostream>

// We're going to use another optional feature of Daxa,
// called TaskGraph. We'll explain more below.
#include <daxa/utils/task_graph.hpp>

#include <GLFW/glfw3.h>
#if defined(_WIN32)
#define GLFW_EXPOSE_NATIVE_WIN32
#elif defined(__linux__)
#define GLFW_EXPOSE_NATIVE_X11
#elif defined(__APPLE__)
#define GLFW_EXPOSE_NATIVE_COCOA
#endif
#include <GLFW/glfw3native.h>

auto get_native_handle(GLFWwindow * glfw_window_ptr) -> daxa::NativeWindowHandle
{
#if defined(_WIN32)
    return glfwGetWin32Window(glfw_window_ptr);
#elif defined(__linux__)
    return reinterpret_cast<daxa::NativeWindowHandle>(glfwGetX11Window(glfw_window_ptr));
#elif defined(__APPLE__)
    return glfw_window_ptr;
    // return glfwGetCocoaWindow(glfw_window_ptr);
#else
    return {};
#endif
}

auto get_native_platform(GLFWwindow * /*unused*/) -> daxa::NativeWindowPlatform
{
#if defined(_WIN32)
    return daxa::NativeWindowPlatform::WIN32_API;
#elif defined(__linux__)
    return daxa::NativeWindowPlatform::XLIB_API;
#elif defined(__APPLE__)
    return daxa::NativeWindowPlatform::COCOA_API;
#else
    return daxa::NativeWindowPlatform::UNKNOWN;
#endif
}

struct WindowInfo
{
    daxa::u32 width{}, height{};
    bool swapchain_out_of_date = false;
};

// We also create a couple files for the shader, the shared.inl and the main.glsl
#include "shared.inl"

void draw_to_swapchain_task(daxa::Device & device, daxa::CommandRecorder & recorder, std::shared_ptr<daxa::RasterPipeline> & pipeline, daxa::ImageId swapchain_image, daxa::BufferId buffer_id, daxa::u32 width, daxa::u32 height);

struct UploadVertexDataTask
{
    struct Uses
    {
        daxa::BufferTransferWrite vertex_buffer{};
    } uses = {};
    std::string_view name = "upload vertices";
    void callback(daxa::TaskInterface ti)
    {
        auto & recorder = ti.get_recorder();
        // This is the data we'll send to the GPU
        auto data = std::array{
            MyVertex{.position = {-0.5f, +0.5f, 0.0f}, .color = {1.0f, 0.0f, 0.0f}},
            MyVertex{.position = {+0.5f, +0.5f, 0.0f}, .color = {0.0f, 1.0f, 0.0f}},
            MyVertex{.position = {+0.0f, -0.5f, 0.0f}, .color = {0.0f, 0.0f, 1.0f}},
        };

        // In order to send the data to the GPU, we can create a
        // staging buffer, which has host access, so that we can then
        // issue a command to copy from this buffer to the dedicated
        // GPU memory.
        auto staging_buffer_id = ti.get_device().create_buffer({
            .size = sizeof(data),
            .allocate_info = daxa::MemoryFlagBits::HOST_ACCESS_RANDOM,
            .name = "my staging buffer",
        });
        // We can also ask the command list to destroy this temporary buffer,
        // since we don't care about it living, but we DO need it to survive
        // through its usage on the GPU (which won't happen until after these
        // commands are submitted), so we tell the command list to destroy it
        // in a deferred fashion.
        recorder.destroy_buffer_deferred(staging_buffer_id);
        // Instead of doing this manually, we could use one of Daxa's
        // other useful utilities, "Mem", but it's simple enough for now.

        // We then get the memory mapped pointer of the staging buffer, and
        // write the data directly to it.
        auto * buffer_ptr = ti.get_device().get_host_address_as<std::array<MyVertex, 3>>(staging_buffer_id).value();
        *buffer_ptr = data;

        // And finally, we can just copy the data from the staging buffer
        // to the actual buffer.
        recorder.copy_buffer_to_buffer({
            .src_buffer = staging_buffer_id,
            .dst_buffer = uses.vertex_buffer.buffer(),
            .size = sizeof(data),
        });
    }
};

struct DrawToSwapchainTask
{
    struct Uses
    {
        // We declare a vertex buffer read. Later we assign the task vertex buffer handle to this use.
        daxa::BufferVertexShaderRead vertex_buffer{};
        // We declare a color target. We will assign the swapchain task image to this later.
        // The name `ImageColorAttachment<T_VIEW_TYPE = DEFAULT>` is a typedef for `daxa::TaskImageUse<daxa::TaskImageAccess::COLOR_ATTACHMENT, T_VIEW_TYPE>`.
        daxa::ImageColorAttachment<> color_target{};
        // daxa::ImageFragmentShaderStorageWriteOnly<> color_target{};
    } uses = {};
    daxa::RasterPipeline * pipeline = {};
    std::string_view name = "draw task";
    void callback(daxa::TaskInterface ti)
    {
        auto & recorder = ti.get_recorder();
        auto const size_x = ti.get_device().info_image(uses.color_target.image()).value().size.x;
        auto const size_y = ti.get_device().info_image(uses.color_target.image()).value().size.y;
        auto render_recorder = std::move(recorder).begin_renderpass({
            .color_attachments = std::array{
                daxa::RenderAttachmentInfo{
                    .image_view = uses.color_target.view(),
                    .load_op = daxa::AttachmentLoadOp::CLEAR,
                    .clear_value = std::array<daxa::f32, 4>{0.1f, 0.0f, 0.5f, 1.0f},
                },
            },
            .render_area = {.x = 0, .y = 0, .width = size_x, .height = size_y},
        });
        // Here, we'll bind the pipeline to be used in the draw call below
        render_recorder.set_pipeline(*pipeline);
        // Set the push constant specifically for the following draw call...
<<<<<<< HEAD
        cmd_list.push_constant(MyPushConstant{
            .my_vertex_ptr = ti.get_device().get_device_address(uses.vertex_buffer.buffer()),
            // .my_output_image = uses.color_target.view(),
=======
        render_recorder.push_constant(MyPushConstant{
            .my_vertex_ptr = ti.get_device().get_device_address(uses.vertex_buffer.buffer()).value(),
>>>>>>> 55182fae
        });
        // and issue the draw call with the desired number of vertices.
        render_recorder.draw({.vertex_count = 3});
        recorder = std::move(render_recorder).end_renderpass();
    }
};

auto main() -> int
{
    using namespace daxa::task_resource_uses;

    auto window_info = WindowInfo{.width = 800, .height = 600};
    glfwInit();
    glfwWindowHint(GLFW_CLIENT_API, GLFW_NO_API);
    auto * glfw_window_ptr = glfwCreateWindow(
        static_cast<daxa::i32>(window_info.width),
        static_cast<daxa::i32>(window_info.height),
        "Daxa sample window name", nullptr, nullptr);
    glfwSetWindowUserPointer(glfw_window_ptr, &window_info);
    glfwSetWindowSizeCallback(
        glfw_window_ptr,
        [](GLFWwindow * glfw_window, int width, int height)
        {
            auto & window_info_ref = *reinterpret_cast<WindowInfo *>(glfwGetWindowUserPointer(glfw_window));
            window_info_ref.swapchain_out_of_date = true;
            window_info_ref.width = static_cast<daxa::u32>(width);
            window_info_ref.height = static_cast<daxa::u32>(height);
        });
    auto * native_window_handle = get_native_handle(glfw_window_ptr);
    auto native_window_platform = get_native_platform(glfw_window_ptr);

    daxa::Instance instance = daxa::create_instance({});

    daxa::Device device = instance.create_device({
        .selector = [](daxa::DeviceProperties const & device_props) -> daxa::i32
        {
            daxa::i32 score = 0;
            switch (device_props.device_type)
            {
            case daxa::DeviceType::DISCRETE_GPU: score += 10000; break;
            case daxa::DeviceType::VIRTUAL_GPU: score += 1000; break;
            case daxa::DeviceType::INTEGRATED_GPU: score += 100; break;
            default: break;
            }
            score += static_cast<daxa::i32>(device_props.limits.max_memory_allocation_count / 100000);
            return score;
        },
        .name = "my device",
    });

    daxa::Swapchain swapchain = device.create_swapchain({
        .native_window = native_window_handle,
        .native_window_platform = native_window_platform,
        .surface_format_selector = [](daxa::Format format)
        {
            switch (format)
            {
            case daxa::Format::R8G8B8A8_UINT: return 100;
            default: return daxa::default_format_score(format);
            }
        },
        .present_mode = daxa::PresentMode::MAILBOX,
        .image_usage = daxa::ImageUsageFlagBits::TRANSFER_DST,
        .name = "my swapchain",
    });

    // Create a raster pipeline
    // first by creating the pipeline manager
    auto pipeline_manager = daxa::PipelineManager({
        .device = device,
        .shader_compile_options = {
            .root_paths = {
                DAXA_SHADER_INCLUDE_DIR,
                "./tests/4_hello_daxa/2_triangle",
            },
            .language = daxa::ShaderLanguage::GLSL,
            .enable_debug_info = true,
        },
        .name = "my pipeline manager",
    });
    // Then just adding it to the pipeline manager
    std::shared_ptr<daxa::RasterPipeline> pipeline;
    {
        auto result = pipeline_manager.add_raster_pipeline({
            .vertex_shader_info = daxa::ShaderCompileInfo{.source = daxa::ShaderFile{"main.glsl"}},
            .fragment_shader_info = daxa::ShaderCompileInfo{.source = daxa::ShaderFile{"main.glsl"}},
            .color_attachments = {{.format = swapchain.get_format()}},
            .raster = {},
            .push_constant_size = sizeof(MyPushConstant),
            .name = "my pipeline",
        });
        if (result.is_err())
        {
            std::cerr << result.message() << std::endl;
            return -1;
        }
        pipeline = result.value();
    }

    // Since we want to draw a triangle, we'll want to have data
    // to use in the shaders describing it. To do this, we could hard
    // code the data into the shader, but we might as well showcase
    // how to create and upload a buffer

    // We'll start by "allocating" the memory on the GPU by creating
    // a buffer with the device.
    auto buffer_id = device.create_buffer({
        .size = sizeof(MyVertex) * 3,
        .name = "my vertex data",
    });
    // Obviously the vertex data is not yet on the GPU, and this buffer
    // is just empty. We will use conditional TaskGraph to upload it on
    // just the first frame. More on this soon!

    // While not entirely necessary, we're going to use TaskGraph, which
    // allows us to compile a list of GPU tasks and their dependencies
    // into a synchronized set of commands. This simplifies your code
    // by making different tasks completely self-contained, while also
    // generating the most optimal synchronization for the tasks you
    // describe.

    // When using TaskGraph, we must create "virtual" resources (we call
    // them task resources) whose usages are tracked, allowing for correct
    // synchronization for them.

    // The first we'll make is the swapchain image task resource
    // We could immediately give this task image a image id.
    // But in the case of the swapchain images we need to reacquire a new image every frame.
    auto task_swapchain_image = daxa::TaskImage{{.swapchain_image = true, .name = "swapchain image"}};

    // daxa::ImageId render_image = device.create_image(daxa::ImageInfo{
    //     .format = daxa::Format::R8G8B8A8_UNORM,
    //     .size = {window_info.width, window_info.height, 1},
    //     .usage = daxa::ImageUsageFlagBits::SHADER_STORAGE | daxa::ImageUsageFlagBits::TRANSFER_SRC,
    //     .name = "render_image",
    // });
    // daxa::TaskImage task_render_image{{.initial_images = {.images = std::array{render_image}}, .name = "render_image"}};

    // We will also create a buffer task resource, for our MyVertex buffer buffer_id
    // We do something a little special here, which is that we set the initial access
    // of the buffer to be vertex shader read, and that's because we'll create a task
    // list which will upload the buffer
    auto task_vertex_buffer = daxa::TaskBuffer({
        .initial_buffers = {.buffers = std::span{&buffer_id, 1}},
        .name = "task vertex buffer",
    });

    // TaskGraph can have permutations, which allow for runtime conditions
    // to trigger different outcomes. These are identified with indices,
    // so we'll define an enum representing all the condition indices
    // since we want to name them and make sure they're all unique.
    // This is commented out, since instead we'll use a separate TaskGraph
    // enum class TaskCondition
    // {
    //     VERTICES_UPLOAD,
    //     COUNT,
    // };
    // std::array<bool, static_cast<daxa::usize>(TaskCondition::COUNT)> task_condition_states{};

    auto loop_task_graph = daxa::TaskGraph({
        .device = device,
        .swapchain = swapchain,
        .name = "loop",
    });

    // We need to explicitly declare all uses of persistent task resources!
    // This not a technical limitation but an intentional choice.
    // Manually marking used resources makes it possible to detect errors in your graph recording.
    loop_task_graph.use_persistent_buffer(task_vertex_buffer);
    loop_task_graph.use_persistent_image(task_swapchain_image);
    // loop_task_graph.use_persistent_image(task_render_image);

    // And a task to draw to the screen
    loop_task_graph.add_task(DrawToSwapchainTask{
        .uses = {
            .vertex_buffer = task_vertex_buffer.view(),
            .color_target = task_swapchain_image.view(),
        },
        .pipeline = pipeline.get(),
    });

    // loop_task_graph.add_task({
    //     .uses = {
    //         ImageTransferRead<>{task_render_image},
    //         ImageTransferWrite<>{task_swapchain_image},
    //     },
    //     .task = [&](daxa::TaskInterface ti)
    //     {
    //         auto cmd_list = ti.get_command_list();
    //         cmd_list.blit_image_to_image({
    //             .src_image = ti.uses[task_render_image].image(),
    //             .src_image_layout = daxa::ImageLayout::TRANSFER_SRC_OPTIMAL,
    //             .dst_image = ti.uses[task_swapchain_image].image(),
    //             .dst_image_layout = daxa::ImageLayout::TRANSFER_DST_OPTIMAL,
    //             .src_offsets = {{{0, 0, 0}, {static_cast<daxa::i32>(window_info.width), static_cast<daxa::i32>(window_info.height), 1}}},
    //             .dst_offsets = {{{0, 0, 0}, {static_cast<daxa::i32>(window_info.width), static_cast<daxa::i32>(window_info.height), 1}}},
    //         });
    //     },
    //     .name = "Blit (render to swapchain)",
    // });

    // We now need to tell the task graph that these commands will be submitted,
    // and that we have no additional information to provide. This exists in
    // order to allow more advanced Vulkan users to do much more complicated
    // things, that we don't care about, and that you can create a whole app
    // without ever touching.
    loop_task_graph.submit({});

    // And tell the task graph to do the present step.
    loop_task_graph.present({});
    // Finally, we complete the task graph, which essentially compiles the
    // dependency graph between tasks, and inserts the most optimal synchronization!
    loop_task_graph.complete({});

    {
        // Now we record a secondary task graph, that is only executed once.
        // This task graph uploads the vertex buffer.
        // Task Graph resources automatically link between graphcs at runtime,
        // so you dont need to be concerned about sync of the vertex buffer between the two graphs.
        auto upload_task_graph = daxa::TaskGraph({
            .device = device,
            .name = "upload",
        });

        upload_task_graph.use_persistent_buffer(task_vertex_buffer);

        // Now we can record our tasks!

        // First thing we'll do is record the upload task.
        upload_task_graph.add_task(UploadVertexDataTask{
            .uses = {
                .vertex_buffer = task_vertex_buffer.view(),
            },
        });

        upload_task_graph.submit({});
        upload_task_graph.complete({});
        upload_task_graph.execute({});
    }

    while (true)
    {
        glfwPollEvents();
        if (glfwWindowShouldClose(glfw_window_ptr) != 0)
        {
            break;
        }

        if (window_info.swapchain_out_of_date)
        {
            swapchain.resize();
            window_info.swapchain_out_of_date = false;
        }

        // acquire the next image as usual,
        auto swapchain_image = swapchain.acquire_next_image();
        if (swapchain_image.is_empty())
        {
            continue;
        }
        // We update the image id of the task swapchain image.
        task_swapchain_image.set_images({.images = std::span{&swapchain_image, 1}});

        // So, now all we need to do is execute our task graph!
        loop_task_graph.execute({});
        device.collect_garbage();
    }

    device.wait_idle();
    device.collect_garbage();
    device.destroy_buffer(buffer_id);
    // device.destroy_image(render_image);
}<|MERGE_RESOLUTION|>--- conflicted
+++ resolved
@@ -138,14 +138,8 @@
         // Here, we'll bind the pipeline to be used in the draw call below
         render_recorder.set_pipeline(*pipeline);
         // Set the push constant specifically for the following draw call...
-<<<<<<< HEAD
-        cmd_list.push_constant(MyPushConstant{
-            .my_vertex_ptr = ti.get_device().get_device_address(uses.vertex_buffer.buffer()),
-            // .my_output_image = uses.color_target.view(),
-=======
         render_recorder.push_constant(MyPushConstant{
             .my_vertex_ptr = ti.get_device().get_device_address(uses.vertex_buffer.buffer()).value(),
->>>>>>> 55182fae
         });
         // and issue the draw call with the desired number of vertices.
         render_recorder.draw({.vertex_count = 3});
