--- conflicted
+++ resolved
@@ -1,8 +1,5 @@
-<<<<<<< HEAD
-=======
 #include <daxa/daxa.inl>
 
->>>>>>> c7b58e9a
 #include <shared.inl>
 
 DAXA_DECL_PUSH_CONSTANT(MyPushConstant, push)
@@ -29,10 +26,6 @@
 void main()
 {
     color = daxa_f32vec4(v_col, 1);
-<<<<<<< HEAD
-    // imageStore(daxa_image2D(push.my_output_image), daxa_i32vec2(gl_FragCoord.xy), daxa_f32vec4(v_col, 1));
-=======
->>>>>>> c7b58e9a
 }
 
 #endif