#pragma once

// Includes the Daxa API to the shader
#include <daxa/daxa.inl>
#include <daxa/utils/task_graph.inl>

struct MyVertex
{
    daxa_f32vec3 position;
    daxa_f32vec3 color;
};

// Allows the shader to use pointers to MyVertex
DAXA_DECL_BUFFER_PTR(MyVertex)


// First argument is the heads name. Its convention to end the name with a capital H
// The secon argument is the number of attachments.
DAXA_DECL_TASK_HEAD_BEGIN(DrawToSwapchainH) 
// The following line declares an image attachment.
// The task image use is COLOR_ATTACHMENT, the required image view type is REGULAR_2D and the name is color_target.
// Note that this attachment has no suffix _ID or _INDEX. This means its NOT in the shader struct!
// This is useful to not pollute the struct with resources that cant be used in shaders like color attachments.
DAXA_TH_IMAGE(COLOR_ATTACHMENT, REGULAR_2D, color_target)
// The following line declares a buffer attachment.
// The task buffer use is VERTEX_SHADER_READ, the shader pointer type is daxa_BufferPtr(MyVertex) and the name is vertices.
DAXA_TH_BUFFER_PTR(VERTEX_SHADER_READ, daxa_BufferPtr(MyVertex), vertices)
DAXA_DECL_TASK_HEAD_END

struct MyPushConstant
{
<<<<<<< HEAD
    daxa_BufferPtr(MyVertex) my_vertex_ptr;
    // daxa_ImageViewId my_output_image;
=======
    // This makro declares a struct of attachments in the shader and an aligned byte array in c++.
    DAXA_TH_BLOB(DrawToSwapchainH, attachments)
>>>>>>> c7b58e9a
};<|MERGE_RESOLUTION|>--- conflicted
+++ resolved
@@ -29,11 +29,6 @@
 
 struct MyPushConstant
 {
-<<<<<<< HEAD
-    daxa_BufferPtr(MyVertex) my_vertex_ptr;
-    // daxa_ImageViewId my_output_image;
-=======
     // This makro declares a struct of attachments in the shader and an aligned byte array in c++.
     DAXA_TH_BLOB(DrawToSwapchainH, attachments)
->>>>>>> c7b58e9a
 };