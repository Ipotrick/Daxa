#include <daxa/daxa.hpp>
using namespace daxa::types;

#include <daxa/utils/mem.hpp>

#include <iostream>

static inline constexpr usize ITERATION_COUNT = {1000};
static inline constexpr usize ELEMENT_COUNT = {17};

auto main() -> int
{
    daxa::Instance daxa_ctx = daxa::create_instance({});
    daxa::Device device = daxa_ctx.create_device({
        .name = "device",
    });
    daxa::TransferMemoryPool tmem{daxa::TransferMemoryPoolInfo{
        .device = device,
        .capacity = 256,
        .name = "transient memory pool",
    }};
    daxa::TimelineSemaphore gpu_timeline = device.create_timeline_semaphore({
        .name = "timeline semaphpore",
    });
    usize cpu_timeline = 1;
    daxa::BufferId result_buffer = device.create_buffer({
        .size = sizeof(u32) * ELEMENT_COUNT * ITERATION_COUNT,
        .allocate_info = daxa::MemoryFlagBits::HOST_ACCESS_RANDOM,
        .name = "result",
    });

    for (u32 iteration = 0; iteration < ITERATION_COUNT; ++iteration)
    {
        [[maybe_unused]] auto _timeout = gpu_timeline.wait_for_value(cpu_timeline - 1);
        daxa::CommandRecorder cmd = device.create_command_recorder({});
        cmd.pipeline_barrier({
            .src_access = daxa::AccessConsts::TRANSFER_READ_WRITE | daxa::AccessConsts::HOST_WRITE,
            .dst_access = daxa::AccessConsts::TRANSFER_READ_WRITE,
        });

        // Can allocate anywhere in the frame with imediately available staging memory.
        daxa::TransferMemoryPool::Allocation alloc = tmem.allocate(ELEMENT_COUNT, 8).value();
        for (u32 i = 0; i < ELEMENT_COUNT; ++i)
        {
            // The Allocation provides a host pointer to the memory.
            reinterpret_cast<u32 *>(alloc.host_address)[i] = iteration * 100 + i;
        }
        // ALl the allocations are from a single internal buffer.
        // The allocation contains an integer offset into that buffer.
        // It also contains a device address that can be passed to a shader directly.
        cmd.copy_buffer_to_buffer({
            .src_buffer = tmem.buffer(),
            .dst_buffer = result_buffer,
            .src_offset = alloc.buffer_offset,
            .dst_offset = sizeof(u32) * ELEMENT_COUNT * iteration,
            .size = sizeof(u32) * ELEMENT_COUNT,
        });

        // Need to specify give every subnmit using the mme util timeline semaphore and its value on submission.
        // This is nessecary for internal tracking.

        auto signals = std::array{
            std::pair{gpu_timeline, cpu_timeline},
            std::pair{tmem.timeline_semaphore(), tmem.timeline_value()},
        };
        device.submit_commands({
            .command_lists = std::array{cmd.complete_current_commands()},
<<<<<<< HEAD
            .signal_timeline_semaphores = std::array{
                std::pair{gpu_timeline, static_cast<uint64_t>(cpu_timeline)},
                std::pair{tmem.timeline_semaphore(), static_cast<uint64_t>(tmem.timeline_value())},
            },
=======
            .signal_timeline_semaphores = signals,
>>>>>>> c7b58e9a
        });
        cpu_timeline += 1;
    }

    daxa::CommandRecorder cmd = device.create_command_recorder({});
    cmd.pipeline_barrier({
        .src_access = daxa::AccessConsts::TRANSFER_WRITE,
        .dst_access = daxa::AccessConsts::HOST_READ,
    });

    device.submit_commands({
        .command_lists = std::array{cmd.complete_current_commands()},
    });
    cmd.~CommandRecorder();

    device.wait_idle();

    u32 const * elements = device.get_host_address_as<u32>(result_buffer).value();
    for (u32 iteration = 0; iteration < ITERATION_COUNT; ++iteration)
    {
        for (u32 element = 0; element < ELEMENT_COUNT; ++element)
        {
            std::cout << "value: " << elements[iteration * ELEMENT_COUNT + element] / 100 << " " << elements[iteration * ELEMENT_COUNT + element] % 100 << "\n";
        }
    }
    device.destroy_buffer(result_buffer);
    device.collect_garbage();
    std::cout << std::flush;
}<|MERGE_RESOLUTION|>--- conflicted
+++ resolved
@@ -60,19 +60,12 @@
         // This is nessecary for internal tracking.
 
         auto signals = std::array{
-            std::pair{gpu_timeline, cpu_timeline},
-            std::pair{tmem.timeline_semaphore(), tmem.timeline_value()},
+            std::pair{gpu_timeline, static_cast<uint64_t>(cpu_timeline)},
+            std::pair{tmem.timeline_semaphore(), static_cast<uint64_t>(tmem.timeline_value())},
         };
         device.submit_commands({
             .command_lists = std::array{cmd.complete_current_commands()},
-<<<<<<< HEAD
-            .signal_timeline_semaphores = std::array{
-                std::pair{gpu_timeline, static_cast<uint64_t>(cpu_timeline)},
-                std::pair{tmem.timeline_semaphore(), static_cast<uint64_t>(tmem.timeline_value())},
-            },
-=======
             .signal_timeline_semaphores = signals,
->>>>>>> c7b58e9a
         });
         cpu_timeline += 1;
     }
