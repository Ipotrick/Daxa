#include <iostream>

#include <daxa/daxa.hpp>
#include <daxa/utils/pipeline_manager.hpp>
#include <daxa/utils/task_graph.hpp>

#include <0_common/window.hpp>

#include "shaders/shared.inl"

namespace tests
{
    void aligned_types_templates()
    {
        daxa_f32vec3 shader_aligned_vec3{0.0f, 1.0f, 4.0f};
        shader_aligned_vec3 = {0.0f, 1.0f, 4.0f};
        shader_aligned_vec3.x = 0.0f;
        shader_aligned_vec3.y = 1.0f;
        shader_aligned_vec3.z = 4.0f;
        shader_aligned_vec3 = daxa_f32vec3{0.0f, 1.0f, 4.0f};
        shader_aligned_vec3 = daxa_f32vec3{0.0f, 1.0f, 4.0f};
        std::cout << "content of f32vec3: (" << shader_aligned_vec3.x << "," << shader_aligned_vec3.y << "," << shader_aligned_vec3.z << ")" << std::endl;
    }

    void alignment()
    {
        auto print_Testu64Alignment = [](TestU64Alignment const & v)
        {
            std::cout << "i0: " << v.i0 << std::endl;
            std::cout << "i1: " << v.i1 << std::endl;
            std::cout << "i2: " << v.i2 << std::endl;
            std::cout << "i3: " << v.i3 << std::endl;
            std::cout << "i4: " << v.i4 << std::endl;
            for (u32 i = 0; i < 3; ++i)
            {
                std::cout << "i5[" << i << "]: " << v.i5[i] << std::endl;
            }
            for (u32 i = 0; i < 3; ++i)
            {
                std::cout << "i6[" << i << "]: " << v.i5[i] << std::endl;
            }
            std::cout << "i7: " << v.i7 << std::endl;
        };
        [[maybe_unused]] auto are_same_Testu6Alignment = [](TestU64Alignment const & a, TestU64Alignment const & b)
        {
            bool same = true;
            same = same && a.i0 == b.i0;
            same = same && a.i1 == b.i1;
            same = same && a.i2 == b.i2;
            same = same && a.i3 == b.i3;
            same = same && a.i4 == b.i4;
            same = same && a.i5[0] == b.i5[0];
            same = same && a.i5[1] == b.i5[1];
            same = same && a.i5[2] == b.i5[2];
            same = same && a.i6[0] == b.i6[0];
            same = same && a.i6[1] == b.i6[1];
            same = same && a.i6[2] == b.i6[2];
            same = same && a.i7 == b.i7;
            return same;
        };

        // TEST:
        //  1) Create resources
        //  2) Use Compute dispatch read and write
        //  4) readback and validate
        daxa::Instance daxa_ctx = daxa::create_instance({});
        daxa::Device device = daxa_ctx.create_device_2(daxa_ctx.choose_device({},{}));
        auto src_buffer = device.create_buffer({
            .size = sizeof(TestU64Alignment),
            .allocate_info = daxa::MemoryFlagBits::HOST_ACCESS_SEQUENTIAL_WRITE,
            .name = "align_test_src",
        });
        auto dst_buffer = device.create_buffer({
            .size = sizeof(TestU64Alignment),
            .allocate_info = daxa::MemoryFlagBits::HOST_ACCESS_RANDOM,
            .name = "align_test_dst",
        });

        TestU64Alignment const test_values{
            .i0 = 0,
            .i1 = 1,
            .i2 = 2,
            .i3 = 0xF000000000000003ull,
            .i4 = 4,
            .i5 = {0xF000000000000051ull, 0x0F00000000000052ull, 0x00F0000000000053ull},
            .i6 = {61, 62, 63},
            .i7 = 7,
        };
        *device.buffer_host_address_as<TestU64Alignment>(src_buffer).value() = test_values;

        daxa::PipelineManager pipeline_manager = daxa::PipelineManager({
            .device = device,
            .root_paths = {
                DAXA_SHADER_INCLUDE_DIR,
                "tests/2_daxa_api/9_shader_integration/shaders",
            },
            .name = "pipeline manager",
        });

        auto compile_result = pipeline_manager.add_compute_pipeline2({
            .source = daxa::ShaderFile{"alignment_test.glsl"},
            .enable_debug_info = true,
            .name = "compute_pipeline",
        });
        auto compute_pipeline = compile_result.value();

        auto task_graph = daxa::TaskGraph({
            .device = device,
            .record_debug_information = true,
            .name = "shader integration test - alignment",
        });

        auto src = daxa::TaskBuffer{{
            .initial_buffers = {.buffers = {&src_buffer, 1}},
            .name = "align_test_src",
        }};
        task_graph.use_persistent_buffer(src);
        auto dst = daxa::TaskBuffer{{
            .initial_buffers = {.buffers = {&dst_buffer, 1}},
            .name = "align_test_dst",
        }};
        task_graph.use_persistent_buffer(dst);

        struct TestTask : TestShaderTaskHead::Task
        {
            AttachmentViews views = {};
            std::shared_ptr<daxa::ComputePipeline> pipeline = {};
            void callback(daxa::TaskInterface ti)
            {
                ti.recorder.set_pipeline(*pipeline);
                ti.recorder.push_constant_vptr({ti.attachment_shader_blob.data(), ti.attachment_shader_blob.size()});
                ti.recorder.dispatch({1, 1, 1});
            }
        };
        task_graph.add_task(TestTask{
            .views = TestTask::Views{ 
                .align_test_src = src,
                .align_test_dst = dst,
            },
            .pipeline = compute_pipeline,
        });
        task_graph.submit({});
        task_graph.complete({});

        task_graph.execute({});

        device.wait_idle();

        [[maybe_unused]] TestU64Alignment readback_data = *device.buffer_host_address_as<TestU64Alignment>(dst_buffer).value();

        std::cout << "test values before: \n";
        print_Testu64Alignment(test_values);
        std::cout << "readback values after: \n";
        print_Testu64Alignment(readback_data);
        DAXA_DBG_ASSERT_TRUE_M(are_same_Testu6Alignment(test_values, readback_data), "values differ");

        device.destroy_buffer(src_buffer);
        device.destroy_buffer(dst_buffer);
    }

    void bindless_handles()
    {
        // TEST:
        //  1) create resources.
        //  2) pass handles to compute shader.
        //  3) perform showcase of bindless handle use in the shader.
        //  4) write handles to buffer.
        //  5) read and use handles in following compute shader.
        daxa::Instance daxa_ctx = daxa::create_instance({});
        daxa::Device device = daxa_ctx.create_device_2(daxa_ctx.choose_device({},{}));
        auto sampler = device.create_sampler({.name = "sampler"});

        daxa::PipelineManager pipeline_manager = daxa::PipelineManager({
            .device = device,
            .root_paths = {
                DAXA_SHADER_INCLUDE_DIR,
                "tests/2_daxa_api/9_shader_integration/shaders",
            },
            .name = "pipeline manager",
        });

        auto compile_result0 = pipeline_manager.add_compute_pipeline2({
            .source = daxa::ShaderFile{"bindless_access.glsl"},
            .enable_debug_info = true,
            .name = "bindless_access",
        });
        auto bindless_access = compile_result0.value();
        auto compile_result1 = pipeline_manager.add_compute_pipeline2({
            .source = daxa::ShaderFile{"bindless_access_followup.glsl"},
            .enable_debug_info = true,
            .name = "bindless_access_followup",
        });
        auto bindless_access_followup = compile_result1.value();

        auto task_graph = daxa::TaskGraph({
            .device = device,
            .record_debug_information = true,
            .name = "shader integration test - alignment",
        });

        auto handles_buffer = task_graph.create_transient_buffer({
            .size = sizeof(Handles),
            .name = "handles buffer",
        });
        auto f32_image = task_graph.create_transient_image({
            .format = daxa::Format::R32_SFLOAT,
            .size = {1, 1, 1},
            .name = "f32 image",
        });
        auto u32_image = task_graph.create_transient_image({
            .format = daxa::Format::R32_UINT,
            .size = {1, 1, 1},
            .name = "u32 image",
        });
        auto f32_buffer = task_graph.create_transient_buffer({
            .size = sizeof(f32),
            .name = "f32 buffer",
        });

<<<<<<< HEAD
        using BA = daxa::TaskBufferAccess;
        using IA = daxa::TaskImageAccess;

        task_graph.add_task({
            .attachments = {
                daxa::inl_attachment(BA::COMPUTE_SHADER_WRITE, handles_buffer),
                daxa::inl_attachment(BA::COMPUTE_SHADER_WRITE, f32_buffer),
                daxa::inl_attachment(IA::COMPUTE_SHADER_STORAGE_WRITE_ONLY, f32_image),
                daxa::inl_attachment(IA::COMPUTE_SHADER_STORAGE_READ_ONLY, u32_image),
            },
            .task = [=](daxa::TaskInterface ti)
=======
        task_graph.add_task(daxa::InlineTask::Compute("bindless write access")
            .writes(handles_buffer, f32_buffer)
            .writes(f32_image)
            .reads(u32_image)
            .executes([=](daxa::TaskInterface ti)
>>>>>>> b04c7d69
            {
                ti.recorder.set_pipeline(*bindless_access);
                ti.recorder.push_constant(BindlessTestPush{
                    .handles = {
                        .my_buffer = ti.device_address(f32_buffer).value(),
                        .my_float_image = ti.get(f32_image).view_ids[0],
                        .my_uint_image = ti.get(u32_image).view_ids[0],
                        .my_sampler = sampler,
                    },
                    .next_shader_input = ti.device_address(handles_buffer).value(),
                });
                ti.recorder.dispatch({1, 1, 1});
            }));
        task_graph.add_task(daxa::InlineTask::Compute("bindless reads access 2")
            .reads(handles_buffer, f32_buffer)
            .samples(f32_image)
            .executes([=](daxa::TaskInterface ti)
            {
                ti.recorder.set_pipeline(*bindless_access_followup);
                ti.recorder.push_constant(BindlessTestFollowPush{
                    .shader_input = ti.device_address(handles_buffer).value(),
                });
                ti.recorder.dispatch({1, 1, 1});
            }));
        task_graph.submit({});
        task_graph.complete({});
        task_graph.execute({});
        device.destroy_sampler(sampler);
    }
} // namespace tests

auto main() -> int
{
    tests::aligned_types_templates();
    tests::alignment();
    tests::bindless_handles();
}<|MERGE_RESOLUTION|>--- conflicted
+++ resolved
@@ -217,25 +217,11 @@
             .name = "f32 buffer",
         });
 
-<<<<<<< HEAD
-        using BA = daxa::TaskBufferAccess;
-        using IA = daxa::TaskImageAccess;
-
-        task_graph.add_task({
-            .attachments = {
-                daxa::inl_attachment(BA::COMPUTE_SHADER_WRITE, handles_buffer),
-                daxa::inl_attachment(BA::COMPUTE_SHADER_WRITE, f32_buffer),
-                daxa::inl_attachment(IA::COMPUTE_SHADER_STORAGE_WRITE_ONLY, f32_image),
-                daxa::inl_attachment(IA::COMPUTE_SHADER_STORAGE_READ_ONLY, u32_image),
-            },
-            .task = [=](daxa::TaskInterface ti)
-=======
         task_graph.add_task(daxa::InlineTask::Compute("bindless write access")
             .writes(handles_buffer, f32_buffer)
             .writes(f32_image)
             .reads(u32_image)
             .executes([=](daxa::TaskInterface ti)
->>>>>>> b04c7d69
             {
                 ti.recorder.set_pipeline(*bindless_access);
                 ti.recorder.push_constant(BindlessTestPush{
