--- conflicted
+++ resolved
@@ -178,12 +178,8 @@
         cmd_list.set_pipeline(update_boids_pipeline);
 
         cmd_list.push_constant(UpdateBoidsPushConstant{
-<<<<<<< HEAD
+            .old_boids_buffer = device.buffer_reference(old_boid_buffer_id),
             .boids_buffer = device.buffer_reference(boid_buffer_id),
-=======
->>>>>>> 236cf2a5
-            .old_boids_buffer = device.buffer_reference(old_boid_buffer_id),
-            .boids_buffer_id = boid_buffer_id,
         });
 
         cmd_list.dispatch((MAX_BOIDS + 63) / 64, 1, 1);
