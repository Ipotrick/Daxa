--- conflicted
+++ resolved
@@ -313,33 +313,11 @@
             }
         }
 
-<<<<<<< HEAD
-        if (should_resize)
-        {
-            do_resize();
-        }
-=======
->>>>>>> 5d56ffde
         swapchain_image = swapchain.acquire_next_image(acquire_semaphore);
         std::swap(old_boid_buffer, boid_buffer);
         ++cpu_framecount;
-<<<<<<< HEAD
         submit_info.signal_timeline_semaphores = {{gpu_framecount_timeline_sema, cpu_framecount}};
         task_list.execute();
-=======
-        device.submit_commands({
-            .command_lists = commands,
-            .wait_binary_semaphores = {acquire_semaphore},
-            .signal_binary_semaphores = {present_semaphore},
-            .signal_timeline_semaphores = {{gpu_framecount_timeline_sema, cpu_framecount}},
-        });
-
-        device.present_frame({
-            .wait_binary_semaphores = {present_semaphore},
-            .swapchain = swapchain,
-        });
-
->>>>>>> 5d56ffde
         gpu_framecount_timeline_sema.wait_for_value(cpu_framecount - 1);
         current_buffer_i = !current_buffer_i;
     }
