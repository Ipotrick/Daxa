--- conflicted
+++ resolved
@@ -1,8 +1,4 @@
-<<<<<<< HEAD
-#define DAXA_SHADERLANG DAXA_SHADERLANG_GLSL
-=======
 #define DAXA_SHADERLANG DAXA_SHADERLANG_SLANG
->>>>>>> c7b58e9a
 #define APPNAME "Daxa Sample: Mandelbrot"
 #include <0_common/base_app.hpp>
 
@@ -98,9 +94,9 @@
 
     void ui_update()
     {
-<<<<<<< HEAD
         // ImGui_ImplGlfw_NewFrame();
         // ImGui::NewFrame();
+        // ImGui::ShowDemoWindow();
         // ImGui::Begin("Settings");
 
         // ImGui::Image(
@@ -116,26 +112,6 @@
         // }
         // ImGui::End();
         // ImGui::Render();
-=======
-        ImGui_ImplGlfw_NewFrame();
-        ImGui::NewFrame();
-        ImGui::ShowDemoWindow();
-        ImGui::Begin("Settings");
-
-        ImGui::Image(
-            imgui_renderer.create_texture_id({
-                .image_view_id = render_image.default_view(),
-                .sampler_id = sampler,
-            }),
-            ImVec2(200, 200));
-
-        if (ImGui::Checkbox("MY_TOGGLE", &my_toggle))
-        {
-            update_virtual_shader();
-        }
-        ImGui::End();
-        ImGui::Render();
->>>>>>> c7b58e9a
     }
     void on_update()
     {
