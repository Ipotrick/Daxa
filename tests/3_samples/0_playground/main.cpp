--- conflicted
+++ resolved
@@ -396,53 +396,6 @@
             .debug_name = "HelloTriangle Command List",
         });
 
-<<<<<<< HEAD
-        // auto now = Clock::now();
-        // auto elapsed = std::chrono::duration<float>(now - start).count();
-
-        auto vertex_staging_buffer = device.create_buffer({
-            .memory_flags = daxa::MemoryFlagBits::HOST_ACCESS_RANDOM,
-            .size = CHUNK_MAX_SIZE,
-            .debug_name = "HelloTriangle Vertex Staging buffer",
-        });
-        cmd_list.destroy_buffer_deferred(vertex_staging_buffer);
-
-        auto buffer_ptr = reinterpret_cast<Vertex *>(device.map_memory(vertex_staging_buffer));
-
-        u32 vert_n = 0;
-        for (u32 zi = 0; zi < 1; ++zi)
-        {
-            for (u32 yi = 0; yi < 32; ++yi)
-            {
-                for (u32 xi = 0; xi < 32; ++xi)
-                {
-                    *buffer_ptr = Vertex(xi, yi, zi);
-                    ++buffer_ptr;
-                    ++vert_n;
-                }
-            }
-        }
-
-        device.unmap_memory(vertex_staging_buffer);
-
-        cmd_list.pipeline_barrier({
-            .awaited_pipeline_access = daxa::AccessFlagBits::HOST_WRITE,
-            .waiting_pipeline_access = daxa::AccessFlagBits::TRANSFER_READ,
-        });
-
-        cmd_list.copy_buffer_to_buffer({
-            .src_buffer = vertex_staging_buffer,
-            .dst_buffer = vertex_buffer,
-            .size = CHUNK_MAX_SIZE,
-        });
-
-        cmd_list.pipeline_barrier({
-            .awaited_pipeline_access = daxa::AccessFlagBits::TRANSFER_WRITE,
-            .waiting_pipeline_access = daxa::AccessFlagBits::VERTEX_SHADER_READ,
-        });
-
-=======
->>>>>>> 1b49dacc
         cmd_list.pipeline_barrier_image_transition({
             .waiting_pipeline_access = daxa::AccessFlagBits::TRANSFER_WRITE,
             .before_layout = daxa::ImageLayout::UNDEFINED,
@@ -451,18 +404,11 @@
         });
 
         cmd_list.pipeline_barrier_image_transition({
-<<<<<<< HEAD
             .waiting_pipeline_access = daxa::AccessFlagBits::TRANSFER_WRITE,
-            .before_layout = daxa::ImageLayout::TRANSFER_DST_OPTIMAL,
-            .after_layout = daxa::ImageLayout::COLOR_ATTACHMENT_OPTIMAL,
-            .image_id = swapchain_image,
-=======
-            .waiting_pipeline_access = daxa::PipelineStageAccessFlagBits::TRANSFER_WRITE,
             .before_layout = daxa::ImageLayout::UNDEFINED,
             .after_layout = daxa::ImageLayout::DEPTH_ATTACHMENT_OPTIMAL,
             .image_id = depth_image,
             .image_slice = {.image_aspect = daxa::ImageAspectFlagBits::DEPTH},
->>>>>>> 1b49dacc
         });
 
         cmd_list.begin_renderpass({
