--- conflicted
+++ resolved
@@ -316,13 +316,8 @@
     SamplerState atlas_sampler = daxa::get_sampler(raster_input[0].sampler_id);
     Texture2DArray atlas_texture_array = daxa::get_Texture2DArray<f32vec4>(raster_input[0].texture_array_id);
 
-<<<<<<< HEAD
-    // float4 albedo = atlas_texture_array.Load(int4(vert.uv.x * 16, vert.uv.y * 16, vert.tex_id, 0));
-    float4 albedo = atlas_texture_array.SampleLevel(atlas_sampler, float3(vert.uv, vert.tex_id), 0);
-=======
     // f32vec4 albedo = atlas_texture_array.Load(i32vec4(vert.uv.x * 16, vert.uv.y * 16, vert.tex_id, 0));
     f32vec4 albedo = atlas_texture_array.Sample(atlas_sampler, f32vec3(vert.uv, vert.tex_id));
->>>>>>> 1812f03a
     if (albedo.a < 0.25)
         discard;
 
