#include <0_common/window.hpp>
#include <0_common/player.hpp>
#include <0_common/hlsl_util.hpp>
#include <thread>
#include <iostream>

#include <daxa/utils/task_list.hpp>

#include <daxa/utils/imgui.hpp>
#include <0_common/imgui/imgui_impl_glfw.h>

#include <daxa/utils/math_operators.hpp>

#define STB_IMAGE_IMPLEMENTATION
#include <stb_image.h>

#define APPNAME "Daxa Sample: FSR2"
#define APPNAME_PREFIX(x) ("[" APPNAME "] " x)

#include <daxa/utils/fsr2.hpp>
using UpscaleContext = daxa::Fsr2Context;

struct RasterInput
{
    glm::mat4 view_mat;
    glm::mat4 prev_view_mat;
    f32vec2 jitter;
    daxa::ImageId texture_array_id;
    daxa::SamplerId sampler_id;
};

struct RasterPush
{
    glm::vec3 chunk_pos = {};
    u32 mode = {};
    daxa::BufferId input_buffer_id = {};
    daxa::BufferId vertex_buffer_id = {};
};

#include <0_common/voxels.hpp>

<<<<<<< HEAD
struct VoxelChunk
{
    Voxel voxels[CHUNK_VOXEL_N];
    glm::vec3 pos;

    BlockID generate_block_id(glm::vec3 p)
    {
        p = p * 0.5f;
        FractalNoiseConfig noise_conf = {
            /* .amplitude   = */ 1.0f,
            /* .persistance = */ 0.12f,
            /* .scale       = */ 0.03f,
            /* .lacunarity  = */ 4.7f,
            /* .octaves     = */ 2,
        };
        float val = fractal_noise(p + 100.0f, noise_conf);
        val = val - (-p.y + 30.0f) * 0.04f;
        val -= std::pow(smoothstep(-1.0f, 1.0f, -p.y + 32.0f), 2.0f) * 0.15f;
        val = std::max(val, 0.0f);
        if (val > 0.0f)
            return BlockID::Stone;
        if (p.y > 33.0f)
            return BlockID::Water;
        return BlockID::Air;
    }

    void generate()
    {
        for (u64 zi = 0; zi < 32; ++zi)
            for (u64 yi = 0; yi < 32; ++yi)
                for (u64 xi = 0; xi < 32; ++xi)
                {
                    u64 i = xi + yi * CHUNK_SIZE + zi * CHUNK_SIZE * CHUNK_SIZE;
                    glm::vec3 block_pos = glm::vec3(xi, yi, zi) + pos;
                    voxels[i].id = generate_block_id(block_pos);
                    if (voxels[i].id == BlockID::Stone)
                    {
                        u32 above_i;
                        for (above_i = 0; above_i < 6; ++above_i)
                        {
                            if (generate_block_id(block_pos - glm::vec3(0, above_i + 1, 0)) == BlockID::Air)
                                break;
                        }
                        switch (rand() % 10)
                        {
                        case 0: voxels[i].id = BlockID::Gravel; break;
                        case 1: voxels[i].id = BlockID::Cobblestone; break;
                        default: break;
                        }
                        if (above_i == 0)
                            voxels[i].id = BlockID::Grass;
                        else if (above_i < 4)
                            voxels[i].id = BlockID::Dirt;
                    }
                    else if (voxels[i].id == BlockID::Air)
                    {
                        u32 below_i;
                        for (below_i = 0; below_i < 6; ++below_i)
                        {
                            if (generate_block_id(block_pos + glm::vec3(0, below_i + 1, 0)) == BlockID::Stone)
                                break;
                        }
                        if (below_i == 0)
                        {
                            i32 r = rand() % 100;
                            if (r < 50)
                            {
                                switch (r)
                                {
                                case 0: voxels[i].id = BlockID::Rose; break;
                                default:
                                    voxels[i].id = BlockID::TallGrass;
                                    break;
                                }
                            }
                        }
                    }
                }
    }
};

struct RenderableVoxelWorld;

struct RenderableChunk
{
    VoxelChunk voxel_chunk = {};
    daxa::Device device;
    daxa::BufferId face_buffer;
    daxa::BufferId water_face_buffer;
    u32 face_n = 0, water_face_n = 0;
    RenderableVoxelWorld * renderable_world = nullptr;

    RenderableChunk(daxa::Device & a_device) : device{a_device}
    {
        face_buffer = device.create_buffer(daxa::BufferInfo{
            .size = CHUNK_MAX_SIZE,
            .debug_name = "Chunk Face buffer",
        });
        water_face_buffer = device.create_buffer(daxa::BufferInfo{
            .size = CHUNK_MAX_SIZE,
            .debug_name = "Chunk Water Face buffer",
        });
    }

    ~RenderableChunk()
    {
        device.destroy_buffer(face_buffer);
        device.destroy_buffer(water_face_buffer);
    }

    void update_chunk_mesh(daxa::CommandList & cmd_list);

    void draw(daxa::CommandList & cmd_list, daxa::BufferId input_buffer)
    {
        if (face_n > 0)
        {
            cmd_list.push_constant(RasterPush{
                .chunk_pos = voxel_chunk.pos,
                .mode = 0,
                .input_buffer_id = input_buffer,
                .vertex_buffer_id = face_buffer,
            });
            cmd_list.draw({.vertex_count = face_n * 6});
        }
    }
    void draw_water(daxa::CommandList & cmd_list, daxa::BufferId input_buffer)
    {
        if (water_face_n > 0)
        {
            cmd_list.push_constant(RasterPush{
                .chunk_pos = voxel_chunk.pos,
                .mode = 1,
                .input_buffer_id = input_buffer,
                .vertex_buffer_id = water_face_buffer,
            });
            cmd_list.draw({.vertex_count = water_face_n * 6});
        }
    }
};

struct RenderableVoxelWorld
{
    daxa::Device & device;
    std::unique_ptr<RenderableChunk> chunks[CHUNK_N * CHUNK_N * CHUNK_N] = {};

    daxa::ImageId atlas_texture_array;
    daxa::SamplerId atlas_sampler;

    RenderableVoxelWorld(daxa::Device & a_device)
        : device{a_device}
    {
        for (u64 z = 0; z < CHUNK_N; ++z)
        {
            for (u64 y = 0; y < CHUNK_N; ++y)
            {
                for (u64 x = 0; x < CHUNK_N; ++x)
                {
                    chunks[x + y * CHUNK_N + z * CHUNK_N * CHUNK_N] = std::make_unique<RenderableChunk>(device);
                    auto & chunk = *chunks[x + y * CHUNK_N + z * CHUNK_N * CHUNK_N];
                    chunk.voxel_chunk.pos = glm::vec3(static_cast<f32>(x * CHUNK_SIZE), static_cast<f32>(y * CHUNK_SIZE), static_cast<f32>(z * CHUNK_SIZE));
                    chunk.voxel_chunk.generate();
                    chunk.renderable_world = this;
                }
            }
        }

        for (u64 z = 0; z < CHUNK_N; ++z)
        {
            for (u64 y = 0; y < CHUNK_N; ++y)
            {
                for (u64 x = 0; x < CHUNK_N; ++x)
                {
                    auto & chunk = *chunks[x + y * CHUNK_N + z * CHUNK_N * CHUNK_N];
                    auto cmd_list = device.create_command_list({
                        .debug_name = "Playground Command List",
                    });
                    chunk.update_chunk_mesh(cmd_list);
                    cmd_list.complete();
                    device.submit_commands({
                        .command_lists = {std::move(cmd_list)},
                    });
                }
            }
        }

        load_textures("tests/0_common/assets/textures");

        atlas_sampler = device.create_sampler({
            .magnification_filter = daxa::Filter::NEAREST,
            .minification_filter = daxa::Filter::NEAREST,
            .min_lod = 0,
            .max_lod = 4,
        });
    }

    ~RenderableVoxelWorld()
    {
        device.destroy_image(atlas_texture_array);
        device.destroy_sampler(atlas_sampler);
    }

    void draw(daxa::CommandList & cmd_list, daxa::BufferId input_buffer)
    {
        for (auto & chunk : chunks)
            chunk->draw(cmd_list, input_buffer);
        for (auto & chunk : chunks)
            chunk->draw_water(cmd_list, input_buffer);
    }

    Voxel get_voxel(glm::ivec3 p)
    {
        i32 x = p.x / static_cast<i32>(CHUNK_SIZE);
        i32 y = p.y / static_cast<i32>(CHUNK_SIZE);
        i32 z = p.z / static_cast<i32>(CHUNK_SIZE);

        if (p.x < 0 || x >= static_cast<i32>(CHUNK_N))
            return {.id = BlockID::Air};
        if (p.y < 0 || y >= static_cast<i32>(CHUNK_N))
            return {.id = BlockID::Air};
        if (p.z < 0 || z >= static_cast<i32>(CHUNK_N))
            return {.id = BlockID::Air};

        auto & chunk = chunks[static_cast<u64>(x) + static_cast<u64>(y) * CHUNK_N + static_cast<u64>(z) * CHUNK_N * CHUNK_N];

        u64 xi = static_cast<u64>(p.x) % CHUNK_SIZE;
        u64 yi = static_cast<u64>(p.y) % CHUNK_SIZE;
        u64 zi = static_cast<u64>(p.z) % CHUNK_SIZE;
        u64 i = xi + yi * CHUNK_SIZE + zi * CHUNK_SIZE * CHUNK_SIZE;
        return chunk->voxel_chunk.voxels[i];
    }

    void load_textures(std::filesystem::path const & filepath)
    {
        std::array<std::filesystem::path, 32> texture_names{
            "debug.png",
            "air.png",
            "bedrock.png",
            "brick.png",
            "cactus.png",
            "cobblestone.png",
            "compressed_stone.png",
            "diamond_ore.png",
            "dirt.png",
            "dried_shrub.png",
            "grass-side.png",
            "grass-top.png",
            "gravel.png",
            "lava_0.png",
            "lava_1.png",
            "lava_2.png",
            "lava_3.png",
            "lava_4.png",
            "lava_5.png",
            "lava_6.png",
            "lava_7.png",
            "leaves.png",
            "bark.png",
            "log-top.png",
            "molten_rock.png",
            "planks.png",
            "rose.png",
            "sand.png",
            "sandstone.png",
            "stone.png",
            "tallgrass.png",
            "water.png",
        };

        atlas_texture_array = device.create_image({
            .format = daxa::Format::R8G8B8A8_SRGB,
            .size = {16, 16, 1},
            .mip_level_count = 4,
            .array_layer_count = static_cast<u32>(texture_names.size()),
            .usage = daxa::ImageUsageFlagBits::SHADER_READ_ONLY | daxa::ImageUsageFlagBits::TRANSFER_SRC | daxa::ImageUsageFlagBits::TRANSFER_DST,
            .debug_name = "FSR sample Texture Array",
        });

        usize image_size = 16 * 16 * sizeof(u8) * 4;

        auto texture_staging_buffer = device.create_buffer({
            .memory_flags = daxa::MemoryFlagBits::HOST_ACCESS_RANDOM,
            .size = static_cast<u32>(image_size * texture_names.size()),
        });

        u8 * staging_buffer_data = device.map_memory_as<u8>(texture_staging_buffer);
        for (usize i = 0; i < texture_names.size(); ++i)
        {
            stbi_set_flip_vertically_on_load(true);
            auto path = filepath / texture_names[i];
            int size_x, size_y, num_channels;
            std::uint8_t * data = stbi_load(path.string().c_str(), &size_x, &size_y, &num_channels, 4);
            if (!data)
            {
                std::cout << "could not find file: \"" << path << "\"" << std::endl;
                continue;
            }
            usize offset = i * 16 * 16 * 4;
            for (usize j = 0; j < 16 * 16; ++j)
            {
                usize data_i = j * 4;
                staging_buffer_data[offset + data_i + 0] = data[data_i + 0];
                staging_buffer_data[offset + data_i + 1] = data[data_i + 1];
                staging_buffer_data[offset + data_i + 2] = data[data_i + 2];
                staging_buffer_data[offset + data_i + 3] = data[data_i + 3];
            }
        }
        device.unmap_memory(texture_staging_buffer);

        auto cmd_list = device.create_command_list({});

        cmd_list.pipeline_barrier({
            .awaited_pipeline_access = daxa::AccessConsts::HOST_WRITE,
            .waiting_pipeline_access = daxa::AccessConsts::TRANSFER_READ,
        });

        cmd_list.pipeline_barrier_image_transition({
            .awaited_pipeline_access = daxa::AccessConsts::HOST_WRITE,
            .waiting_pipeline_access = daxa::AccessConsts::TRANSFER_WRITE,
            .before_layout = daxa::ImageLayout::UNDEFINED,
            .after_layout = daxa::ImageLayout::TRANSFER_DST_OPTIMAL,
            .image_id = atlas_texture_array,
            .image_slice = {
                .base_mip_level = 0,
                .level_count = 1,
                .base_array_layer = 0,
                .layer_count = static_cast<u32>(texture_names.size()),
            },
        });

        for (usize i = 0; i < texture_names.size(); ++i)
        {
            cmd_list.copy_buffer_to_image({
                .buffer = texture_staging_buffer,
                .buffer_offset = i * image_size,
                .image = atlas_texture_array,
                .image_layout = daxa::ImageLayout::TRANSFER_DST_OPTIMAL,
                .image_slice = {
                    .mip_level = 0,
                    .base_array_layer = static_cast<u32>(i),
                    .layer_count = 1,
                },
                .image_offset = {0, 0, 0},
                .image_extent = {16, 16, 1},
            });
        }

        // cmd_list.pipeline_barrier_image_transition({
        //     .awaited_pipeline_access = daxa::AccessConsts::TRANSFER_READ,
        //     .waiting_pipeline_access = daxa::AccessConsts::ALL_GRAPHICS_READ,
        //     .before_layout = daxa::ImageLayout::TRANSFER_DST_OPTIMAL,
        //     .after_layout = daxa::ImageLayout::SHADER_READ_ONLY_OPTIMAL,
        //     .image_id = atlas_texture_array,
        //     .image_slice = {
        //         .base_mip_level = 0,
        //         .level_count = 1,
        //         .base_array_layer = 0,
        //         .layer_count = static_cast<u32>(texture_names.size()),
        //     },
        // });

        generate_mip_levels(device, cmd_list, {.image = atlas_texture_array, .base_array_layer = 0, .layer_count = static_cast<u32>(texture_names.size())});

        cmd_list.complete();

        device.submit_commands({
            .command_lists = {std::move(cmd_list)},
        });
        device.wait_idle();

        device.destroy_buffer(texture_staging_buffer);
    }
};

void RenderableChunk::update_chunk_mesh(daxa::CommandList & cmd_list)
{
    {
        auto face_staging_buffer = device.create_buffer({
            .memory_flags = daxa::MemoryFlagBits::HOST_ACCESS_RANDOM,
            .size = CHUNK_MAX_SIZE,
            .debug_name = "Playground Vertex Staging buffer",
        });
        cmd_list.destroy_buffer_deferred(face_staging_buffer);

        Vertex * buffer_ptr = device.map_memory_as<Vertex>(face_staging_buffer);
        face_n = 0;
        for (i32 zi = 0; zi < 32; ++zi)
        {
            for (i32 yi = 0; yi < 32; ++yi)
            {
                for (i32 xi = 0; xi < 32; ++xi)
                {
                    glm::ivec3 voxel_pos = glm::ivec3{xi, yi, zi} + glm::ivec3(voxel_chunk.pos);
                    Voxel current_voxel = renderable_world->get_voxel(voxel_pos);
                    if (current_voxel.is_occluding())
                    {
                        if (!renderable_world->get_voxel(voxel_pos + glm::ivec3(+1, 0, 0)).is_occluding_nx())
                            *buffer_ptr = Vertex(xi, yi, zi, 0, current_voxel.id), ++buffer_ptr, ++face_n;
                        if (!renderable_world->get_voxel(voxel_pos + glm::ivec3(-1, 0, 0)).is_occluding_px())
                            *buffer_ptr = Vertex(xi, yi, zi, 1, current_voxel.id), ++buffer_ptr, ++face_n;
                        if (!renderable_world->get_voxel(voxel_pos + glm::ivec3(0, +1, 0)).is_occluding_ny())
                            *buffer_ptr = Vertex(xi, yi, zi, 2, current_voxel.id), ++buffer_ptr, ++face_n;
                        if (!renderable_world->get_voxel(voxel_pos + glm::ivec3(0, -1, 0)).is_occluding_py())
                            *buffer_ptr = Vertex(xi, yi, zi, 3, current_voxel.id), ++buffer_ptr, ++face_n;
                        if (!renderable_world->get_voxel(voxel_pos + glm::ivec3(0, 0, +1)).is_occluding_nz())
                            *buffer_ptr = Vertex(xi, yi, zi, 4, current_voxel.id), ++buffer_ptr, ++face_n;
                        if (!renderable_world->get_voxel(voxel_pos + glm::ivec3(0, 0, -1)).is_occluding_pz())
                            *buffer_ptr = Vertex(xi, yi, zi, 5, current_voxel.id), ++buffer_ptr, ++face_n;
                    }
                    else if (current_voxel.is_cross())
                    {
                        *buffer_ptr = Vertex(xi, yi, zi, 6, current_voxel.id), ++buffer_ptr, ++face_n;
                        *buffer_ptr = Vertex(xi, yi, zi, 6, current_voxel.id), ++buffer_ptr, ++face_n;
                        *buffer_ptr = Vertex(xi, yi, zi, 7, current_voxel.id), ++buffer_ptr, ++face_n;
                        *buffer_ptr = Vertex(xi, yi, zi, 7, current_voxel.id), ++buffer_ptr, ++face_n;
                    }
                }
            }
        }
        device.unmap_memory(face_staging_buffer);

        cmd_list.pipeline_barrier({
            .awaited_pipeline_access = daxa::AccessConsts::HOST_WRITE,
            .waiting_pipeline_access = daxa::AccessConsts::TRANSFER_READ,
        });

        cmd_list.copy_buffer_to_buffer({
            .src_buffer = face_staging_buffer,
            .dst_buffer = face_buffer,
            .size = CHUNK_MAX_SIZE,
        });

        cmd_list.pipeline_barrier({
            .awaited_pipeline_access = daxa::AccessConsts::TRANSFER_WRITE,
            .waiting_pipeline_access = daxa::AccessConsts::VERTEX_SHADER_READ,
        });
    }

    {
        auto face_staging_buffer = device.create_buffer({
            .memory_flags = daxa::MemoryFlagBits::HOST_ACCESS_RANDOM,
            .size = CHUNK_MAX_SIZE,
            .debug_name = "Playground Vertex Staging buffer",
        });
        cmd_list.destroy_buffer_deferred(face_staging_buffer);

        Vertex * buffer_ptr = device.map_memory_as<Vertex>(face_staging_buffer);
        water_face_n = 0;
        for (i32 zi = 0; zi < 32; ++zi)
        {
            for (i32 yi = 0; yi < 32; ++yi)
            {
                for (i32 xi = 0; xi < 32; ++xi)
                {
                    glm::ivec3 voxel_pos = glm::ivec3{xi, yi, zi} + glm::ivec3(voxel_chunk.pos);
                    Voxel current_voxel = renderable_world->get_voxel(voxel_pos);
                    if (current_voxel.id == BlockID::Water)
                    {
                        if (renderable_world->get_voxel(voxel_pos + glm::ivec3(+1, 0, 0)).id == BlockID::Air)
                            *buffer_ptr = Vertex(xi, yi, zi, 0, current_voxel.id), ++buffer_ptr, ++water_face_n;
                        if (renderable_world->get_voxel(voxel_pos + glm::ivec3(-1, 0, 0)).id == BlockID::Air)
                            *buffer_ptr = Vertex(xi, yi, zi, 1, current_voxel.id), ++buffer_ptr, ++water_face_n;
                        if (renderable_world->get_voxel(voxel_pos + glm::ivec3(0, +1, 0)).id == BlockID::Air)
                            *buffer_ptr = Vertex(xi, yi, zi, 2, current_voxel.id), ++buffer_ptr, ++water_face_n;
                        if (renderable_world->get_voxel(voxel_pos + glm::ivec3(0, -1, 0)).id == BlockID::Air)
                            *buffer_ptr = Vertex(xi, yi, zi, 3, current_voxel.id), ++buffer_ptr, ++water_face_n;
                        if (renderable_world->get_voxel(voxel_pos + glm::ivec3(0, 0, +1)).id == BlockID::Air)
                            *buffer_ptr = Vertex(xi, yi, zi, 4, current_voxel.id), ++buffer_ptr, ++water_face_n;
                        if (renderable_world->get_voxel(voxel_pos + glm::ivec3(0, 0, -1)).id == BlockID::Air)
                            *buffer_ptr = Vertex(xi, yi, zi, 5, current_voxel.id), ++buffer_ptr, ++water_face_n;
                    }
                }
            }
        }
        device.unmap_memory(face_staging_buffer);

        cmd_list.pipeline_barrier({
            .awaited_pipeline_access = daxa::AccessConsts::HOST_WRITE,
            .waiting_pipeline_access = daxa::AccessConsts::TRANSFER_READ,
        });

        cmd_list.copy_buffer_to_buffer({
            .src_buffer = face_staging_buffer,
            .dst_buffer = water_face_buffer,
            .size = CHUNK_MAX_SIZE,
        });

        cmd_list.pipeline_barrier({
            .awaited_pipeline_access = daxa::AccessConsts::TRANSFER_WRITE,
            .waiting_pipeline_access = daxa::AccessConsts::VERTEX_SHADER_READ,
        });
    }
}
=======
using namespace daxa::types;
using namespace daxa::math_operators;
using Clock = std::chrono::high_resolution_clock;
>>>>>>> 65c1d4a8

struct App : AppWindow<App>
{
    daxa::Context daxa_ctx = daxa::create_context({
        .enable_validation = false,
    });
    daxa::Device device = daxa_ctx.create_device({});

    daxa::Swapchain swapchain = device.create_swapchain({
        .native_window = get_native_handle(),
        .width = size_x,
        .height = size_y,
        .surface_format_selector = [](daxa::Format format)
        {
            switch (format)
            {
            case daxa::Format::R8G8B8A8_UINT: return 100;
            default: return daxa::default_format_score(format);
            }
        },
        .present_mode = daxa::PresentMode::DO_NOT_WAIT_FOR_VBLANK,
        .image_usage = daxa::ImageUsageFlagBits::TRANSFER_DST,
        .debug_name = APPNAME_PREFIX("swapchain"),
    });

    daxa::PipelineCompiler pipeline_compiler = device.create_pipeline_compiler({
        .root_paths = {
            "tests/0_common/shaders",
            "tests/3_samples/7_FSR2/shaders",
            "include",
        },
        .debug_name = APPNAME_PREFIX("pipeline_compiler"),
    });

    // clang-format off
    daxa::RasterPipeline raster_pipeline = pipeline_compiler.create_raster_pipeline({
        .vertex_shader_info = {.source = daxa::ShaderFile{"draw.hlsl"}, .entry_point = "vs_main"},
        .fragment_shader_info = {.source = daxa::ShaderFile{"draw.hlsl"}, .entry_point = "fs_main"},
        .color_attachments = {
            {.format = daxa::Format::R16G16B16A16_SFLOAT, .blend = {.blend_enable = true, .src_color_blend_factor = daxa::BlendFactor::SRC_ALPHA, .dst_color_blend_factor = daxa::BlendFactor::ONE_MINUS_SRC_ALPHA}},
            {.format = daxa::Format::R16G16_SFLOAT, .blend = {.blend_enable = true, .src_color_blend_factor = daxa::BlendFactor::SRC_ALPHA, .dst_color_blend_factor = daxa::BlendFactor::ONE_MINUS_SRC_ALPHA}},
        },
        .depth_test = {
            .depth_attachment_format = daxa::Format::D32_SFLOAT,
            .enable_depth_test = true,
            .enable_depth_write = true,
        },
        .raster = {
            .face_culling = daxa::FaceCullFlagBits::BACK_BIT,
        },
        .push_constant_size = sizeof(RasterPush) * 2,
        .debug_name = APPNAME_PREFIX("raster_pipeline"),
    }).value();
    // clang-format on

    daxa::ImGuiRenderer imgui_renderer = create_imgui_renderer();
    auto create_imgui_renderer() -> daxa::ImGuiRenderer
    {
        ImGui::CreateContext();
        ImGui_ImplGlfw_InitForVulkan(glfw_window_ptr, true);
        return daxa::ImGuiRenderer({
            .device = device,
            .pipeline_compiler = pipeline_compiler,
            .format = swapchain.get_format(),
        });
    }

    daxa::BinarySemaphore binary_semaphore = device.create_binary_semaphore({
        .debug_name = APPNAME_PREFIX("binary_semaphore"),
    });

    static inline constexpr u64 FRAMES_IN_FLIGHT = 1;
    daxa::TimelineSemaphore gpu_framecount_timeline_sema = device.create_timeline_semaphore(daxa::TimelineSemaphoreInfo{
        .initial_value = 0,
        .debug_name = APPNAME_PREFIX("gpu_framecount_timeline_semaphore"),
    });
    u64 cpu_framecount = FRAMES_IN_FLIGHT - 1;

    Clock::time_point start = Clock::now(), prev_time = start;
    f32 elapsed_s = 1.0f;

    RenderableVoxelWorld renderable_world{device};
    Player3D player = {
        .rot = {2.0f, 0.0f, 0.0f},
    };
    bool should_resize = false, paused = true;

    RasterInput raster_input;
    daxa::BufferId raster_input_buffer = device.create_buffer({
        .size = sizeof(RasterInput),
        .debug_name = APPNAME_PREFIX("raster_input_buffer"),
    });
    daxa::BufferId staging_raster_input_buffer = device.create_buffer({
        .memory_flags = daxa::MemoryFlagBits::HOST_ACCESS_RANDOM,
        .size = sizeof(RasterInput),
        .debug_name = APPNAME_PREFIX("staging_raster_input_buffer"),
    });
    daxa::TaskBufferId task_raster_input_buffer;
    daxa::TaskBufferId task_staging_raster_input_buffer;

    UpscaleContext upscale_context = UpscaleContext{{.device = device}};
    f32 render_scl = 1.0f;
    daxa::ImageId swapchain_image;
    daxa::ImageId color_image, display_image, motion_vectors_image, depth_image;
    u32 render_size_x, render_size_y;
    f32vec2 jitter = {0.0f, 0.0f};
    daxa::TaskImageId task_swapchain_image;
    daxa::TaskImageId task_color_image, task_display_image, task_motion_vectors_image, task_depth_image;
    daxa::TaskList loop_task_list = record_loop_task_list();
    bool fsr_enabled = false;

    void create_render_images()
    {
        render_size_x = std::max<u32>(1, static_cast<u32>(static_cast<f32>(size_x) * render_scl));
        render_size_y = std::max<u32>(1, static_cast<u32>(static_cast<f32>(size_y) * render_scl));

        color_image = device.create_image({
            .format = daxa::Format::R16G16B16A16_SFLOAT,
            .aspect = daxa::ImageAspectFlagBits::COLOR,
            .size = {render_size_x, render_size_y, 1},
            .usage = daxa::ImageUsageFlagBits::COLOR_ATTACHMENT | daxa::ImageUsageFlagBits::SHADER_READ_ONLY | daxa::ImageUsageFlagBits::SHADER_READ_WRITE | daxa::ImageUsageFlagBits::TRANSFER_SRC,
            .debug_name = APPNAME_PREFIX("color_image"),
        });
        display_image = device.create_image({
            .format = daxa::Format::R16G16B16A16_SFLOAT,
            .aspect = daxa::ImageAspectFlagBits::COLOR,
            .size = {size_x, size_y, 1},
            .usage = daxa::ImageUsageFlagBits::COLOR_ATTACHMENT | daxa::ImageUsageFlagBits::SHADER_READ_ONLY | daxa::ImageUsageFlagBits::SHADER_READ_WRITE | daxa::ImageUsageFlagBits::TRANSFER_SRC | daxa::ImageUsageFlagBits::TRANSFER_DST,
            .debug_name = APPNAME_PREFIX("display_image"),
        });
        motion_vectors_image = device.create_image({
            .format = daxa::Format::R16G16_SFLOAT,
            .aspect = daxa::ImageAspectFlagBits::COLOR,
            .size = {render_size_x, render_size_y, 1},
            .usage = daxa::ImageUsageFlagBits::COLOR_ATTACHMENT | daxa::ImageUsageFlagBits::SHADER_READ_ONLY | daxa::ImageUsageFlagBits::SHADER_READ_WRITE,
            .debug_name = APPNAME_PREFIX("motion_vectors_image"),
        });
        depth_image = device.create_image({
            .format = daxa::Format::D32_SFLOAT,
            .aspect = daxa::ImageAspectFlagBits::DEPTH,
            .size = {render_size_x, render_size_y, 1},
            .usage = daxa::ImageUsageFlagBits::DEPTH_STENCIL_ATTACHMENT | daxa::ImageUsageFlagBits::SHADER_READ_ONLY,
            .debug_name = APPNAME_PREFIX("depth_image"),
        });

        upscale_context.resize({
            .render_size_x = render_size_x,
            .render_size_y = render_size_y,
            .display_size_x = size_x,
            .display_size_y = size_y,
        });
    }
    void destroy_render_images()
    {
        device.destroy_image(color_image);
        device.destroy_image(display_image);
        device.destroy_image(motion_vectors_image);
        device.destroy_image(depth_image);
    }

    App() : AppWindow<App>(APPNAME)
    {
        create_render_images();
    }

    ~App()
    {
        device.wait_idle();
        ImGui_ImplGlfw_Shutdown();
        destroy_render_images();
        device.destroy_buffer(raster_input_buffer);
        device.destroy_buffer(staging_raster_input_buffer);
    }

    bool update()
    {
        glfwPollEvents();
        if (glfwWindowShouldClose(glfw_window_ptr))
        {
            return true;
        }

        if (!minimized)
        {
            draw();
        }
        else
        {
            using namespace std::literals;
            std::this_thread::sleep_for(1ms);
        }

        return false;
    }

    void draw()
    {
        auto now = Clock::now();
        elapsed_s = std::chrono::duration<f32>(now - prev_time).count();
        prev_time = now;

        ui_update();

        player.camera.resize(static_cast<i32>(size_x), static_cast<i32>(size_y));
        player.camera.set_pos(player.pos);
        player.camera.set_rot(player.rot.x, player.rot.y);
        player.update(elapsed_s);

        if (pipeline_compiler.check_if_sources_changed(raster_pipeline))
        {
            auto new_pipeline = pipeline_compiler.recreate_raster_pipeline(raster_pipeline);
            if (new_pipeline.is_ok())
            {
                raster_pipeline = new_pipeline.value();
            }
            else
            {
                std::cout << new_pipeline.message() << std::endl;
            }
        }

        if (should_resize)
        {
            do_resize();
        }

        swapchain_image = swapchain.acquire_next_image();

        loop_task_list.execute();
        auto command_lists = loop_task_list.command_lists();
        auto cmd_list = device.create_command_list({});
        cmd_list.pipeline_barrier_image_transition({
            .awaited_pipeline_access = loop_task_list.last_access(task_swapchain_image),
            .before_layout = loop_task_list.last_layout(task_swapchain_image),
            .after_layout = daxa::ImageLayout::PRESENT_SRC,
            .image_id = swapchain_image,
        });
        cmd_list.complete();
        ++cpu_framecount;
        command_lists.push_back(cmd_list);
        device.submit_commands({
            .command_lists = command_lists,
            .signal_binary_semaphores = {binary_semaphore},
            .signal_timeline_semaphores = {{gpu_framecount_timeline_sema, cpu_framecount}},
        });
        device.present_frame({
            .wait_binary_semaphores = {binary_semaphore},
            .swapchain = swapchain,
        });
        gpu_framecount_timeline_sema.wait_for_value(cpu_framecount - 1);
    }

    void on_mouse_move(f32 x, f32 y)
    {
        if (!paused)
        {
            f32 center_x = static_cast<f32>(size_x / 2);
            f32 center_y = static_cast<f32>(size_y / 2);
            auto offset = glm::vec2{x - center_x, center_y - y};
            player.on_mouse_move(static_cast<f64>(offset.x), static_cast<f64>(offset.y));
            set_mouse_pos(center_x, center_y);
        }
    }

    void on_key(int key, int action)
    {
        if (key == GLFW_KEY_ESCAPE && action == GLFW_PRESS)
        {
            toggle_pause();
        }

        if (!paused)
        {
            player.on_key(key, action);
        }
    }

    void on_resize(u32 sx, u32 sy)
    {
        size_x = sx;
        size_y = sy;
        minimized = (sx == 0 || sy == 0);

        if (!minimized)
        {
            should_resize = true;
            do_resize();
        }
    }

    void do_resize()
    {
        should_resize = false;
        swapchain.resize(size_x, size_y);
        destroy_render_images();
        create_render_images();
        draw();
    }

    void toggle_pause()
    {
        set_mouse_capture(paused);
        paused = !paused;
    }

    void ui_update()
    {
        ImGui_ImplGlfw_NewFrame();
        ImGui::NewFrame();
        ImGui::Begin("Debug");
        f32 new_scl = render_scl;
        ImGui::SliderFloat("Render Scl", &new_scl, 1.0f / static_cast<f32>(std::min(size_x, size_y)), 1.0f);
        if (new_scl != render_scl)
        {
            render_scl = new_scl;
            destroy_render_images();
            create_render_images();
        }
        if (ImGui::Button("Clear Console"))
        {
            system("CLS");
        }
        ImGui::Checkbox("Enable FSR", &fsr_enabled);
        ImGui::End();
        ImGui::Render();
    }

    auto record_loop_task_list() -> daxa::TaskList
    {
        daxa::TaskList new_task_list = daxa::TaskList({
            .device = device,
            .debug_name = APPNAME_PREFIX("task_list"),
        });
        task_swapchain_image = new_task_list.create_task_image({
            .fetch_callback = [this]()
            { return swapchain_image; },
            .debug_name = APPNAME_PREFIX("task_swapchain_image"),
        });
        task_color_image = new_task_list.create_task_image({
            .fetch_callback = [this]()
            { return color_image; },
            .debug_name = APPNAME_PREFIX("task_color_image"),
        });
        task_display_image = new_task_list.create_task_image({
            .fetch_callback = [this]()
            { return display_image; },
            .debug_name = APPNAME_PREFIX("task_display_image"),
        });
        task_motion_vectors_image = new_task_list.create_task_image({
            .fetch_callback = [this]()
            { return motion_vectors_image; },
            .debug_name = APPNAME_PREFIX("task_motion_vectors_image"),
        });
        task_depth_image = new_task_list.create_task_image({
            .fetch_callback = [this]()
            { return depth_image; },
            .slice = {.image_aspect = daxa::ImageAspectFlagBits::DEPTH},
            .debug_name = APPNAME_PREFIX("task_depth_image"),
        });

        task_raster_input_buffer = new_task_list.create_task_buffer({
            .fetch_callback = [this]()
            { return raster_input_buffer; },
            .debug_name = APPNAME_PREFIX("task_raster_input_buffer"),
        });
        task_staging_raster_input_buffer = new_task_list.create_task_buffer({
            .fetch_callback = [this]()
            { return staging_raster_input_buffer; },
            .debug_name = APPNAME_PREFIX("task_staging_raster_input_buffer"),
        });

        new_task_list.add_task({
            .resources = {
                .buffers = {
                    {task_staging_raster_input_buffer, daxa::TaskBufferAccess::HOST_TRANSFER_WRITE},
                },
            },
            .task = [this](daxa::TaskInterface /* interf */)
            {
                this->raster_input.prev_view_mat = this->raster_input.view_mat;

                this->raster_input.view_mat = player.camera.get_vp();
                auto prev_jitter = jitter;
                jitter = upscale_context.get_jitter(cpu_framecount);
                auto jitter_vec = glm::vec3{
                    jitter.x * 2.0f / static_cast<f32>(render_size_x),
                    jitter.y * 2.0f / static_cast<f32>(render_size_y),
                    0.0f,
                };
                this->raster_input.view_mat = glm::translate(glm::identity<glm::mat4>(), jitter_vec) * this->raster_input.view_mat;
                this->raster_input.jitter = (jitter - prev_jitter) * f32vec2{2.0f / static_cast<f32>(render_size_x), 2.0f / static_cast<f32>(render_size_y)};
                this->raster_input.texture_array_id = renderable_world.atlas_texture_array;
                this->raster_input.sampler_id = renderable_world.atlas_sampler;

                RasterInput * buffer_ptr = device.map_memory_as<RasterInput>(staging_raster_input_buffer);
                *buffer_ptr = this->raster_input;
                device.unmap_memory(staging_raster_input_buffer);
            },
            .debug_name = APPNAME_PREFIX("Input MemMap"),
        });
        new_task_list.add_task({
            .resources = {
                .buffers = {
                    {task_raster_input_buffer, daxa::TaskBufferAccess::TRANSFER_WRITE},
                    {task_staging_raster_input_buffer, daxa::TaskBufferAccess::TRANSFER_READ},
                },
            },
            .task = [this](daxa::TaskInterface interf)
            {
                auto cmd_list = interf.get_command_list();
                cmd_list.copy_buffer_to_buffer({
                    .src_buffer = staging_raster_input_buffer,
                    .dst_buffer = raster_input_buffer,
                    .size = sizeof(RasterInput),
                });
            },
            .debug_name = APPNAME_PREFIX("Input Transfer"),
        });

        new_task_list.add_task({
            .resources = {
                .buffers = {
                    {task_raster_input_buffer, daxa::TaskBufferAccess::VERTEX_SHADER_READ_ONLY},
                },
                .images = {
                    {task_color_image, daxa::TaskImageAccess::COLOR_ATTACHMENT},
                    {task_motion_vectors_image, daxa::TaskImageAccess::COLOR_ATTACHMENT},
                    {task_depth_image, daxa::TaskImageAccess::DEPTH_ATTACHMENT},
                },
            },
            .task = [this](daxa::TaskInterface interf)
            {
                auto cmd_list = interf.get_command_list();
                cmd_list.begin_renderpass({
                    .color_attachments = {
                        {
                            .image_view = color_image.default_view(),
                            .load_op = daxa::AttachmentLoadOp::CLEAR,
                            .clear_value = std::array<f32, 4>{0.2f, 0.4f, 1.0f, 1.0f},
                        },
                        {
                            .image_view = motion_vectors_image.default_view(),
                            .load_op = daxa::AttachmentLoadOp::CLEAR,
                            .clear_value = std::array<f32, 4>{0.0f, 0.0f, 0.0f, 0.0f},
                        },
                    },
                    .depth_attachment = {{
                        .image_view = depth_image.default_view(),
                        .load_op = daxa::AttachmentLoadOp::CLEAR,
                        .clear_value = daxa::DepthValue{1.0f, 0},
                    }},
                    .render_area = {.x = 0, .y = 0, .width = render_size_x, .height = render_size_y},
                });
                cmd_list.set_pipeline(raster_pipeline);
                auto push = RasterPush{.input_buffer_id = raster_input_buffer};
                renderable_world.draw(cmd_list, push);
                cmd_list.end_renderpass();
            },
            .debug_name = APPNAME_PREFIX("Draw Task"),
        });

        new_task_list.add_task({
            .resources = {
                .images = {
                    {task_color_image, daxa::TaskImageAccess::TRANSFER_READ},
                    {task_display_image, daxa::TaskImageAccess::TRANSFER_WRITE},
                },
            },
            .task = [this](daxa::TaskInterface interf)
            {
                if (!fsr_enabled)
                {
                    auto cmd_list = interf.get_command_list();
                    cmd_list.blit_image_to_image({
                        .src_image = color_image,
                        .src_image_layout = daxa::ImageLayout::TRANSFER_SRC_OPTIMAL,
                        .dst_image = display_image,
                        .dst_image_layout = daxa::ImageLayout::TRANSFER_DST_OPTIMAL,
                        .src_slice = {.image_aspect = daxa::ImageAspectFlagBits::COLOR},
                        .src_offsets = {{{0, 0, 0}, {static_cast<i32>(render_size_x), static_cast<i32>(render_size_y), 1}}},
                        .dst_slice = {.image_aspect = daxa::ImageAspectFlagBits::COLOR},
                        .dst_offsets = {{{0, 0, 0}, {static_cast<i32>(size_x), static_cast<i32>(size_y), 1}}},
                    });
                }
            },
            .debug_name = APPNAME_PREFIX("Blit Task (render to display)"),
        });

        new_task_list.add_task({
            .resources = {
                .images = {
                    {task_color_image, daxa::TaskImageAccess::SHADER_READ_ONLY},
                    {task_motion_vectors_image, daxa::TaskImageAccess::SHADER_READ_ONLY},
                    {task_depth_image, daxa::TaskImageAccess::SHADER_READ_ONLY},
                    {task_display_image, daxa::TaskImageAccess::SHADER_WRITE_ONLY},
                },
            },
            .task = [this](daxa::TaskInterface interf)
            {
                if (fsr_enabled)
                {
                    auto cmd_list = interf.get_command_list();
                    upscale_context.upscale(
                        cmd_list,
                        {
                            .color = color_image,
                            .depth = depth_image,
                            .motion_vectors = motion_vectors_image,
                            .output = display_image,
                            .should_reset = false,
                            .delta_time = elapsed_s,
                            .jitter = jitter,
                            .should_sharpen = false,
                            .sharpening = 0.0f,
                            .camera_info = {
                                .near_plane = player.camera.near_clip,
                                .far_plane = player.camera.far_clip,
                                .vertical_fov = glm::radians(player.camera.fov),
                            },
                        });
                }
            },
            .debug_name = APPNAME_PREFIX("Upscale Task"),
        });

        new_task_list.add_task({
            .resources = {
                .images = {
                    {task_display_image, daxa::TaskImageAccess::TRANSFER_READ},
                    {task_swapchain_image, daxa::TaskImageAccess::TRANSFER_WRITE},
                },
            },
            .task = [this](daxa::TaskInterface interf)
            {
                auto cmd_list = interf.get_command_list();
                cmd_list.blit_image_to_image({
                    .src_image = display_image,
                    .src_image_layout = daxa::ImageLayout::TRANSFER_SRC_OPTIMAL,
                    .dst_image = swapchain_image,
                    .dst_image_layout = daxa::ImageLayout::TRANSFER_DST_OPTIMAL,
                    .src_slice = {.image_aspect = daxa::ImageAspectFlagBits::COLOR},
                    .src_offsets = {{{0, 0, 0}, {static_cast<i32>(size_x), static_cast<i32>(size_y), 1}}},
                    .dst_slice = {.image_aspect = daxa::ImageAspectFlagBits::COLOR},
                    .dst_offsets = {{{0, 0, 0}, {static_cast<i32>(size_x), static_cast<i32>(size_y), 1}}},
                });
            },
            .debug_name = APPNAME_PREFIX("Blit Task (display to swapchain)"),
        });

        new_task_list.add_task({
            .resources = {
                .images = {
                    {task_swapchain_image, daxa::TaskImageAccess::COLOR_ATTACHMENT},
                },
            },
            .task = [this](daxa::TaskInterface interf)
            {
                auto cmd_list = interf.get_command_list();
                imgui_renderer.record_commands(ImGui::GetDrawData(), cmd_list, swapchain_image, size_x, size_y);
            },
            .debug_name = APPNAME_PREFIX("ImGui Task"),
        });

        new_task_list.compile();

        return new_task_list;
    }
};

int main()
{
    App app = {};
    while (true)
    {
        if (app.update())
            break;
    }

    std::cout << std::flush;
}<|MERGE_RESOLUTION|>--- conflicted
+++ resolved
@@ -39,504 +39,9 @@
 
 #include <0_common/voxels.hpp>
 
-<<<<<<< HEAD
-struct VoxelChunk
-{
-    Voxel voxels[CHUNK_VOXEL_N];
-    glm::vec3 pos;
-
-    BlockID generate_block_id(glm::vec3 p)
-    {
-        p = p * 0.5f;
-        FractalNoiseConfig noise_conf = {
-            /* .amplitude   = */ 1.0f,
-            /* .persistance = */ 0.12f,
-            /* .scale       = */ 0.03f,
-            /* .lacunarity  = */ 4.7f,
-            /* .octaves     = */ 2,
-        };
-        float val = fractal_noise(p + 100.0f, noise_conf);
-        val = val - (-p.y + 30.0f) * 0.04f;
-        val -= std::pow(smoothstep(-1.0f, 1.0f, -p.y + 32.0f), 2.0f) * 0.15f;
-        val = std::max(val, 0.0f);
-        if (val > 0.0f)
-            return BlockID::Stone;
-        if (p.y > 33.0f)
-            return BlockID::Water;
-        return BlockID::Air;
-    }
-
-    void generate()
-    {
-        for (u64 zi = 0; zi < 32; ++zi)
-            for (u64 yi = 0; yi < 32; ++yi)
-                for (u64 xi = 0; xi < 32; ++xi)
-                {
-                    u64 i = xi + yi * CHUNK_SIZE + zi * CHUNK_SIZE * CHUNK_SIZE;
-                    glm::vec3 block_pos = glm::vec3(xi, yi, zi) + pos;
-                    voxels[i].id = generate_block_id(block_pos);
-                    if (voxels[i].id == BlockID::Stone)
-                    {
-                        u32 above_i;
-                        for (above_i = 0; above_i < 6; ++above_i)
-                        {
-                            if (generate_block_id(block_pos - glm::vec3(0, above_i + 1, 0)) == BlockID::Air)
-                                break;
-                        }
-                        switch (rand() % 10)
-                        {
-                        case 0: voxels[i].id = BlockID::Gravel; break;
-                        case 1: voxels[i].id = BlockID::Cobblestone; break;
-                        default: break;
-                        }
-                        if (above_i == 0)
-                            voxels[i].id = BlockID::Grass;
-                        else if (above_i < 4)
-                            voxels[i].id = BlockID::Dirt;
-                    }
-                    else if (voxels[i].id == BlockID::Air)
-                    {
-                        u32 below_i;
-                        for (below_i = 0; below_i < 6; ++below_i)
-                        {
-                            if (generate_block_id(block_pos + glm::vec3(0, below_i + 1, 0)) == BlockID::Stone)
-                                break;
-                        }
-                        if (below_i == 0)
-                        {
-                            i32 r = rand() % 100;
-                            if (r < 50)
-                            {
-                                switch (r)
-                                {
-                                case 0: voxels[i].id = BlockID::Rose; break;
-                                default:
-                                    voxels[i].id = BlockID::TallGrass;
-                                    break;
-                                }
-                            }
-                        }
-                    }
-                }
-    }
-};
-
-struct RenderableVoxelWorld;
-
-struct RenderableChunk
-{
-    VoxelChunk voxel_chunk = {};
-    daxa::Device device;
-    daxa::BufferId face_buffer;
-    daxa::BufferId water_face_buffer;
-    u32 face_n = 0, water_face_n = 0;
-    RenderableVoxelWorld * renderable_world = nullptr;
-
-    RenderableChunk(daxa::Device & a_device) : device{a_device}
-    {
-        face_buffer = device.create_buffer(daxa::BufferInfo{
-            .size = CHUNK_MAX_SIZE,
-            .debug_name = "Chunk Face buffer",
-        });
-        water_face_buffer = device.create_buffer(daxa::BufferInfo{
-            .size = CHUNK_MAX_SIZE,
-            .debug_name = "Chunk Water Face buffer",
-        });
-    }
-
-    ~RenderableChunk()
-    {
-        device.destroy_buffer(face_buffer);
-        device.destroy_buffer(water_face_buffer);
-    }
-
-    void update_chunk_mesh(daxa::CommandList & cmd_list);
-
-    void draw(daxa::CommandList & cmd_list, daxa::BufferId input_buffer)
-    {
-        if (face_n > 0)
-        {
-            cmd_list.push_constant(RasterPush{
-                .chunk_pos = voxel_chunk.pos,
-                .mode = 0,
-                .input_buffer_id = input_buffer,
-                .vertex_buffer_id = face_buffer,
-            });
-            cmd_list.draw({.vertex_count = face_n * 6});
-        }
-    }
-    void draw_water(daxa::CommandList & cmd_list, daxa::BufferId input_buffer)
-    {
-        if (water_face_n > 0)
-        {
-            cmd_list.push_constant(RasterPush{
-                .chunk_pos = voxel_chunk.pos,
-                .mode = 1,
-                .input_buffer_id = input_buffer,
-                .vertex_buffer_id = water_face_buffer,
-            });
-            cmd_list.draw({.vertex_count = water_face_n * 6});
-        }
-    }
-};
-
-struct RenderableVoxelWorld
-{
-    daxa::Device & device;
-    std::unique_ptr<RenderableChunk> chunks[CHUNK_N * CHUNK_N * CHUNK_N] = {};
-
-    daxa::ImageId atlas_texture_array;
-    daxa::SamplerId atlas_sampler;
-
-    RenderableVoxelWorld(daxa::Device & a_device)
-        : device{a_device}
-    {
-        for (u64 z = 0; z < CHUNK_N; ++z)
-        {
-            for (u64 y = 0; y < CHUNK_N; ++y)
-            {
-                for (u64 x = 0; x < CHUNK_N; ++x)
-                {
-                    chunks[x + y * CHUNK_N + z * CHUNK_N * CHUNK_N] = std::make_unique<RenderableChunk>(device);
-                    auto & chunk = *chunks[x + y * CHUNK_N + z * CHUNK_N * CHUNK_N];
-                    chunk.voxel_chunk.pos = glm::vec3(static_cast<f32>(x * CHUNK_SIZE), static_cast<f32>(y * CHUNK_SIZE), static_cast<f32>(z * CHUNK_SIZE));
-                    chunk.voxel_chunk.generate();
-                    chunk.renderable_world = this;
-                }
-            }
-        }
-
-        for (u64 z = 0; z < CHUNK_N; ++z)
-        {
-            for (u64 y = 0; y < CHUNK_N; ++y)
-            {
-                for (u64 x = 0; x < CHUNK_N; ++x)
-                {
-                    auto & chunk = *chunks[x + y * CHUNK_N + z * CHUNK_N * CHUNK_N];
-                    auto cmd_list = device.create_command_list({
-                        .debug_name = "Playground Command List",
-                    });
-                    chunk.update_chunk_mesh(cmd_list);
-                    cmd_list.complete();
-                    device.submit_commands({
-                        .command_lists = {std::move(cmd_list)},
-                    });
-                }
-            }
-        }
-
-        load_textures("tests/0_common/assets/textures");
-
-        atlas_sampler = device.create_sampler({
-            .magnification_filter = daxa::Filter::NEAREST,
-            .minification_filter = daxa::Filter::NEAREST,
-            .min_lod = 0,
-            .max_lod = 4,
-        });
-    }
-
-    ~RenderableVoxelWorld()
-    {
-        device.destroy_image(atlas_texture_array);
-        device.destroy_sampler(atlas_sampler);
-    }
-
-    void draw(daxa::CommandList & cmd_list, daxa::BufferId input_buffer)
-    {
-        for (auto & chunk : chunks)
-            chunk->draw(cmd_list, input_buffer);
-        for (auto & chunk : chunks)
-            chunk->draw_water(cmd_list, input_buffer);
-    }
-
-    Voxel get_voxel(glm::ivec3 p)
-    {
-        i32 x = p.x / static_cast<i32>(CHUNK_SIZE);
-        i32 y = p.y / static_cast<i32>(CHUNK_SIZE);
-        i32 z = p.z / static_cast<i32>(CHUNK_SIZE);
-
-        if (p.x < 0 || x >= static_cast<i32>(CHUNK_N))
-            return {.id = BlockID::Air};
-        if (p.y < 0 || y >= static_cast<i32>(CHUNK_N))
-            return {.id = BlockID::Air};
-        if (p.z < 0 || z >= static_cast<i32>(CHUNK_N))
-            return {.id = BlockID::Air};
-
-        auto & chunk = chunks[static_cast<u64>(x) + static_cast<u64>(y) * CHUNK_N + static_cast<u64>(z) * CHUNK_N * CHUNK_N];
-
-        u64 xi = static_cast<u64>(p.x) % CHUNK_SIZE;
-        u64 yi = static_cast<u64>(p.y) % CHUNK_SIZE;
-        u64 zi = static_cast<u64>(p.z) % CHUNK_SIZE;
-        u64 i = xi + yi * CHUNK_SIZE + zi * CHUNK_SIZE * CHUNK_SIZE;
-        return chunk->voxel_chunk.voxels[i];
-    }
-
-    void load_textures(std::filesystem::path const & filepath)
-    {
-        std::array<std::filesystem::path, 32> texture_names{
-            "debug.png",
-            "air.png",
-            "bedrock.png",
-            "brick.png",
-            "cactus.png",
-            "cobblestone.png",
-            "compressed_stone.png",
-            "diamond_ore.png",
-            "dirt.png",
-            "dried_shrub.png",
-            "grass-side.png",
-            "grass-top.png",
-            "gravel.png",
-            "lava_0.png",
-            "lava_1.png",
-            "lava_2.png",
-            "lava_3.png",
-            "lava_4.png",
-            "lava_5.png",
-            "lava_6.png",
-            "lava_7.png",
-            "leaves.png",
-            "bark.png",
-            "log-top.png",
-            "molten_rock.png",
-            "planks.png",
-            "rose.png",
-            "sand.png",
-            "sandstone.png",
-            "stone.png",
-            "tallgrass.png",
-            "water.png",
-        };
-
-        atlas_texture_array = device.create_image({
-            .format = daxa::Format::R8G8B8A8_SRGB,
-            .size = {16, 16, 1},
-            .mip_level_count = 4,
-            .array_layer_count = static_cast<u32>(texture_names.size()),
-            .usage = daxa::ImageUsageFlagBits::SHADER_READ_ONLY | daxa::ImageUsageFlagBits::TRANSFER_SRC | daxa::ImageUsageFlagBits::TRANSFER_DST,
-            .debug_name = "FSR sample Texture Array",
-        });
-
-        usize image_size = 16 * 16 * sizeof(u8) * 4;
-
-        auto texture_staging_buffer = device.create_buffer({
-            .memory_flags = daxa::MemoryFlagBits::HOST_ACCESS_RANDOM,
-            .size = static_cast<u32>(image_size * texture_names.size()),
-        });
-
-        u8 * staging_buffer_data = device.map_memory_as<u8>(texture_staging_buffer);
-        for (usize i = 0; i < texture_names.size(); ++i)
-        {
-            stbi_set_flip_vertically_on_load(true);
-            auto path = filepath / texture_names[i];
-            int size_x, size_y, num_channels;
-            std::uint8_t * data = stbi_load(path.string().c_str(), &size_x, &size_y, &num_channels, 4);
-            if (!data)
-            {
-                std::cout << "could not find file: \"" << path << "\"" << std::endl;
-                continue;
-            }
-            usize offset = i * 16 * 16 * 4;
-            for (usize j = 0; j < 16 * 16; ++j)
-            {
-                usize data_i = j * 4;
-                staging_buffer_data[offset + data_i + 0] = data[data_i + 0];
-                staging_buffer_data[offset + data_i + 1] = data[data_i + 1];
-                staging_buffer_data[offset + data_i + 2] = data[data_i + 2];
-                staging_buffer_data[offset + data_i + 3] = data[data_i + 3];
-            }
-        }
-        device.unmap_memory(texture_staging_buffer);
-
-        auto cmd_list = device.create_command_list({});
-
-        cmd_list.pipeline_barrier({
-            .awaited_pipeline_access = daxa::AccessConsts::HOST_WRITE,
-            .waiting_pipeline_access = daxa::AccessConsts::TRANSFER_READ,
-        });
-
-        cmd_list.pipeline_barrier_image_transition({
-            .awaited_pipeline_access = daxa::AccessConsts::HOST_WRITE,
-            .waiting_pipeline_access = daxa::AccessConsts::TRANSFER_WRITE,
-            .before_layout = daxa::ImageLayout::UNDEFINED,
-            .after_layout = daxa::ImageLayout::TRANSFER_DST_OPTIMAL,
-            .image_id = atlas_texture_array,
-            .image_slice = {
-                .base_mip_level = 0,
-                .level_count = 1,
-                .base_array_layer = 0,
-                .layer_count = static_cast<u32>(texture_names.size()),
-            },
-        });
-
-        for (usize i = 0; i < texture_names.size(); ++i)
-        {
-            cmd_list.copy_buffer_to_image({
-                .buffer = texture_staging_buffer,
-                .buffer_offset = i * image_size,
-                .image = atlas_texture_array,
-                .image_layout = daxa::ImageLayout::TRANSFER_DST_OPTIMAL,
-                .image_slice = {
-                    .mip_level = 0,
-                    .base_array_layer = static_cast<u32>(i),
-                    .layer_count = 1,
-                },
-                .image_offset = {0, 0, 0},
-                .image_extent = {16, 16, 1},
-            });
-        }
-
-        // cmd_list.pipeline_barrier_image_transition({
-        //     .awaited_pipeline_access = daxa::AccessConsts::TRANSFER_READ,
-        //     .waiting_pipeline_access = daxa::AccessConsts::ALL_GRAPHICS_READ,
-        //     .before_layout = daxa::ImageLayout::TRANSFER_DST_OPTIMAL,
-        //     .after_layout = daxa::ImageLayout::SHADER_READ_ONLY_OPTIMAL,
-        //     .image_id = atlas_texture_array,
-        //     .image_slice = {
-        //         .base_mip_level = 0,
-        //         .level_count = 1,
-        //         .base_array_layer = 0,
-        //         .layer_count = static_cast<u32>(texture_names.size()),
-        //     },
-        // });
-
-        generate_mip_levels(device, cmd_list, {.image = atlas_texture_array, .base_array_layer = 0, .layer_count = static_cast<u32>(texture_names.size())});
-
-        cmd_list.complete();
-
-        device.submit_commands({
-            .command_lists = {std::move(cmd_list)},
-        });
-        device.wait_idle();
-
-        device.destroy_buffer(texture_staging_buffer);
-    }
-};
-
-void RenderableChunk::update_chunk_mesh(daxa::CommandList & cmd_list)
-{
-    {
-        auto face_staging_buffer = device.create_buffer({
-            .memory_flags = daxa::MemoryFlagBits::HOST_ACCESS_RANDOM,
-            .size = CHUNK_MAX_SIZE,
-            .debug_name = "Playground Vertex Staging buffer",
-        });
-        cmd_list.destroy_buffer_deferred(face_staging_buffer);
-
-        Vertex * buffer_ptr = device.map_memory_as<Vertex>(face_staging_buffer);
-        face_n = 0;
-        for (i32 zi = 0; zi < 32; ++zi)
-        {
-            for (i32 yi = 0; yi < 32; ++yi)
-            {
-                for (i32 xi = 0; xi < 32; ++xi)
-                {
-                    glm::ivec3 voxel_pos = glm::ivec3{xi, yi, zi} + glm::ivec3(voxel_chunk.pos);
-                    Voxel current_voxel = renderable_world->get_voxel(voxel_pos);
-                    if (current_voxel.is_occluding())
-                    {
-                        if (!renderable_world->get_voxel(voxel_pos + glm::ivec3(+1, 0, 0)).is_occluding_nx())
-                            *buffer_ptr = Vertex(xi, yi, zi, 0, current_voxel.id), ++buffer_ptr, ++face_n;
-                        if (!renderable_world->get_voxel(voxel_pos + glm::ivec3(-1, 0, 0)).is_occluding_px())
-                            *buffer_ptr = Vertex(xi, yi, zi, 1, current_voxel.id), ++buffer_ptr, ++face_n;
-                        if (!renderable_world->get_voxel(voxel_pos + glm::ivec3(0, +1, 0)).is_occluding_ny())
-                            *buffer_ptr = Vertex(xi, yi, zi, 2, current_voxel.id), ++buffer_ptr, ++face_n;
-                        if (!renderable_world->get_voxel(voxel_pos + glm::ivec3(0, -1, 0)).is_occluding_py())
-                            *buffer_ptr = Vertex(xi, yi, zi, 3, current_voxel.id), ++buffer_ptr, ++face_n;
-                        if (!renderable_world->get_voxel(voxel_pos + glm::ivec3(0, 0, +1)).is_occluding_nz())
-                            *buffer_ptr = Vertex(xi, yi, zi, 4, current_voxel.id), ++buffer_ptr, ++face_n;
-                        if (!renderable_world->get_voxel(voxel_pos + glm::ivec3(0, 0, -1)).is_occluding_pz())
-                            *buffer_ptr = Vertex(xi, yi, zi, 5, current_voxel.id), ++buffer_ptr, ++face_n;
-                    }
-                    else if (current_voxel.is_cross())
-                    {
-                        *buffer_ptr = Vertex(xi, yi, zi, 6, current_voxel.id), ++buffer_ptr, ++face_n;
-                        *buffer_ptr = Vertex(xi, yi, zi, 6, current_voxel.id), ++buffer_ptr, ++face_n;
-                        *buffer_ptr = Vertex(xi, yi, zi, 7, current_voxel.id), ++buffer_ptr, ++face_n;
-                        *buffer_ptr = Vertex(xi, yi, zi, 7, current_voxel.id), ++buffer_ptr, ++face_n;
-                    }
-                }
-            }
-        }
-        device.unmap_memory(face_staging_buffer);
-
-        cmd_list.pipeline_barrier({
-            .awaited_pipeline_access = daxa::AccessConsts::HOST_WRITE,
-            .waiting_pipeline_access = daxa::AccessConsts::TRANSFER_READ,
-        });
-
-        cmd_list.copy_buffer_to_buffer({
-            .src_buffer = face_staging_buffer,
-            .dst_buffer = face_buffer,
-            .size = CHUNK_MAX_SIZE,
-        });
-
-        cmd_list.pipeline_barrier({
-            .awaited_pipeline_access = daxa::AccessConsts::TRANSFER_WRITE,
-            .waiting_pipeline_access = daxa::AccessConsts::VERTEX_SHADER_READ,
-        });
-    }
-
-    {
-        auto face_staging_buffer = device.create_buffer({
-            .memory_flags = daxa::MemoryFlagBits::HOST_ACCESS_RANDOM,
-            .size = CHUNK_MAX_SIZE,
-            .debug_name = "Playground Vertex Staging buffer",
-        });
-        cmd_list.destroy_buffer_deferred(face_staging_buffer);
-
-        Vertex * buffer_ptr = device.map_memory_as<Vertex>(face_staging_buffer);
-        water_face_n = 0;
-        for (i32 zi = 0; zi < 32; ++zi)
-        {
-            for (i32 yi = 0; yi < 32; ++yi)
-            {
-                for (i32 xi = 0; xi < 32; ++xi)
-                {
-                    glm::ivec3 voxel_pos = glm::ivec3{xi, yi, zi} + glm::ivec3(voxel_chunk.pos);
-                    Voxel current_voxel = renderable_world->get_voxel(voxel_pos);
-                    if (current_voxel.id == BlockID::Water)
-                    {
-                        if (renderable_world->get_voxel(voxel_pos + glm::ivec3(+1, 0, 0)).id == BlockID::Air)
-                            *buffer_ptr = Vertex(xi, yi, zi, 0, current_voxel.id), ++buffer_ptr, ++water_face_n;
-                        if (renderable_world->get_voxel(voxel_pos + glm::ivec3(-1, 0, 0)).id == BlockID::Air)
-                            *buffer_ptr = Vertex(xi, yi, zi, 1, current_voxel.id), ++buffer_ptr, ++water_face_n;
-                        if (renderable_world->get_voxel(voxel_pos + glm::ivec3(0, +1, 0)).id == BlockID::Air)
-                            *buffer_ptr = Vertex(xi, yi, zi, 2, current_voxel.id), ++buffer_ptr, ++water_face_n;
-                        if (renderable_world->get_voxel(voxel_pos + glm::ivec3(0, -1, 0)).id == BlockID::Air)
-                            *buffer_ptr = Vertex(xi, yi, zi, 3, current_voxel.id), ++buffer_ptr, ++water_face_n;
-                        if (renderable_world->get_voxel(voxel_pos + glm::ivec3(0, 0, +1)).id == BlockID::Air)
-                            *buffer_ptr = Vertex(xi, yi, zi, 4, current_voxel.id), ++buffer_ptr, ++water_face_n;
-                        if (renderable_world->get_voxel(voxel_pos + glm::ivec3(0, 0, -1)).id == BlockID::Air)
-                            *buffer_ptr = Vertex(xi, yi, zi, 5, current_voxel.id), ++buffer_ptr, ++water_face_n;
-                    }
-                }
-            }
-        }
-        device.unmap_memory(face_staging_buffer);
-
-        cmd_list.pipeline_barrier({
-            .awaited_pipeline_access = daxa::AccessConsts::HOST_WRITE,
-            .waiting_pipeline_access = daxa::AccessConsts::TRANSFER_READ,
-        });
-
-        cmd_list.copy_buffer_to_buffer({
-            .src_buffer = face_staging_buffer,
-            .dst_buffer = water_face_buffer,
-            .size = CHUNK_MAX_SIZE,
-        });
-
-        cmd_list.pipeline_barrier({
-            .awaited_pipeline_access = daxa::AccessConsts::TRANSFER_WRITE,
-            .waiting_pipeline_access = daxa::AccessConsts::VERTEX_SHADER_READ,
-        });
-    }
-}
-=======
 using namespace daxa::types;
 using namespace daxa::math_operators;
 using Clock = std::chrono::high_resolution_clock;
->>>>>>> 65c1d4a8
 
 struct App : AppWindow<App>
 {
