#include <0_common/window.hpp>
#include <0_common/player.hpp>
#include <0_common/hlsl_util.hpp>
#include <thread>
#include <iostream>
#include <daxa/utils/task_list.hpp>

#define STB_IMAGE_IMPLEMENTATION
#include <stb_image.h>

#define APPNAME "Daxa Sample: GPU Based App"
#define APPNAME_PREFIX(x) ("[" APPNAME "] " x)

using namespace daxa::types;
using Clock = std::chrono::high_resolution_clock;

#include "shared.inl"

// helper utils

auto recreate_pipeline(daxa::PipelineCompiler & compiler, auto const & pipeline)
{
    if constexpr (std::is_same_v<std::decay_t<decltype(pipeline)>, daxa::ComputePipeline>)
    {
        return compiler.recreate_compute_pipeline(pipeline);
    }
    else
    {
        return compiler.recreate_raster_pipeline(pipeline);
    }
}
auto refresh_pipeline(daxa::PipelineCompiler & compiler, auto & pipeline) -> bool
{
    if (compiler.check_if_sources_changed(pipeline))
    {
        auto new_pipeline = recreate_pipeline(compiler, pipeline);
        if (new_pipeline.is_ok())
        {
            pipeline = new_pipeline.value();
            return true;
        }
        else
        {
            std::cout << new_pipeline.message() << std::endl;
        }
    }
    return false;
}

// end helper utils

struct App : AppWindow<App>
{
    daxa::Context daxa_ctx = daxa::create_context({.enable_validation = true});
    daxa::Device device = daxa_ctx.create_device({
        .debug_name = APPNAME_PREFIX("device"),
    });
    daxa::Swapchain swapchain = device.create_swapchain({
        .native_window = get_native_handle(),
        .width = size_x,
        .height = size_y,
        .surface_format_selector = [](daxa::Format format)
        {
            switch (format)
            {
            case daxa::Format::R8G8B8A8_UINT: return 100;
            default: return daxa::default_format_score(format);
            }
        },
        .present_mode = daxa::PresentMode::DO_NOT_WAIT_FOR_VBLANK,
        .image_usage = daxa::ImageUsageFlagBits::TRANSFER_DST,
        .debug_name = APPNAME_PREFIX("swapchain"),
    });
    daxa::ImageId swapchain_image;
    daxa::TaskImageId task_swapchain_image;
    daxa::ImageId draw_depth_image = create_depth();
    daxa::TaskImageId task_draw_depth_image;
    daxa::PipelineCompiler pipeline_compiler = device.create_pipeline_compiler({
        .root_paths = {
            "tests/0_common/shaders",
            "tests/3_samples/6_gpu_based/shaders",
            "tests/3_samples/6_gpu_based/shaders/pipelines",
            "include",
        },
        .debug_name = APPNAME_PREFIX("pipeline_compiler"),
    });
    daxa::BinarySemaphore binary_semaphore = device.create_binary_semaphore({
        .debug_name = APPNAME_PREFIX("binary_semaphore"),
    });
    static inline constexpr u64 FRAMES_IN_FLIGHT = 1;
    daxa::TimelineSemaphore gpu_framecount_timeline_sema = device.create_timeline_semaphore(daxa::TimelineSemaphoreInfo{
        .initial_value = 0,
        .debug_name = APPNAME_PREFIX("gpu_framecount_timeline_sema"),
    });
    u64 cpu_framecount = FRAMES_IN_FLIGHT - 1;
    Player3D player = {
        .rot = {2.0f, 0.0f, 0.0f},
    };
    u32 camera_index = 0;
    Clock::time_point start = Clock::now(), prev_time = start, now;
    float time, delta_time;
    bool should_resize = false, paused = true;
    bool should_regen_chunks = true;
    bool should_regen_meshes = false;

    DrawRasterPush draw_push = {};
    StartupPush startup_push = {};
    UpdatePush update_push = {};
    ChunkgenPush chunkgen_push = {};

    // clang-format off
    daxa::RasterPipeline draw_raster_pipeline = pipeline_compiler.create_raster_pipeline({
        .vertex_shader_info = {.source = daxa::ShaderFile{"temp_vert.hlsl"}},
        .fragment_shader_info = {.source = daxa::ShaderFile{"temp_frag.hlsl"}},
        #if VISUALIZE_OVERDRAW
        .color_attachments = {{.format = swapchain.get_format(), .blend = {.blend_enable = true, .src_color_blend_factor = daxa::BlendFactor::ONE, .dst_color_blend_factor = daxa::BlendFactor::ONE}}},
        #else
        .color_attachments = {{.format = swapchain.get_format(), .blend = {.blend_enable = true, .src_color_blend_factor = daxa::BlendFactor::SRC_ALPHA, .dst_color_blend_factor = daxa::BlendFactor::ONE_MINUS_SRC_ALPHA}}},
        #endif
        .depth_test = {
            .depth_attachment_format = daxa::Format::D32_SFLOAT,
        #if VISUALIZE_OVERDRAW
            .enable_depth_test = false,
            .enable_depth_write = false,
        #else
            .enable_depth_test = true,
            .enable_depth_write = true,
        #endif
        },
        .raster = {
            .face_culling = daxa::FaceCullFlagBits::BACK_BIT,
        },
        .push_constant_size = sizeof(DrawRasterPush),
        .debug_name = APPNAME_PREFIX("draw_raster_pipeline"),
    }).value();
    daxa::ComputePipeline startup_pipeline = pipeline_compiler.create_compute_pipeline({
        .shader_info = {.source = daxa::ShaderFile{"startup.hlsl"}},
        .push_constant_size = sizeof(StartupPush),
        .debug_name = "Playground Startup Pipeline",
    }).value();
    daxa::ComputePipeline update_pipeline = pipeline_compiler.create_compute_pipeline({
        .shader_info = {.source = daxa::ShaderFile{"update.hlsl"}},
        .push_constant_size = sizeof(UpdatePush),
        .debug_name = "Playground Update Pipeline",
    }).value();
    daxa::ComputePipeline chunkgen_pipeline = pipeline_compiler.create_compute_pipeline({
        .shader_info = {.source = daxa::ShaderFile{"chunkgen.hlsl"}},
<<<<<<< HEAD
        .push_constant_size = sizeof(ChunkgenPush),
        .debug_name = "Playground Chunkgen Compute Pipeline",
=======
        .push_constant_size = sizeof(ChunkgenComputePush),
        .debug_name = APPNAME_PREFIX("chunkgen_compute_pipeline"),
>>>>>>> bc4f6866
    }).value();
    daxa::ComputePipeline meshgen_compute_pipeline = pipeline_compiler.create_compute_pipeline({
        .shader_info = {.source = daxa::ShaderFile{"meshgen.hlsl"}},
        .push_constant_size = sizeof(MeshgenComputePush),
        .debug_name = APPNAME_PREFIX("meshgen_compute_pipeline"),
    }).value();
    // clang-format on

    daxa::BufferId voxel_world_buffer = device.create_buffer(daxa::BufferInfo{
        .size = sizeof(u32) * CHUNK_SIZE * CHUNK_SIZE * CHUNK_SIZE * CHUNK_COUNT_X * CHUNK_COUNT_Y * CHUNK_COUNT_Z,
        .debug_name = APPNAME_PREFIX("voxel_world_buffer"),
    });
    daxa::TaskBufferId task_voxel_world_buffer;

    daxa::BufferId globals_buffer = device.create_buffer(daxa::BufferInfo{
        .size = sizeof(SharedGlobals),
        .debug_name = APPNAME_PREFIX("globals_buffer"),
    });
    daxa::TaskBufferId task_globals_buffer;

    daxa::BufferId indirect_draw_buffer = device.create_buffer(daxa::BufferInfo{
        .size = sizeof(IndirectDrawBuffer),
        .debug_name = APPNAME_PREFIX("indirect_draw_buffer"),
    });
    daxa::TaskBufferId task_indirect_draw_buffer;

    daxa::TaskList loop_task_list = record_loop_task_list();

    App() : AppWindow<App>(APPNAME)
    {
    }

    ~App()
    {
        device.destroy_buffer(voxel_world_buffer);
        device.destroy_buffer(globals_buffer);
        device.destroy_buffer(indirect_draw_buffer);
        device.destroy_image(draw_depth_image);
    }

    bool update()
    {
        glfwPollEvents();
        if (glfwWindowShouldClose(glfw_window_ptr))
        {
            return true;
        }

        if (!minimized)
        {
            now = Clock::now();
            delta_time = std::chrono::duration<f32>(now - prev_time).count();
            time = std::chrono::duration<f32>(now - start).count();
            prev_time = now;
            on_update();
        }
        else
        {
            using namespace std::literals;
            std::this_thread::sleep_for(1ms);
        }

        return false;
    }

    void on_update()
    {
        player.update(delta_time);
        refresh_pipeline(pipeline_compiler, draw_raster_pipeline);
        if (refresh_pipeline(pipeline_compiler, chunkgen_compute_pipeline))
        {
            // invalidate chunk block data
            should_regen_chunks = true;
        }
        if (refresh_pipeline(pipeline_compiler, meshgen_compute_pipeline))
        {
            // invalidate chunk mesh data
            should_regen_chunks = true;
        }
        swapchain_image = swapchain.acquire_next_image();
        loop_task_list.execute();
        auto command_lists = loop_task_list.command_lists();
        auto cmd_list = device.create_command_list({});
        cmd_list.pipeline_barrier_image_transition({
            .awaited_pipeline_access = loop_task_list.last_access(task_swapchain_image),
            .before_layout = loop_task_list.last_layout(task_swapchain_image),
            .after_layout = daxa::ImageLayout::PRESENT_SRC,
            .image_id = swapchain_image,
        });
        cmd_list.complete();
        command_lists.push_back(cmd_list);
        device.submit_commands({
            .command_lists = command_lists,
            .signal_binary_semaphores = {binary_semaphore},
        });
        device.present_frame({
            .wait_binary_semaphores = {binary_semaphore},
            .swapchain = swapchain,
        });
    }

    auto record_loop_task_list() -> daxa::TaskList
    {
        daxa::TaskList new_task_list = daxa::TaskList({
            .device = device,
            .debug_name = APPNAME_PREFIX("task_list"),
        });
        task_swapchain_image = new_task_list.create_task_image({
            .fetch_callback = [this]()
            { return swapchain_image; },
            .debug_name = APPNAME_PREFIX("task_swapchain_image"),
        });
        task_draw_depth_image = new_task_list.create_task_image({
            .fetch_callback = [this]()
            { return draw_depth_image; },
            .slice = {.image_aspect = daxa::ImageAspectFlagBits::DEPTH},
            .debug_name = APPNAME_PREFIX("task_draw_depth_image"),
        });
        task_globals_buffer = new_task_list.create_task_buffer({
            .fetch_callback = [this]()
            { return globals_buffer; },
            .debug_name = APPNAME_PREFIX("task_globals_buffer"),
        });
        task_indirect_draw_buffer = new_task_list.create_task_buffer({
            .fetch_callback = [this]()
            { return indirect_draw_buffer; },
            .debug_name = APPNAME_PREFIX("task_indirect_draw_buffer"),
        });

<<<<<<< HEAD
        new_task_list.add_task({
            .resources = {
                .buffers = {
                    {task_globals_buffer, daxa::TaskBufferAccess::SHADER_READ_WRITE},
                },
            },
            .task = [this](daxa::TaskInterface interf)
            {
                if (should_regen_chunks)
                {
                    auto cmd_list = interf.get_command_list();
                    cmd_list.set_pipeline(startup_pipeline);
                    startup_push.globals_buffer_id = globals_buffer;
                    startup_push.stage = 0;
                    cmd_list.push_constant(startup_push);
                    cmd_list.dispatch(1, 1, 1);
                    should_regen_chunks = false;
                    should_regen_meshes = false;
                }
                else if (should_regen_meshes)
                {
                    auto cmd_list = interf.get_command_list();
                    cmd_list.set_pipeline(startup_pipeline);
                    startup_push.globals_buffer_id = globals_buffer;
                    startup_push.stage = 1;
                    cmd_list.push_constant(startup_push);
                    cmd_list.dispatch(1, 1, 1);
                    should_regen_meshes = false;
                }
            },
            .debug_name = "TaskList Startup Task",
        });

        new_task_list.add_task({
            .resources = {
                .buffers = {
                    {task_globals_buffer, daxa::TaskBufferAccess::SHADER_READ_WRITE},
                },
            },
            .task = [this](daxa::TaskInterface interf)
            {
                auto cmd_list = interf.get_command_list();
                cmd_list.set_pipeline(update_pipeline);
                update_push.globals_buffer_id = globals_buffer;
                cmd_list.push_constant(update_push);
                cmd_list.dispatch(1, 1, 1);
            },
            .debug_name = "TaskList Update Task",
        });

=======
>>>>>>> bc4f6866
        new_task_list.add_task({
            .resources = {
                .buffers = {
                    {task_globals_buffer, daxa::TaskBufferAccess::SHADER_READ_WRITE},
                },
            },
            .task = [this](daxa::TaskInterface interf)
            {
                auto cmd_list = interf.get_command_list();
                cmd_list.set_pipeline(chunkgen_pipeline);
                cmd_list.push_constant(chunkgen_push);
                cmd_list.dispatch(8, 8, 8);
            },
            .debug_name = APPNAME_PREFIX("Chunkgen Task"),
        });

        new_task_list.add_task({
            .resources = {
                .buffers = {
                    {task_globals_buffer, daxa::TaskBufferAccess::SHADER_READ_ONLY},
                    {task_indirect_draw_buffer, daxa::TaskBufferAccess::SHADER_READ_ONLY},
                },
                .images = {
                    {task_swapchain_image, daxa::TaskImageAccess::COLOR_ATTACHMENT},
                    {task_draw_depth_image, daxa::TaskImageAccess::DEPTH_ATTACHMENT},
                },
            },
            .task = [this](daxa::TaskInterface interf)
            {
                auto cmd_list = interf.get_command_list();
                cmd_list.begin_renderpass({
                    .color_attachments = {{
                        .image_view = swapchain_image.default_view(),
                        .load_op = daxa::AttachmentLoadOp::CLEAR,
                        .clear_value = std::array<f32, 4>{0.2f, 0.4f, 1.0f, 1.0f},
                        // .clear_value = std::array<f32, 4>{0.0f, 0.0f, 0.0f, 1.0f},
                    }},
                    .depth_attachment = {{
                        .image_view = draw_depth_image.default_view(),
                        .load_op = daxa::AttachmentLoadOp::CLEAR,
                        .clear_value = daxa::DepthValue{1.0f, 0},
                    }},
                    .render_area = {.x = 0, .y = 0, .width = size_x, .height = size_y},
                });
                cmd_list.set_pipeline(draw_raster_pipeline);
                draw_push.globals_buffer_id = globals_buffer;
                cmd_list.push_constant(draw_push);
                cmd_list.draw({.vertex_count = 3});
                cmd_list.end_renderpass();
            },
            .debug_name = APPNAME_PREFIX("Draw Task"),
        });
        new_task_list.compile();
        return new_task_list;
    }

    void on_mouse_move(f32 x, f32 y)
    {
        if (!paused)
        {
            f32 center_x = static_cast<f32>(size_x / 2);
            f32 center_y = static_cast<f32>(size_y / 2);
            auto offset = glm::vec2{x - center_x, center_y - y};
            player.on_mouse_move(static_cast<f64>(offset.x), static_cast<f64>(offset.y));
            set_mouse_pos(center_x, center_y);
        }
    }

    void on_key(int key, int action)
    {
        if (key == GLFW_KEY_ESCAPE && action == GLFW_PRESS)
        {
            toggle_pause();
        }

        if (!paused)
        {
            player.on_key(key, action);
            if (key == GLFW_KEY_F5 && action == GLFW_PRESS)
            {
                toggle_view();
            }
        }
    }

    void on_resize(u32 sx, u32 sy)
    {
        size_x = sx;
        size_y = sy;
        minimized = (sx == 0 || sy == 0);

        if (!minimized)
        {
            loop_task_list = record_loop_task_list();
            device.destroy_image(draw_depth_image);
            draw_depth_image = create_depth();
            swapchain.resize(size_x, size_y);
            on_update();
        }
    }

    auto create_depth() -> daxa::ImageId
    {
        return device.create_image({
            .format = daxa::Format::D32_SFLOAT,
            .aspect = daxa::ImageAspectFlagBits::DEPTH,
            .size = {size_x, size_y, 1},
            .usage = daxa::ImageUsageFlagBits::DEPTH_STENCIL_ATTACHMENT,
        });
    }
    void toggle_pause()
    {
        set_mouse_capture(paused);
        paused = !paused;
    }
    void toggle_view()
    {
        camera_index = (camera_index + 1) % 4;
    }
};

int main()
{
    App app = {};
    while (true)
    {
        if (app.update())
            break;
    }
}<|MERGE_RESOLUTION|>--- conflicted
+++ resolved
@@ -145,13 +145,8 @@
     }).value();
     daxa::ComputePipeline chunkgen_pipeline = pipeline_compiler.create_compute_pipeline({
         .shader_info = {.source = daxa::ShaderFile{"chunkgen.hlsl"}},
-<<<<<<< HEAD
-        .push_constant_size = sizeof(ChunkgenPush),
-        .debug_name = "Playground Chunkgen Compute Pipeline",
-=======
         .push_constant_size = sizeof(ChunkgenComputePush),
         .debug_name = APPNAME_PREFIX("chunkgen_compute_pipeline"),
->>>>>>> bc4f6866
     }).value();
     daxa::ComputePipeline meshgen_compute_pipeline = pipeline_compiler.create_compute_pipeline({
         .shader_info = {.source = daxa::ShaderFile{"meshgen.hlsl"}},
@@ -281,59 +276,6 @@
             .debug_name = APPNAME_PREFIX("task_indirect_draw_buffer"),
         });
 
-<<<<<<< HEAD
-        new_task_list.add_task({
-            .resources = {
-                .buffers = {
-                    {task_globals_buffer, daxa::TaskBufferAccess::SHADER_READ_WRITE},
-                },
-            },
-            .task = [this](daxa::TaskInterface interf)
-            {
-                if (should_regen_chunks)
-                {
-                    auto cmd_list = interf.get_command_list();
-                    cmd_list.set_pipeline(startup_pipeline);
-                    startup_push.globals_buffer_id = globals_buffer;
-                    startup_push.stage = 0;
-                    cmd_list.push_constant(startup_push);
-                    cmd_list.dispatch(1, 1, 1);
-                    should_regen_chunks = false;
-                    should_regen_meshes = false;
-                }
-                else if (should_regen_meshes)
-                {
-                    auto cmd_list = interf.get_command_list();
-                    cmd_list.set_pipeline(startup_pipeline);
-                    startup_push.globals_buffer_id = globals_buffer;
-                    startup_push.stage = 1;
-                    cmd_list.push_constant(startup_push);
-                    cmd_list.dispatch(1, 1, 1);
-                    should_regen_meshes = false;
-                }
-            },
-            .debug_name = "TaskList Startup Task",
-        });
-
-        new_task_list.add_task({
-            .resources = {
-                .buffers = {
-                    {task_globals_buffer, daxa::TaskBufferAccess::SHADER_READ_WRITE},
-                },
-            },
-            .task = [this](daxa::TaskInterface interf)
-            {
-                auto cmd_list = interf.get_command_list();
-                cmd_list.set_pipeline(update_pipeline);
-                update_push.globals_buffer_id = globals_buffer;
-                cmd_list.push_constant(update_push);
-                cmd_list.dispatch(1, 1, 1);
-            },
-            .debug_name = "TaskList Update Task",
-        });
-
-=======
->>>>>>> bc4f6866
         new_task_list.add_task({
             .resources = {
                 .buffers = {
