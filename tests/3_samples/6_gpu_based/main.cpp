--- conflicted
+++ resolved
@@ -45,52 +45,7 @@
     glm::vec3 chunk_pos;
     daxa::BufferId buffer_id;
 };
-<<<<<<< HEAD
 struct MeshgenComputePush
-=======
-
-static inline constexpr u64 CHUNK_SIZE = 64;
-static inline constexpr u64 CHUNK_VOXEL_N = CHUNK_SIZE * CHUNK_SIZE * CHUNK_SIZE;
-static inline constexpr u64 CHUNK_MAX_VERTS = CHUNK_VOXEL_N * 6;
-static inline constexpr u64 CHUNK_MAX_SIZE = CHUNK_MAX_VERTS * sizeof(Vertex);
-
-static inline constexpr u64 CHUNK_N = 4;
-
-struct Voxel
-{
-    BlockID id;
-
-    bool is_occluding()
-    {
-        switch (id)
-        {
-        case BlockID::Air:
-        case BlockID::Rose:
-        case BlockID::TallGrass:
-        case BlockID::Water: return false;
-        default: return true;
-        }
-    }
-    bool is_cross()
-    {
-        switch (id)
-        {
-        case BlockID::Rose:
-        case BlockID::TallGrass: return true;
-        default: return false;
-        }
-    }
-
-    bool is_occluding_nx() { return is_occluding(); }
-    bool is_occluding_px() { return is_occluding(); }
-    bool is_occluding_ny() { return is_occluding(); }
-    bool is_occluding_py() { return is_occluding(); }
-    bool is_occluding_nz() { return is_occluding(); }
-    bool is_occluding_pz() { return is_occluding(); }
-};
-
-struct VoxelChunk
->>>>>>> ef139c3f
 {
     glm::vec3 chunk_pos;
     daxa::BufferId buffer_id;
@@ -98,16 +53,8 @@
 
 struct App : AppWindow<App>
 {
-<<<<<<< HEAD
     daxa::Context daxa_ctx = daxa::create_context({.enable_validation = true});
     daxa::Device device = daxa_ctx.create_default_device();
-=======
-    daxa::Context daxa_ctx = daxa::create_context({
-        .enable_validation = false,
-    });
-    daxa::Device device = daxa_ctx.create_device({});
-
->>>>>>> ef139c3f
     daxa::Swapchain swapchain = device.create_swapchain({
         .native_window = get_native_handle(),
         .width = size_x,
@@ -124,7 +71,10 @@
         .image_usage = daxa::ImageUsageFlagBits::TRANSFER_DST,
         .debug_name = "Playground Swapchain",
     });
+    daxa::ImageId swapchain_image;
+    daxa::TaskImageId task_swapchain_image;
     daxa::ImageId depth_image = create_depth_image();
+    daxa::TaskImageId task_depth_image;
     daxa::PipelineCompiler pipeline_compiler = device.create_pipeline_compiler({
         .root_paths = {
             "tests/0_common/shaders",
@@ -243,200 +193,27 @@
         {
             // invalidate chunk mesh data
         }
-<<<<<<< HEAD
-=======
-
-        auto swapchain_image = swapchain.acquire_next_image();
-
-        auto cmd_list = device.create_command_list({
-            .debug_name = "Playground Command List",
-        });
-
-        auto shadow_map_view0 = glm::ortho(-16.0f, 16.0f, -16.0f, 16.0f, -64.0f, 64.0f);
-        auto shadow_map_view1 = glm::ortho(-64.0f, 64.0f, -64.0f, 64.0f, -256.0f, 256.0f);
-        auto shadow_map_view2 = glm::ortho(-256.0f, 256.0f, -256.0f, 256.0f, -1024.0f, 1024.0f);
-        glm::vec3 offset0 = -player.pos - glm::vec3(1, 3, 2) * 4.0f;
-        glm::vec3 offset1 = -player.pos - glm::vec3(1, 3, 2) * 16.0f;
-        glm::vec3 offset2 = -player.pos - glm::vec3(1, 3, 2) * 64.0f;
-        shadow_map_view0 = shadow_map_view0 * glm::lookAt(glm::vec3(0, 0, 0) + offset0, glm::vec3(1, 3, 2) + offset0, glm::vec3(0, -1, 0));
-        shadow_map_view1 = shadow_map_view1 * glm::lookAt(glm::vec3(0, 0, 0) + offset1, glm::vec3(1, 3, 2) + offset1, glm::vec3(0, -1, 0));
-        shadow_map_view2 = shadow_map_view2 * glm::lookAt(glm::vec3(0, 0, 0) + offset2, glm::vec3(1, 3, 2) + offset2, glm::vec3(0, -1, 0));
-        glm::mat4 player_view = player.camera.get_vp();
-        switch (camera_index)
-        {
-        case 0: player_view = player.camera.get_vp(); break;
-        case 1: player_view = shadow_map_view0; break;
-        case 2: player_view = shadow_map_view1; break;
-        case 3: player_view = shadow_map_view2; break;
-        default: break;
-        }
-        auto gpu_input_staging_buffer = device.create_buffer({
-            .memory_flags = daxa::MemoryFlagBits::HOST_ACCESS_RANDOM,
-            .size = sizeof(GpuInput),
-            .debug_name = "Playground Input Staging buffer",
-        });
-        cmd_list.destroy_buffer_deferred(gpu_input_staging_buffer);
-        GpuInput * buffer_ptr = device.map_memory_as<GpuInput>(gpu_input_staging_buffer);
-        *buffer_ptr = GpuInput{
-            .view_mat = player_view,
-            .shadow_view_mat = {shadow_map_view0, shadow_map_view1, shadow_map_view2},
-            .shadow_depth_image = {shadow_depth_image0, shadow_depth_image1, shadow_depth_image2},
-            .time = time,
-        };
-        device.unmap_memory(gpu_input_staging_buffer);
-        cmd_list.pipeline_barrier({
-            .awaited_pipeline_access = daxa::AccessConsts::HOST_WRITE,
-            .waiting_pipeline_access = daxa::AccessConsts::TRANSFER_READ,
-        });
-        cmd_list.copy_buffer_to_buffer({
-            .src_buffer = gpu_input_staging_buffer,
-            .dst_buffer = gpu_input_buffer_id,
-            .size = sizeof(GpuInput),
-        });
-        cmd_list.pipeline_barrier({
-            .awaited_pipeline_access = daxa::AccessConsts::TRANSFER_WRITE,
-            .waiting_pipeline_access = daxa::AccessConsts::VERTEX_SHADER_READ,
-        });
-
+        swapchain_image = swapchain.acquire_next_image();
+        task_list.execute();
+        auto command_lists = task_list.command_lists();
+        auto cmd_list = device.create_command_list({});
         cmd_list.pipeline_barrier_image_transition({
-            .waiting_pipeline_access = daxa::AccessConsts::TRANSFER_WRITE,
-            .before_layout = daxa::ImageLayout::UNDEFINED,
-            .after_layout = daxa::ImageLayout::COLOR_ATTACHMENT_OPTIMAL,
-            .image_id = swapchain_image,
-        });
-
-        cmd_list.pipeline_barrier_image_transition({
-            .waiting_pipeline_access = daxa::AccessConsts::TRANSFER_WRITE,
-            .before_layout = daxa::ImageLayout::UNDEFINED,
-            .after_layout = daxa::ImageLayout::DEPTH_ATTACHMENT_OPTIMAL,
-            .image_id = depth_image,
-            .image_slice = {.image_aspect = daxa::ImageAspectFlagBits::DEPTH},
-        });
-
-        // shadow mapping pass
-        cmd_list.pipeline_barrier_image_transition({
-            .waiting_pipeline_access = daxa::AccessConsts::TRANSFER_WRITE,
-            .before_layout = daxa::ImageLayout::UNDEFINED,
-            .after_layout = daxa::ImageLayout::DEPTH_ATTACHMENT_OPTIMAL,
-            .image_id = shadow_depth_image0,
-            .image_slice = {.image_aspect = daxa::ImageAspectFlagBits::DEPTH},
-        });
-        cmd_list.pipeline_barrier_image_transition({
-            .waiting_pipeline_access = daxa::AccessConsts::TRANSFER_WRITE,
-            .before_layout = daxa::ImageLayout::UNDEFINED,
-            .after_layout = daxa::ImageLayout::DEPTH_ATTACHMENT_OPTIMAL,
-            .image_id = shadow_depth_image1,
-            .image_slice = {.image_aspect = daxa::ImageAspectFlagBits::DEPTH},
-        });
-        cmd_list.pipeline_barrier_image_transition({
-            .waiting_pipeline_access = daxa::AccessConsts::TRANSFER_WRITE,
-            .before_layout = daxa::ImageLayout::UNDEFINED,
-            .after_layout = daxa::ImageLayout::DEPTH_ATTACHMENT_OPTIMAL,
-            .image_id = shadow_depth_image2,
-            .image_slice = {.image_aspect = daxa::ImageAspectFlagBits::DEPTH},
-        });
-
-        cmd_list.begin_renderpass({
-            .depth_attachment = {{
-                .image_view = shadow_depth_image0.default_view(),
-                .load_op = daxa::AttachmentLoadOp::CLEAR,
-                .clear_value = daxa::DepthValue{1.0f, 0},
-            }},
-            .render_area = {.x = 0, .y = 0, .width = SHADOW_RES, .height = SHADOW_RES},
-        });
-        cmd_list.set_pipeline(shadow_pipeline);
-        renderable_world.draw(cmd_list, gpu_input_buffer_id, 0);
-        cmd_list.end_renderpass();
-
-        cmd_list.begin_renderpass({
-            .depth_attachment = {{
-                .image_view = shadow_depth_image1.default_view(),
-                .load_op = daxa::AttachmentLoadOp::CLEAR,
-                .clear_value = daxa::DepthValue{1.0f, 0},
-            }},
-            .render_area = {.x = 0, .y = 0, .width = SHADOW_RES, .height = SHADOW_RES},
-        });
-        cmd_list.set_pipeline(shadow_pipeline);
-        renderable_world.draw(cmd_list, gpu_input_buffer_id, 1);
-        cmd_list.end_renderpass();
-
-        cmd_list.begin_renderpass({
-            .depth_attachment = {{
-                .image_view = shadow_depth_image2.default_view(),
-                .load_op = daxa::AttachmentLoadOp::CLEAR,
-                .clear_value = daxa::DepthValue{1.0f, 0},
-            }},
-            .render_area = {.x = 0, .y = 0, .width = SHADOW_RES, .height = SHADOW_RES},
-        });
-        cmd_list.set_pipeline(shadow_pipeline);
-        renderable_world.draw(cmd_list, gpu_input_buffer_id, 2);
-        cmd_list.end_renderpass();
-
-        cmd_list.pipeline_barrier_image_transition({
-            .awaited_pipeline_access = daxa::AccessConsts::TRANSFER_WRITE,
-            .before_layout = daxa::ImageLayout::DEPTH_ATTACHMENT_OPTIMAL,
-            .after_layout = daxa::ImageLayout::SHADER_READ_ONLY_OPTIMAL,
-            .image_id = shadow_depth_image0,
-        });
-        cmd_list.pipeline_barrier_image_transition({
-            .awaited_pipeline_access = daxa::AccessConsts::TRANSFER_WRITE,
-            .before_layout = daxa::ImageLayout::DEPTH_ATTACHMENT_OPTIMAL,
-            .after_layout = daxa::ImageLayout::SHADER_READ_ONLY_OPTIMAL,
-            .image_id = shadow_depth_image1,
-        });
-        cmd_list.pipeline_barrier_image_transition({
-            .awaited_pipeline_access = daxa::AccessConsts::TRANSFER_WRITE,
-            .before_layout = daxa::ImageLayout::DEPTH_ATTACHMENT_OPTIMAL,
-            .after_layout = daxa::ImageLayout::SHADER_READ_ONLY_OPTIMAL,
-            .image_id = shadow_depth_image2,
-        });
-        // end shadow mapping pass
-
-        cmd_list.begin_renderpass({
-            .color_attachments = {{
-                .image_view = swapchain_image.default_view(),
-                .load_op = daxa::AttachmentLoadOp::CLEAR,
-#if VISUALIZE_OVERDRAW
-                .clear_value = std::array<f32, 4>{0.0f, 0.0f, 0.0f, 1.0f},
-#else
-                .clear_value = std::array<f32, 4>{0.2f, 0.4f, 1.0f, 1.0f},
-#endif
-            }},
-            .depth_attachment = {{
-                .image_view = depth_image.default_view(),
-                .load_op = daxa::AttachmentLoadOp::CLEAR,
-                .clear_value = daxa::DepthValue{1.0f, 0},
-            }},
-            .render_area = {.x = 0, .y = 0, .width = size_x, .height = size_y},
-        });
-
-        cmd_list.set_pipeline(raster_pipeline);
-        renderable_world.draw(cmd_list, gpu_input_buffer_id, 0);
-        cmd_list.end_renderpass();
-
-        cmd_list.pipeline_barrier_image_transition({
-            .awaited_pipeline_access = daxa::AccessConsts::TRANSFER_WRITE,
-            .before_layout = daxa::ImageLayout::COLOR_ATTACHMENT_OPTIMAL,
+            .awaited_pipeline_access = task_list.last_access(task_swapchain_image),
+            .before_layout = task_list.last_layout(task_swapchain_image),
             .after_layout = daxa::ImageLayout::PRESENT_SRC,
             .image_id = swapchain_image,
         });
-
         cmd_list.complete();
-
-        ++cpu_framecount;
+        command_lists.push_back(cmd_list);
+        auto binary_semaphore = device.create_binary_semaphore({});
         device.submit_commands({
-            .command_lists = {std::move(cmd_list)},
+            .command_lists = command_lists,
             .signal_binary_semaphores = {binary_semaphore},
-            .signal_timeline_semaphores = {{gpu_framecount_timeline_sema, cpu_framecount}},
-        });
-
+        });
         device.present_frame({
             .wait_binary_semaphores = {binary_semaphore},
             .swapchain = swapchain,
         });
-
-        gpu_framecount_timeline_sema.wait_for_value(cpu_framecount - 1);
->>>>>>> ef139c3f
     }
 
     auto record_task_list() -> daxa::TaskList
