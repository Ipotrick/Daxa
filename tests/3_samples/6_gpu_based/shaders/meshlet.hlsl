#include "common.hlsl"
#include "chunk_blocks.hlsl"

static const f32vec2 instance_offsets[6] = {
    f32vec2(+0.0, +0.0),
    f32vec2(+1.0, +0.0),
    f32vec2(+0.0, +1.0),
    f32vec2(+1.0, +0.0),
    f32vec2(+1.0, +1.0),
    f32vec2(+0.0, +1.0),
};
static const f32vec3 cross_instance_positions[6] = {
    f32vec3(+0.0 + 0.2, +0.2, +1.0 - 0.2),
    f32vec3(+1.0 - 0.2, +0.2, +0.0 + 0.2),
    f32vec3(+0.0 + 0.2, +1.0, +1.0 - 0.2),
    f32vec3(+1.0 - 0.2, +0.2, +0.0 + 0.2),
    f32vec3(+1.0 - 0.2, +1.0, +0.0 + 0.2),
    f32vec3(+0.0 + 0.2, +1.0, +1.0 - 0.2),
};

struct FaceVertex
{
    f32vec3 block_pos;
    f32vec3 pos;
    f32vec3 nrm;
    f32vec2 uv;
    BlockID block_id;
    BlockFace block_face;
    u32 tex_id;
    u32 vert_id;

    void correct_pos(u32 face_id)
    {
        f32vec3 cross_uv = cross_instance_positions[vert_id];
        switch (block_face)
        {
            // clang-format off
        case BlockFace::Left:   pos += f32vec3(1.0,        uv.x,       uv.y), nrm = f32vec3(+1.0, +0.0, +0.0); break;
        case BlockFace::Right:  pos += f32vec3(0.0,        1.0 - uv.x, uv.y), nrm = f32vec3(-1.0, +0.0, +0.0); break;
        case BlockFace::Bottom: pos += f32vec3(1.0 - uv.x, 1.0,        uv.y), nrm = f32vec3(+0.0, +1.0, +0.0); break;
        case BlockFace::Top:    pos += f32vec3(uv.x,       0.0,        uv.y), nrm = f32vec3(+0.0, -1.0, +0.0); break;
        case BlockFace::Back:   pos += f32vec3(uv.x,       uv.y,        1.0), nrm = f32vec3(+0.0, +0.0, +1.0); break;
        case BlockFace::Front:  pos += f32vec3(1.0 - uv.x, uv.y,        0.0), nrm = f32vec3(+0.0, +0.0, -1.0); break;
            // clang-format on

        case BlockFace::Cross_A:
        {
            if (face_id % 2 == 0)
            {
                pos += cross_uv;
                nrm = f32vec3(0.707, 0, 0.707);
            }
            else
            {
                pos += f32vec3(1.0 - cross_uv.x, cross_uv.y, 1.0 - cross_uv.z);
                nrm = f32vec3(-0.707, 0, -0.707);
            }
            pos.x += rand(block_pos.x + 2.0 * block_pos.z - block_pos.y) * 0.5 - 0.25;
            pos.z += rand(block_pos.z + 2.0 * block_pos.x + block_pos.y) * 0.5 - 0.25;
        }
        break;
        case BlockFace::Cross_B:
        {
            if (face_id % 2 == 0)
            {
                pos += f32vec3(cross_uv.x, cross_uv.y, 1.0 - cross_uv.z);
                nrm = f32vec3(-0.707, 0, 0.707);
            }
            else
            {
                pos += f32vec3(1.0 - cross_uv.x, cross_uv.y, cross_uv.z);
                nrm = f32vec3(0.707, 0, -0.707);
            }
            pos.x += rand(block_pos.x + 2.0 * block_pos.z - block_pos.y) * 0.5 - 0.25;
            pos.z += rand(block_pos.z + 2.0 * block_pos.x + block_pos.y) * 0.5 - 0.25;
        }
        break;
        }
    }

    void correct_uv()
    {
        switch (block_face)
        {
            // clang-format off
        case BlockFace::Left:    uv = f32vec2(1.0, 1.0) + f32vec2(-uv.y, -uv.x); break;
        case BlockFace::Right:   uv = f32vec2(0.0, 0.0) + f32vec2(+uv.y, +uv.x); break;
        case BlockFace::Bottom:  uv = f32vec2(0.0, 0.0) + f32vec2(+uv.x, +uv.y); break;
        case BlockFace::Top:     uv = f32vec2(0.0, 0.0) + f32vec2(+uv.x, +uv.y); break;
        case BlockFace::Back:    uv = f32vec2(1.0, 1.0) + f32vec2(-uv.x, -uv.y); break;
        case BlockFace::Front:   uv = f32vec2(1.0, 1.0) + f32vec2(-uv.x, -uv.y); break;
            // clang-format on

        case BlockFace::Cross_A: uv = f32vec2(1.0, 1.0) + f32vec2(-uv.x, -uv.y); break;
        case BlockFace::Cross_B: uv = f32vec2(1.0, 1.0) + f32vec2(-uv.x, -uv.y); break;
        }

        if (tex_id == 11 || tex_id == 8)
        {
            u32 i = (u32)(rand(block_pos) * 8);
            switch (i)
            {
            case 0: uv = f32vec2(0 + uv.x, 0 + uv.y); break;
            case 1: uv = f32vec2(1 - uv.x, 0 + uv.y); break;
            case 2: uv = f32vec2(1 - uv.x, 1 - uv.y); break;
            case 3: uv = f32vec2(0 + uv.x, 1 - uv.y); break;

            case 4: uv = f32vec2(0 + uv.y, 0 + uv.x); break;
            case 5: uv = f32vec2(1 - uv.y, 0 + uv.x); break;
            case 6: uv = f32vec2(1 - uv.y, 1 - uv.x); break;
            case 7: uv = f32vec2(0 + uv.y, 1 - uv.x); break;
            }
        }
    }
};

struct PackedFace
{
    u32 data;

    FaceVertex unpack(u32 vert_i)
    {
        u32 data_index = vert_i / 6;
        u32 data_instance = vert_i - data_index * 6;
        FaceVertex result;
        result.block_pos = f32vec3(
            (data >> 0) & 0x3f,
            (data >> 6) & 0x3f,
            (data >> 12) & 0x3f);
        result.pos = result.block_pos;
        result.uv = instance_offsets[data_instance];
        result.block_face = (BlockFace)((data >> 18) & 0x7);
        result.block_id = (BlockID)((data >> 21) & 0x07ff);
        result.vert_id = data_instance;
        result.correct_pos(data_index);
        result.tex_id = tile_texture_index(result.block_id, result.block_face, 0);
        result.correct_uv();
        return result;
    }
};

struct FaceMeshlet
{
    PackedFace faces[256];
};



struct FaceMeshletPool
{
    FaceMeshlet meshlets[FACE_MESHLET_POOL_SIZE];
<<<<<<< HEAD
    uint free_meshlet_list[FACE_MESHLET_POOL_SIZE];
    uint lock_int;
    uint free_meshlets_list_size;
=======
    u32 free_meshlet_list[FACE_MESHLET_POOL_SIZE];
    u32 free_meshlets_list_size;
    u32 lock_int;
>>>>>>> 98260e74

    // Needs one thread.
    u32 malloc_one()
    {
        u32 allocation = free_meshlet_list[free_meshlets_list_size - 1];
        free_meshlets_list_size -= 1;
        return allocation;
    }

    PackedFace read(u32 allocation, u32 index)
    {
        return meshlets[allocation].faces[index];
    }

    void write(u32 allocation, u32 index, PackedFace face)
    {
        meshlets[allocation].faces[index] = face;
    }

    void increment_free_meshlet_list_size() { ++free_meshlets_list_size; }
};
DAXA_DEFINE_GET_STRUCTURED_BUFFER(FaceMeshletPool);

void FaceMeshletPool_lock(RWByteAddressBuffer meshlet_pool)
{
    u32 original_value;
    do
    {
        meshlet_pool.InterlockedCompareExchange(sizeof(FaceMeshletPool::meshlets) + sizeof(FaceMeshletPool::free_meshlet_list), 1, original_value);
    } 
    while (original_value != 0); 
}

void FaceMeshletPool_unlock(RWByteAddressBuffer meshlet_pool)
{
<<<<<<< HEAD
    uint original_value;
    meshlet_pool.InterlockedCompareExchange(sizeof(FaceMeshletPool::meshlets) + sizeof(FaceMeshletPool::free_meshlet_list), 0, original_value);
}

// Needs 256 threads.
void FaceMeshletPool_free_one(in out RWByteAddressBuffer meshlet_pool, uint allocation, uint thread_id)
=======
    u32 original_value;
    InterlockedExchange(meshlet_pool[0].lock_int, 0, original_value);
}

// Needs 256 threads.
void FaceMeshletPool_free_one(in out StructuredBuffer<FaceMeshletPool> meshlet_pool, u32 allocation, u32 thread_id)
>>>>>>> 98260e74
{
    if (thread_id < 256)
    {
        meshlet_pool[0].meshlets[allocation].faces[thread_id].data = 0;
        if (thread_id == 0)
        {
            FaceMeshletPool_lock(meshlet_pool);
            meshlet_pool[0].free_meshlet_list[meshlet_pool[0].free_meshlets_list_size] = allocation;
            meshlet_pool[0].increment_free_meshlet_list_size();
            // meshlet_pool[0].free_meshlets_list_size++;
            FaceMeshletPool_unlock(meshlet_pool);
        }
    }
}

struct ChunkFaces
{
    u32 meshlet_allocations[1024 * 3];
    u32 meshlet_allocation_count;

    void increment_meshlet_allocation_count() { ++meshlet_allocation_count; }
};

struct FaceBuffer
{
    u32 data[32 * 32 * 32 * 6];
};

struct ChunkMeshlets
{
    u32 meshlet_allocations[1024 * 3];
    u32 meshlet_allocation_count;

    void increment_meshlet_allocation_count() { ++meshlet_allocation_count; }
};
DAXA_DEFINE_GET_STRUCTURED_BUFFER(ChunkMeshlets);<|MERGE_RESOLUTION|>--- conflicted
+++ resolved
@@ -149,15 +149,9 @@
 struct FaceMeshletPool
 {
     FaceMeshlet meshlets[FACE_MESHLET_POOL_SIZE];
-<<<<<<< HEAD
-    uint free_meshlet_list[FACE_MESHLET_POOL_SIZE];
-    uint lock_int;
-    uint free_meshlets_list_size;
-=======
     u32 free_meshlet_list[FACE_MESHLET_POOL_SIZE];
     u32 free_meshlets_list_size;
     u32 lock_int;
->>>>>>> 98260e74
 
     // Needs one thread.
     u32 malloc_one()
@@ -193,21 +187,12 @@
 
 void FaceMeshletPool_unlock(RWByteAddressBuffer meshlet_pool)
 {
-<<<<<<< HEAD
-    uint original_value;
-    meshlet_pool.InterlockedCompareExchange(sizeof(FaceMeshletPool::meshlets) + sizeof(FaceMeshletPool::free_meshlet_list), 0, original_value);
-}
-
-// Needs 256 threads.
-void FaceMeshletPool_free_one(in out RWByteAddressBuffer meshlet_pool, uint allocation, uint thread_id)
-=======
     u32 original_value;
     InterlockedExchange(meshlet_pool[0].lock_int, 0, original_value);
 }
 
 // Needs 256 threads.
 void FaceMeshletPool_free_one(in out StructuredBuffer<FaceMeshletPool> meshlet_pool, u32 allocation, u32 thread_id)
->>>>>>> 98260e74
 {
     if (thread_id < 256)
     {
