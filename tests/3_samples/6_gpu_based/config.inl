--- conflicted
+++ resolved
@@ -1,15 +1,10 @@
 #pragma once
 
-<<<<<<< HEAD
-#define SHADOW_RES 1024
+#define SHADOW_RES 2048
 #define VISUALIZE_OVERDRAW 0
 #define CHUNK_SIZE 64
 #define CHUNK_COUNT_X 6
 #define CHUNK_COUNT_Y 6
 #define CHUNK_COUNT_Z 6
 #define FACE_MESHLET_POOL_SIZE (1u << 17u)
-#define MESHLET_SIZE 256
-=======
-#define SHADOW_RES 2048
-#define VISUALIZE_OVERDRAW 0
->>>>>>> e89484f2
+#define MESHLET_SIZE 256