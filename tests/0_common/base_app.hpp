--- conflicted
+++ resolved
@@ -142,11 +142,8 @@
         imgui_task_uses.push_back(ImageColorAttachment<>{task_swapchain_image});
         reinterpret_cast<T *>(this)->record_tasks(new_task_graph);
 
-<<<<<<< HEAD
-        // new_task_list.add_task({
-        //     .uses = {
-        //         ImageColorAttachment<>{task_swapchain_image},
-        //     },
+        // new_task_graph.add_task({
+        //     .uses = imgui_task_uses,
         //     .task = [this](daxa::TaskInterface ti)
         //     {
         //         auto cmd_list = ti.get_command_list();
@@ -154,17 +151,6 @@
         //     },
         //     .name = "ImGui Task",
         // });
-=======
-        new_task_graph.add_task({
-            .uses = imgui_task_uses,
-            .task = [this](daxa::TaskInterface ti)
-            {
-                auto cmd_list = ti.get_command_list();
-                imgui_renderer.record_commands(ImGui::GetDrawData(), cmd_list, ti.uses[task_swapchain_image].image(), AppWindow<T>::size_x, AppWindow<T>::size_y);
-            },
-            .name = "ImGui Task",
-        });
->>>>>>> 5ebb0160
 
         new_task_graph.submit({});
         new_task_graph.present({});
