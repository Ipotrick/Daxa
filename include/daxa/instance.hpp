#pragma once

#include <daxa/core.hpp>
#include <daxa/device.hpp>

namespace daxa
{
    struct InstanceFlagsProperties
    {
        using Data = u64;
    };
    using InstanceFlags = Flags<InstanceFlagsProperties>;
    struct InstanceFlagBits
    {
        static inline constexpr InstanceFlags NONE = {0x00000000};
        static inline constexpr InstanceFlags DEBUG_UTILS = {0x00000001};
        static inline constexpr InstanceFlags PARENT_MUST_OUTLIVE_CHILD = {0x00000002};
    };

    struct InstanceInfo
    {
        InstanceFlags flags =
            InstanceFlagBits::DEBUG_UTILS |
            InstanceFlagBits::PARENT_MUST_OUTLIVE_CHILD;
        SmallString engine_name = "daxa";
        SmallString app_name = "daxa app";
    };

    struct DAXA_EXPORT_CXX Instance final : ManagedPtr<Instance, daxa_Instance>
    {
        Instance() = default;

#if !DAXA_REMOVE_DEPRECATED
<<<<<<< HEAD
        [[deprecated("Use create_device_2 instead")]] [[nodiscard]] auto create_device(DeviceInfo const & device_info) -> Device;
=======
        [[deprecated("Use create_device_2 instead, API:3.0")]] [[nodiscard]] auto create_device(DeviceInfo const & device_info) -> Device;
>>>>>>> e22f1b05
#endif
        [[nodiscard]] auto create_device_2(DeviceInfo2 const & device_info) -> Device;

        /// Convenience function to pick a physical device.
        /// Picks first supported device that satisfies the given device info and desired implicit features.
<<<<<<< HEAD
        auto choose_device(ImplicitFeatureFlags desired_features, DeviceInfo2 const & base_info) -> DeviceInfo2;
=======
        [[nodiscard]] auto choose_device(ImplicitFeatureFlags desired_features, DeviceInfo2 const & base_info) -> DeviceInfo2;
>>>>>>> e22f1b05

        [[nodiscard]] auto list_devices_properties() -> std::span<DeviceProperties const>;

        /// THREADSAFETY:
        /// * reference MUST NOT be read after the object is destroyed.
        /// @return reference to info of object.
        [[nodiscard]] auto info() const -> InstanceInfo const &;

      protected:
        template <typename T, typename H_T>
        friend struct ManagedPtr;
        static auto inc_refcnt(ImplHandle const * object) -> u64;
        static auto dec_refcnt(ImplHandle const * object) -> u64;
    };

    [[nodiscard]] DAXA_EXPORT_CXX auto create_instance(InstanceInfo const & info) -> Instance;
} // namespace daxa<|MERGE_RESOLUTION|>--- conflicted
+++ resolved
@@ -31,21 +31,13 @@
         Instance() = default;
 
 #if !DAXA_REMOVE_DEPRECATED
-<<<<<<< HEAD
-        [[deprecated("Use create_device_2 instead")]] [[nodiscard]] auto create_device(DeviceInfo const & device_info) -> Device;
-=======
         [[deprecated("Use create_device_2 instead, API:3.0")]] [[nodiscard]] auto create_device(DeviceInfo const & device_info) -> Device;
->>>>>>> e22f1b05
 #endif
         [[nodiscard]] auto create_device_2(DeviceInfo2 const & device_info) -> Device;
 
         /// Convenience function to pick a physical device.
         /// Picks first supported device that satisfies the given device info and desired implicit features.
-<<<<<<< HEAD
-        auto choose_device(ImplicitFeatureFlags desired_features, DeviceInfo2 const & base_info) -> DeviceInfo2;
-=======
         [[nodiscard]] auto choose_device(ImplicitFeatureFlags desired_features, DeviceInfo2 const & base_info) -> DeviceInfo2;
->>>>>>> e22f1b05
 
         [[nodiscard]] auto list_devices_properties() -> std::span<DeviceProperties const>;
 
