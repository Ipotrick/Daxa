#pragma once

#include <daxa/core.hpp>
#include <daxa/device.hpp>

namespace daxa
{
    struct InstanceFlagsProperties
    {
        using Data = u64;
    };
    using InstanceFlags = Flags<InstanceFlagsProperties>;
    struct InstanceFlagBits
    {
        static inline constexpr InstanceFlags NONE = {0x00000000};
        static inline constexpr InstanceFlags DEBUG_UTILS = {0x00000001};
        static inline constexpr InstanceFlags PARENT_MUST_OUTLIVE_CHILD = {0x00000002};
    };

    struct InstanceInfo
    {
        InstanceFlags flags =
            InstanceFlagBits::DEBUG_UTILS |
            InstanceFlagBits::PARENT_MUST_OUTLIVE_CHILD;
        SmallString engine_name = "daxa";
        SmallString app_name = "daxa app";
    };

    struct DAXA_EXPORT_CXX Instance final : ManagedPtr<Instance, daxa_Instance>
    {
        Instance() = default;

        [[deprecated("Use create_device_2 instead")]] [[nodiscard]] auto create_device(DeviceInfo const & device_info) -> Device;
        [[nodiscard]] auto create_device_2(DeviceInfo2 const & device_info) -> Device;

        /// Convenience function to pick a physical device.
        /// Picks first supported device that satisfies the given device info and desired implicit features.
<<<<<<< HEAD
        /// Writes selected device index directly into the inout device info.
        void choose_device(ImplicitFeatureFlags desired_features, DeviceInfo2 & inout_info);
        auto list_devices_properties() -> std::span<daxa::DeviceProperties const>;
=======
        auto choose_device(ImplicitFeatureFlags desired_features, DeviceInfo2 const& base_info) -> DeviceInfo2;

        auto list_devices_properties() -> std::span<DeviceProperties const>;
>>>>>>> 60fe9415

        /// THREADSAFETY:
        /// * reference MUST NOT be read after the object is destroyed.
        /// @return reference to info of object.
        [[nodiscard]] auto info() const -> InstanceInfo const &;

      protected:
        template <typename T, typename H_T>
        friend struct ManagedPtr;
        static auto inc_refcnt(ImplHandle const * object) -> u64;
        static auto dec_refcnt(ImplHandle const * object) -> u64;
    };

    [[nodiscard]] DAXA_EXPORT_CXX auto create_instance(InstanceInfo const & info) -> Instance;
} // namespace daxa<|MERGE_RESOLUTION|>--- conflicted
+++ resolved
@@ -35,15 +35,9 @@
 
         /// Convenience function to pick a physical device.
         /// Picks first supported device that satisfies the given device info and desired implicit features.
-<<<<<<< HEAD
-        /// Writes selected device index directly into the inout device info.
-        void choose_device(ImplicitFeatureFlags desired_features, DeviceInfo2 & inout_info);
-        auto list_devices_properties() -> std::span<daxa::DeviceProperties const>;
-=======
         auto choose_device(ImplicitFeatureFlags desired_features, DeviceInfo2 const& base_info) -> DeviceInfo2;
 
         auto list_devices_properties() -> std::span<DeviceProperties const>;
->>>>>>> 60fe9415
 
         /// THREADSAFETY:
         /// * reference MUST NOT be read after the object is destroyed.
