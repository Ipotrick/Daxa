--- conflicted
+++ resolved
@@ -79,11 +79,8 @@
     struct RasterPipelineInfo
     {
         ShaderInfo vertex_shader_info = {};
-<<<<<<< HEAD
         std::optional<ShaderInfo> tesselation_control_shader_info = {};
         std::optional<ShaderInfo> tesselation_evaluation_shader_info = {};
-=======
->>>>>>> e6db6b1a
         std::optional<ShaderInfo> fragment_shader_info = {};
         std::vector<RenderAttachment> color_attachments = {};
         DepthTestInfo depth_test = {};
