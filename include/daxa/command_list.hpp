#pragma once

#include <daxa/core.hpp>
#include <daxa/gpu_resources.hpp>
#include <daxa/pipeline.hpp>
<<<<<<< HEAD
#include <daxa/split_barrier.hpp>

#include <span>
=======
#include <daxa/timeline_query.hpp>
>>>>>>> df7e1901

namespace daxa
{
    struct CommandListInfo
    {
        std::string debug_name = {};
    };

    struct ImageBlitInfo
    {
        ImageId src_image = {};
        ImageLayout src_image_layout = {};
        ImageId dst_image = {};
        ImageLayout dst_image_layout = {};
        ImageArraySlice src_slice = {};
        std::array<Offset3D, 2> src_offsets = {};
        ImageArraySlice dst_slice = {};
        std::array<Offset3D, 2> dst_offsets = {};
        Filter filter = {};
    };

    struct BufferCopyInfo
    {
        BufferId src_buffer = {};
        usize src_offset = {};
        BufferId dst_buffer = {};
        usize dst_offset = {};
        usize size = {};
    };

    struct BufferImageCopy
    {
        BufferId buffer = {};
        usize buffer_offset = {};
        ImageId image = {};
        ImageLayout image_layout = {};
        ImageArraySlice image_slice = {};
        Offset3D image_offset = {};
        Extent3D image_extent = {};
    };

    struct ImageToBufferInfo
    {
        ImageId image = {};
        ImageLayout image_layout = {};
        ImageArraySlice image_slice = {};
        Offset3D image_offset = {};
        Extent3D image_extent = {};
        BufferId buffer = {};
        usize buffer_offset = {};
    };

    struct ImageCopyInfo
    {
        ImageId src_image = {};
        ImageLayout src_image_layout = {};
        ImageId dst_image = {};
        ImageLayout dst_image_layout = {};
        ImageArraySlice src_slice = {};
        Offset3D src_offset = {};
        ImageArraySlice dst_slice = {};
        Offset3D dst_offset = {};
        Extent3D extent = {};
    };

    struct ImageClearInfo
    {
        ImageLayout dst_image_layout = {};
        ClearValue clear_value;
        ImageId dst_image = {};
        ImageMipArraySlice dst_slice = {};
    };

    struct BufferClearInfo
    {
        BufferId buffer = {};
        usize offset = {};
        usize size = {};
        u32 clear_value = {};
    };

    struct RenderAttachmentInfo
    {
        ImageViewId image_view{};
        ImageLayout layout = ImageLayout::ATTACHMENT_OPTIMAL;
        AttachmentLoadOp load_op = AttachmentLoadOp::DONT_CARE;
        AttachmentStoreOp store_op = AttachmentStoreOp::STORE;
        ClearValue clear_value = {};
    };

    struct RenderPassBeginInfo
    {
        std::vector<RenderAttachmentInfo> color_attachments = {};
        std::optional<RenderAttachmentInfo> depth_attachment = {};
        std::optional<RenderAttachmentInfo> stencil_attachment = {};
        Rect2D render_area = {};
    };

    struct DispatchIndirectInfo
    {
        BufferId indirect_buffer = {};
        usize offset = {};
    };

    struct DrawInfo
    {
        u32 vertex_count = {};
        u32 instance_count = 1;
        u32 first_vertex = {};
        u32 first_instance = 0;
    };

    struct DrawIndexedInfo
    {
        u32 index_count = {};
        u32 instance_count = 1;
        u32 first_index = {};
        u32 vertex_offset = {};
        u32 first_instance = 0;
    };

    struct DrawIndirectInfo
    {
        BufferId indirect_buffer = {};
        usize offset = {};
        u32 draw_count = {};
        u32 stride = {};
    };

<<<<<<< HEAD
    struct SignalSplitBarrierInfo
    {
        SplitBarrier & split_barrier;
    };

    struct ResetSplitBarriersInfo
    {
        SplitBarrier & split_barrier;
        PipelineStageFlags stage;
    };

    struct WaitSplitBarriersInfo
    {
        std::span<SplitBarrier> split_barriers;
=======
    struct WriteTimestampInfo
    {
        TimelineQueryPool & query_pool;
        PipelineStageFlags pipeline_stage = {};
        u32 query_index = {};
    };

    struct ResetTimestampsInfo
    {
        TimelineQueryPool & query_pool;
        u32 start_index = {};
        u32 count = {};
>>>>>>> df7e1901
    };

    struct CommandList : ManagedPtr
    {
        CommandList();

        void copy_buffer_to_buffer(BufferCopyInfo const & info);
        void copy_buffer_to_image(BufferImageCopy const & info);
        void copy_image_to_buffer(BufferImageCopy const & info);
        void copy_image_to_image(ImageCopyInfo const & info);
        void blit_image_to_image(ImageBlitInfo const & info);

        void clear_buffer(BufferClearInfo const & info);
        void clear_image(ImageClearInfo const & info);

        void pipeline_barrier(MemoryBarrierInfo const & info);
        void pipeline_barrier_image_transition(ImageBarrierInfo const & info);
        void signal_split_barrier(SplitBarrierStartInfo const & info);
        void wait_split_barriers(std::span<SplitBarrierEndInfo const> const & infos);
        void wait_split_barrier(SplitBarrierEndInfo const & info);

        void push_constant(void const * data, u32 size, u32 offset = 0);
        template <typename T>
        void push_constant(T const & constant, usize offset = 0)
        {
            push_constant(&constant, static_cast<u32>(sizeof(T)), static_cast<u32>(offset));
        }
        void set_pipeline(ComputePipeline const & pipeline);
        void set_pipeline(RasterPipeline const & pipeline);
        void dispatch(u32 group_x, u32 group_y = 1, u32 group_z = 1);
        void dispatch_indirect(DispatchIndirectInfo const & info);

        void destroy_buffer_deferred(BufferId id);
        void destroy_image_deferred(ImageId id);
        void destroy_image_view_deferred(ImageViewId id);
        void destroy_sampler_deferred(SamplerId id);

        void begin_renderpass(RenderPassBeginInfo const & info);
        void end_renderpass();
        void set_viewport(ViewportInfo const & info);
        void set_scissor(Rect2D const & info);
        void set_index_buffer(BufferId id, usize offset, usize index_type_byte_size = sizeof(u32));
        void draw(DrawInfo const & info);
        void draw_indexed(DrawIndexedInfo const & info);
        void draw_indirect(DrawIndirectInfo const & info);

        void write_timestamp(WriteTimestampInfo const & info);
        void reset_timestamps(ResetTimestampsInfo const & info);

        void complete();
        auto is_complete() const -> bool;

        auto info() const -> CommandListInfo const &;

      private:
        friend struct Device;
        CommandList(ManagedPtr impl);
    };
} // namespace daxa<|MERGE_RESOLUTION|>--- conflicted
+++ resolved
@@ -3,13 +3,10 @@
 #include <daxa/core.hpp>
 #include <daxa/gpu_resources.hpp>
 #include <daxa/pipeline.hpp>
-<<<<<<< HEAD
 #include <daxa/split_barrier.hpp>
 
 #include <span>
-=======
 #include <daxa/timeline_query.hpp>
->>>>>>> df7e1901
 
 namespace daxa
 {
@@ -139,7 +136,6 @@
         u32 stride = {};
     };
 
-<<<<<<< HEAD
     struct SignalSplitBarrierInfo
     {
         SplitBarrier & split_barrier;
@@ -154,7 +150,8 @@
     struct WaitSplitBarriersInfo
     {
         std::span<SplitBarrier> split_barriers;
-=======
+    };
+
     struct WriteTimestampInfo
     {
         TimelineQueryPool & query_pool;
@@ -167,7 +164,6 @@
         TimelineQueryPool & query_pool;
         u32 start_index = {};
         u32 count = {};
->>>>>>> df7e1901
     };
 
     struct CommandList : ManagedPtr
