--- conflicted
+++ resolved
@@ -299,10 +299,7 @@
         static inline constexpr ImplicitFeatureFlags SHADER_ATOMIC_FLOAT = {0x1 << 11};
         static inline constexpr ImplicitFeatureFlags SWAPCHAIN = {0x1 << 12};
         static inline constexpr ImplicitFeatureFlags SHADER_INT16 = {0x1 << 13};
-<<<<<<< HEAD
-=======
         static inline constexpr ImplicitFeatureFlags SHADER_CLOCK = {0x1 << 14};
->>>>>>> e22f1b05
     };
 
     struct DeviceProperties
@@ -327,11 +324,7 @@
     };
 
 #if !DAXA_REMOVE_DEPRECATED
-<<<<<<< HEAD
-    [[deprecated("Use create_device_2 and Instance::choose_device instead")]] DAXA_EXPORT_CXX auto default_device_score(DeviceProperties const & device_props) -> i32;
-=======
     [[deprecated("Use create_device_2 and Instance::choose_device instead, API:3.1")]] DAXA_EXPORT_CXX auto default_device_score(DeviceProperties const & device_props) -> i32;
->>>>>>> e22f1b05
 
     struct [[deprecated("Use DeviceInfo2 instead")]] DeviceInfo
     {
@@ -679,17 +672,10 @@
             return buffer_host_address_as<T>(id);
         }
 
-<<<<<<< HEAD
-        [[deprecated("Use buffer_host_address instead")]] [[nodiscard]] auto get_host_address(BufferId id) const { return buffer_host_address(id); }
-        [[deprecated("Use buffer_device_address or device_address instead")]] [[nodiscard]] auto get_device_address(BufferId id) const { return buffer_device_address(id); }
-        [[deprecated("Use blas_device_address or device_address instead")]] [[nodiscard]] auto get_device_address(BlasId id) const { return blas_device_address(id); }
-        [[deprecated("Use tlas_device_address or device_address instead")]] [[nodiscard]] auto get_device_address(TlasId id) const { return tlas_device_address(id); }
-=======
         [[deprecated("Use buffer_host_address instead, API:3.0")]] [[nodiscard]] auto get_host_address(BufferId id) const { return buffer_host_address(id); }
         [[deprecated("Use buffer_device_address or device_address instead, API:3.0")]] [[nodiscard]] auto get_device_address(BufferId id) const { return buffer_device_address(id); }
         [[deprecated("Use blas_device_address or device_address instead, API:3.0")]] [[nodiscard]] auto get_device_address(BlasId id) const { return blas_device_address(id); }
         [[deprecated("Use tlas_device_address or device_address instead, API:3.0")]] [[nodiscard]] auto get_device_address(TlasId id) const { return tlas_device_address(id); }
->>>>>>> e22f1b05
 #endif
 
       protected:
