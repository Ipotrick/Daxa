--- conflicted
+++ resolved
@@ -195,11 +195,8 @@
         // TODO(grundlett): Remove these in favor of a more general solution
         bool enable_buffer_device_address_capture_replay = true;
         bool enable_conservative_rasterization = false;
-<<<<<<< HEAD
         bool enable_shader_atomic_int64 = false;
-=======
         bool enable_mesh_shader = false;
->>>>>>> 5ebb0160
         // Make sure your device actually supports the max numbers, as device creation will fail otherwise.
         u32 max_allowed_images = 8; // 10'000;
         u32 max_allowed_buffers = 30; // 10'000;
