#pragma once

#include <daxa/core.hpp>
#include <daxa/gpu_resources.hpp>
#include <daxa/pipeline.hpp>
#include <daxa/swapchain.hpp>
#include <daxa/command_recorder.hpp>
#include <daxa/sync.hpp>

namespace daxa
{
    enum struct DeviceType
    {
        OTHER = 0,
        INTEGRATED_GPU = 1,
        DISCRETE_GPU = 2,
        VIRTUAL_GPU = 3,
        CPU = 4,
        MAX_ENUM = 0x7fffffff,
    };

    struct DeviceLimits
    {
        u32 max_image_dimension1d;
        u32 max_image_dimension2d;
        u32 max_image_dimension3d;
        u32 max_image_dimension_cube;
        u32 max_image_array_layers;
        u32 max_texel_buffer_elements;
        u32 max_uniform_buffer_range;
        u32 max_storage_buffer_range;
        u32 max_push_constants_size;
        u32 max_memory_allocation_count;
        u32 max_sampler_allocation_count;
        u64 buffer_image_granularity;
        u64 sparse_address_space_size;
        u32 max_bound_descriptor_sets;
        u32 max_per_stage_descriptor_samplers;
        u32 max_per_stage_descriptor_uniform_buffers;
        u32 max_per_stage_descriptor_storage_buffers;
        u32 max_per_stage_descriptor_sampled_images;
        u32 max_per_stage_descriptor_storage_images;
        u32 max_per_stage_descriptor_input_attachments;
        u32 max_per_stage_resources;
        u32 max_descriptor_set_samplers;
        u32 max_descriptor_set_uniform_buffers;
        u32 max_descriptor_set_uniform_buffers_dynamic;
        u32 max_descriptor_set_storage_buffers;
        u32 max_descriptor_set_storage_buffers_dynamic;
        u32 max_descriptor_set_sampled_images;
        u32 max_descriptor_set_storage_images;
        u32 max_descriptor_set_input_attachments;
        u32 max_vertex_input_attributes;
        u32 max_vertex_input_bindings;
        u32 max_vertex_input_attribute_offset;
        u32 max_vertex_input_binding_stride;
        u32 max_vertex_output_components;
        u32 max_tessellation_generation_level;
        u32 max_tessellation_patch_size;
        u32 max_tessellation_control_per_vertex_input_components;
        u32 max_tessellation_control_per_vertex_output_components;
        u32 max_tessellation_control_per_patch_output_components;
        u32 max_tessellation_control_total_output_components;
        u32 max_tessellation_evaluation_input_components;
        u32 max_tessellation_evaluation_output_components;
        u32 max_geometry_shader_invocations;
        u32 max_geometry_input_components;
        u32 max_geometry_output_components;
        u32 max_geometry_output_vertices;
        u32 max_geometry_total_output_components;
        u32 max_fragment_input_components;
        u32 max_fragment_output_attachments;
        u32 max_fragment_dual_src_attachments;
        u32 max_fragment_combined_output_resources;
        u32 max_compute_shared_memory_size;
        u32 max_compute_work_group_count[3];
        u32 max_compute_work_group_invocations;
        u32 max_compute_work_group_size[3];
        u32 sub_pixel_precision_bits;
        u32 sub_texel_precision_bits;
        u32 mipmap_precision_bits;
        u32 max_draw_indexed_index_value;
        u32 max_draw_indirect_count;
        f32 max_sampler_lod_bias;
        f32 max_sampler_anisotropy;
        u32 max_viewports;
        u32 max_viewport_dimensions[2];
        f32 viewport_bounds_range[2];
        u32 viewport_sub_pixel_bits;
        usize min_memory_map_alignment;
        u64 min_texel_buffer_offset_alignment;
        u64 min_uniform_buffer_offset_alignment;
        u64 min_storage_buffer_offset_alignment;
        i32 min_texel_offset;
        u32 max_texel_offset;
        i32 min_texel_gather_offset;
        u32 max_texel_gather_offset;
        f32 min_interpolation_offset;
        f32 max_interpolation_offset;
        u32 sub_pixel_interpolation_offset_bits;
        u32 max_framebuffer_width;
        u32 max_framebuffer_height;
        u32 max_framebuffer_layers;
        u32 framebuffer_color_sample_counts;
        u32 framebuffer_depth_sample_counts;
        u32 framebuffer_stencil_sample_counts;
        u32 framebuffer_no_attachments_sample_counts;
        u32 max_color_attachments;
        u32 sampled_image_color_sample_counts;
        u32 sampled_image_integer_sample_counts;
        u32 sampled_image_depth_sample_counts;
        u32 sampled_image_stencil_sample_counts;
        u32 storage_image_sample_counts;
        u32 max_sample_mask_words;
        u32 timestamp_compute_and_graphics;
        f32 timestamp_period;
        u32 max_clip_distances;
        u32 max_cull_distances;
        u32 max_combined_clip_and_cull_distances;
        u32 discrete_queue_priorities;
        f32 point_size_range[2];
        f32 line_width_range[2];
        f32 point_size_granularity;
        f32 line_width_granularity;
        u32 strict_lines;
        u32 standard_sample_locations;
        u64 optimal_buffer_copy_offset_alignment;
        u64 optimal_buffer_copy_row_pitch_alignment;
        u64 non_coherent_atom_size;
    };

    struct MeshShaderDeviceProperties
    {
        u32 max_task_work_group_total_count = {};
        u32 max_task_work_group_count[3] = {};
        u32 max_task_work_group_invocations = {};
        u32 max_task_work_group_size[3] = {};
        u32 max_task_payload_size = {};
        u32 max_task_shared_memory_size = {};
        u32 max_task_payload_and_shared_memory_size = {};
        u32 max_mesh_work_group_total_count = {};
        u32 max_mesh_work_group_count[3] = {};
        u32 max_mesh_work_group_invocations = {};
        u32 max_mesh_work_group_size[3] = {};
        u32 max_mesh_shared_memory_size = {};
        u32 max_mesh_payload_and_shared_memory_size = {};
        u32 max_mesh_output_memory_size = {};
        u32 max_mesh_payload_and_output_memory_size = {};
        u32 max_mesh_output_components = {};
        u32 max_mesh_output_vertices = {};
        u32 max_mesh_output_primitives = {};
        u32 max_mesh_output_layers = {};
        u32 max_mesh_multiview_view_count = {};
        u32 mesh_output_per_vertex_granularity = {};
        u32 mesh_output_per_primitive_granularity = {};
        u32 max_preferred_task_work_group_invocations = {};
        u32 max_preferred_mesh_work_group_invocations = {};
        bool prefers_local_invocation_vertex_output = {};
        bool prefers_local_invocation_primitive_output = {};
        bool prefers_compact_vertex_output = {};
        bool prefers_compact_primitive_output = {};
    };

    struct RayTracingPipelineProperties
    {
        u32 shader_group_handle_size = {};
        u32 max_ray_recursion_depth = {};
        u32 max_shader_group_stride = {};
        u32 shader_group_base_alignment = {};
        u32 shader_group_handle_capture_replay_size = {};
        u32 max_ray_dispatch_invocation_count = {};
        u32 shader_group_handle_alignment = {};
        u32 max_ray_hit_attribute_size = {};
    };

    struct AccelerationStructureProperties
    {
        u64 max_geometry_count = {};
        u64 max_instance_count = {};
        u64 max_primitive_count = {};
        u32 max_per_stage_descriptor_acceleration_structures = {};
        u32 max_per_stage_descriptor_update_after_bind_acceleration_structures = {};
        u32 max_descriptor_set_acceleration_structures = {};
        u32 max_descriptor_set_update_after_bind_acceleration_structures = {};
        u32 min_acceleration_structure_scratch_offset_alignment = {};
    };

    struct InvocationReorderProperties
    {
        u32 invocation_reorder_mode = {};
    };

    struct DeviceProperties
    {
        u32 vulkan_api_version = {};
        u32 driver_version = {};
        u32 vendor_id = {};
        u32 device_id = {};
        DeviceType device_type = {};
        u8 device_name[256U] = {};
        u8 pipeline_cache_uuid[16U] = {};
        DeviceLimits limits = {};
        Optional<MeshShaderDeviceProperties> mesh_shading_properties = {};
        Optional<RayTracingPipelineProperties> ray_tracing_properties = {};
        Optional<AccelerationStructureProperties> acceleration_structure_properties = {};
        Optional<InvocationReorderProperties> invocation_reorder_properties = {};
    };

    DAXA_EXPORT_CXX auto default_device_score(DeviceProperties const & device_props) -> i32;

    struct DeviceFlagsProperties
    {
        using Data = u32;
    };
    using DeviceFlags = Flags<DeviceFlagsProperties>;
    struct DeviceFlagBits
    {
        static inline constexpr DeviceFlags NONE = {0x00000000};
        static inline constexpr DeviceFlags BUFFER_DEVICE_ADDRESS_CAPTURE_REPLAY_BIT = {0x1 << 0};
        static inline constexpr DeviceFlags CONSERVATIVE_RASTERIZATION = {0x1 << 1};
        static inline constexpr DeviceFlags MESH_SHADER = {0x1 << 2};
        static inline constexpr DeviceFlags SHADER_ATOMIC64 = {0x1 << 3};
        static inline constexpr DeviceFlags IMAGE_ATOMIC64 = {0x1 << 4};
        static inline constexpr DeviceFlags VK_MEMORY_MODEL = {0x1 << 5};
        static inline constexpr DeviceFlags RAY_TRACING = {0x1 << 6};
        static inline constexpr DeviceFlags SHADER_FLOAT16 = {0x1 << 7};
        static inline constexpr DeviceFlags ROBUST_BUFFER_ACCESS = {0x1 << 9};
        static inline constexpr DeviceFlags ROBUST_IMAGE_ACCESS = {0x1 << 10};
        static inline constexpr DeviceFlags DYNAMIC_STATE_3 = {0x1 << 11};
        static inline constexpr DeviceFlags SHADER_ATOMIC_FLOAT = {0x1 << 12};
    };

    struct DeviceFlags2
    {
        u32 buffer_device_address_capture_replay_bit : 1 = 1;
        u32 conservative_rasterization : 1 = {};
        u32 mesh_shader_bit : 1 = {};
        u32 shader_atomic64 : 1 = 1;
        u32 image_atomic64 : 1 = 1;
        u32 vk_memory_model : 1 = {};
        u32 ray_tracing : 1 = {};
        u32 shader_float16 : 1 = {};
        u32 shader_int8 : 1 = {};
        u32 robust_buffer_access : 1 = {};
        u32 robust_image_access : 1 = {};
        u32 dynamic_state_3 : 1 = 1;
        u32 shader_atomic_float : 1 = {};

        operator DeviceFlags()
        {
            return std::bit_cast<DeviceFlags>(*this);
        }
    };

    struct DeviceInfo
    {
        i32 (*selector)(DeviceProperties const & properties) = default_device_score;
#if defined(__APPLE__)
        DeviceFlags flags = {};
        u32 max_allowed_images = 8;
        u32 max_allowed_buffers = 30;
        u32 max_allowed_samplers = 16;
        u32 max_allowed_acceleration_structures = 8;
#else
        DeviceFlags flags =
            DeviceFlagBits::BUFFER_DEVICE_ADDRESS_CAPTURE_REPLAY_BIT |
            DeviceFlagBits::SHADER_ATOMIC64 |
            DeviceFlagBits::IMAGE_ATOMIC64 |
            DeviceFlagBits::DYNAMIC_STATE_3;
        // Make sure your device actually supports the max numbers, as device creation will fail otherwise.
        u32 max_allowed_images = 10'000;
        u32 max_allowed_buffers = 10'000;
        u32 max_allowed_samplers = 400;
        u32 max_allowed_acceleration_structures = 10'000;
<<<<<<< HEAD
#endif
        SmallString name = "";
=======
        SmallString name = {};
>>>>>>> c7b58e9a
    };

    struct CommandSubmitInfo
    {
        PipelineStageFlags wait_stages = {};
        std::span<ExecutableCommandList const> command_lists = {};
        std::span<BinarySemaphore const> wait_binary_semaphores = {};
        std::span<BinarySemaphore const> signal_binary_semaphores = {};
        std::span<std::pair<TimelineSemaphore, u64> const> wait_timeline_semaphores = {};
        std::span<std::pair<TimelineSemaphore, u64> const> signal_timeline_semaphores = {};
    };

    struct PresentInfo
    {
        std::span<BinarySemaphore const> wait_binary_semaphores = {};
        Swapchain swapchain;
    };

    struct MemoryBlockBufferInfo
    {
        BufferInfo buffer_info = {};
        MemoryBlock & memory_block;
        usize offset = {};
    };

    struct MemoryBlockImageInfo
    {
        ImageInfo image_info = {};
        MemoryBlock & memory_block;
        usize offset = {};
    };

    struct AccelerationStructureBuildSizesInfo
    {
        u64 acceleration_structure_size;
        u64 update_scratch_size;
        u64 build_scratch_size;
    };

    struct BufferTlasInfo
    {
        TlasInfo tlas_info = {};
        BufferId buffer_id = {};
        u64 offset = {};
    };

    struct BufferBlasInfo
    {
        BlasInfo blas_info = {};
        BufferId buffer_id = {};
        u64 offset = {};
    };

    /**
     * @brief   Device represents a logical device that may be a virtual or physical gpu.
     *          Device manages all general gpu operations that are not handled by other objects.
     *          All objects connected to the device are created by it.
     *
     * THREADSAFETY:
     * * is internally synchronized
     * * can be passed between different threads
     * * may be accessed by multiple threads at the same time
     */
    struct DAXA_EXPORT_CXX Device final : ManagedPtr<Device, daxa_Device>
    {
        Device() = default;

        [[nodiscard]] auto create_memory(MemoryBlockInfo const & info) -> MemoryBlock;
        [[nodiscard]] auto get_memory_requirements(BufferInfo const & info) const -> MemoryRequirements;
        [[nodiscard]] auto get_memory_requirements(ImageInfo const & info) const -> MemoryRequirements;
        [[nodiscard]] auto get_tlas_build_sizes(TlasBuildInfo const & info) -> AccelerationStructureBuildSizesInfo;
        [[nodiscard]] auto get_blas_build_sizes(BlasBuildInfo const & info) -> AccelerationStructureBuildSizesInfo;

        [[nodiscard]] auto create_buffer(BufferInfo const & info) -> BufferId;
        [[nodiscard]] auto create_image(ImageInfo const & info) -> ImageId;
        [[nodiscard]] auto create_buffer_from_memory_block(MemoryBlockBufferInfo const & info) -> BufferId;
        [[nodiscard]] auto create_image_from_memory_block(MemoryBlockImageInfo const & info) -> ImageId;
        [[nodiscard]] auto create_image_view(ImageViewInfo const & info) -> ImageViewId;
        [[nodiscard]] auto create_sampler(SamplerInfo const & info) -> SamplerId;
        [[nodiscard]] auto create_tlas(TlasInfo const & info) -> TlasId;
        [[nodiscard]] auto create_blas(BlasInfo const & info) -> BlasId;
        [[nodiscard]] auto create_tlas_from_buffer(BufferTlasInfo const & info) -> TlasId;
        [[nodiscard]] auto create_blas_from_buffer(BufferBlasInfo const & info) -> BlasId;

        void destroy_buffer(BufferId id);
        void destroy_image(ImageId id);
        void destroy_image_view(ImageViewId id);
        void destroy_sampler(SamplerId id);
        void destroy_tlas(TlasId id);
        void destroy_blas(BlasId id);

        /// @brief  Daxa stores each create info and keeps it up to date if the object changes
        ///         This is also the case for gpu resources (buffer, image(view), sampler, as).
        /// @param id of the object.
        /// @return a value copy of the info. Returns nullopt when the id is invalid.
        [[nodiscard]] auto info_buffer(BufferId id) const -> Optional<BufferInfo>;
        [[nodiscard]] auto info_image(ImageId id) const -> Optional<ImageInfo>;
        [[nodiscard]] auto info_image_view(ImageViewId id) const -> Optional<ImageViewInfo>;
        [[nodiscard]] auto info_sampler(SamplerId id) const -> Optional<SamplerInfo>;
        [[nodiscard]] auto info_tlas(TlasId id) const -> Optional<TlasInfo>;
        [[nodiscard]] auto info_blas(BlasId id) const -> Optional<BlasInfo>;

        /// @brief  Will describe if a given id is valid.
        ///         An id is valid as long as it was created by the device and not yet destroyed.
        /// @param id or the object.
        /// @return validity of id
        [[nodiscard]] auto is_id_valid(ImageId id) const -> bool;
        [[nodiscard]] auto is_id_valid(ImageViewId id) const -> bool;
        [[nodiscard]] auto is_id_valid(BufferId id) const -> bool;
        [[nodiscard]] auto is_id_valid(SamplerId id) const -> bool;
        [[nodiscard]] auto is_id_valid(TlasId id) const -> bool;
        [[nodiscard]] auto is_id_valid(BlasId id) const -> bool;

        [[nodiscard]] auto get_device_address(BufferId id) const -> Optional<DeviceAddress>;
        [[nodiscard]] auto get_device_address(BlasId id) const -> Optional<DeviceAddress>;
        [[nodiscard]] auto get_device_address(TlasId id) const -> Optional<DeviceAddress>;
        [[nodiscard]] auto get_host_address(BufferId id) const -> Optional<std::byte *>;
        template <typename T>
        [[nodiscard]] auto get_host_address_as(BufferId id) const -> Optional<T *>
        {
            auto opt = get_host_address(id);
            if (opt.has_value())
            {
                return {reinterpret_cast<T *>(opt.value())};
            }
            return {};
        }

        [[nodiscard]] auto create_raster_pipeline(RasterPipelineInfo const & info) -> RasterPipeline;
        [[nodiscard]] auto create_compute_pipeline(ComputePipelineInfo const & info) -> ComputePipeline;
        [[nodiscard]] auto create_ray_tracing_pipeline(RayTracingPipelineInfo const & info) -> RayTracingPipeline;

        [[nodiscard]] auto create_swapchain(SwapchainInfo const & info) -> Swapchain;
        [[nodiscard]] auto create_command_recorder(CommandRecorderInfo const & info) -> CommandRecorder;
        [[nodiscard]] auto create_binary_semaphore(BinarySemaphoreInfo const & info) -> BinarySemaphore;
        [[nodiscard]] auto create_timeline_semaphore(TimelineSemaphoreInfo const & info) -> TimelineSemaphore;
        [[nodiscard]] auto create_event(EventInfo const & info) -> Event;
        [[nodiscard]] auto create_timeline_query_pool(TimelineQueryPoolInfo const & info) -> TimelineQueryPool;

        /// THREADSAFETY:
        /// * reference MUST NOT be read after the device is destroyed.
        /// @return reference to info of object.
        [[nodiscard]] auto info() const -> DeviceInfo const &;
        void wait_idle();

        void submit_commands(CommandSubmitInfo const & submit_info);
        void present_frame(PresentInfo const & info);

        /// @brief  Actually destroys all resources that are ready to be destroyed.
        ///         When calling destroy, or removing all references to an object, it is zombified not really destroyed.
        ///         A zombie lives until the gpu catches up to the point of zombification.
        /// NOTE:
        /// * this function will block until it gains an exclusive resource lock
        /// * command lists may hold shared lifetime locks, those must all unlock before an exclusive lock can be made
        /// * look at CommandRecorder for more info on this
        /// * SoftwareCommandRecorder is exempt from this limitation,
        ///   you can freely record those in parallel with collect_garbage
        void collect_garbage();

        /// THREADSAFETY:
        /// * reference MUST NOT be read after the device is destroyed.
        /// @return reference to device properties
        [[nodiscard]] auto properties() const -> DeviceProperties const &;
        [[nodiscard]] auto get_supported_present_modes(NativeWindowHandle native_handle, NativeWindowPlatform native_platform) const -> std::vector<PresentMode>;

      protected:
        template <typename T, typename H_T>
        friend struct ManagedPtr;
        static auto inc_refcnt(ImplHandle const * object) -> u64;
        static auto dec_refcnt(ImplHandle const * object) -> u64;
    };
} // namespace daxa<|MERGE_RESOLUTION|>--- conflicted
+++ resolved
@@ -272,12 +272,7 @@
         u32 max_allowed_buffers = 10'000;
         u32 max_allowed_samplers = 400;
         u32 max_allowed_acceleration_structures = 10'000;
-<<<<<<< HEAD
-#endif
-        SmallString name = "";
-=======
         SmallString name = {};
->>>>>>> c7b58e9a
     };
 
     struct CommandSubmitInfo
