#pragma once

#include <daxa/core.hpp>
#include <daxa/gpu_resources.hpp>
#include <daxa/pipeline.hpp>
#include <daxa/swapchain.hpp>
#include <daxa/command_recorder.hpp>
#include <daxa/sync.hpp>

namespace daxa
{
    enum struct DeviceType
    {
        OTHER = 0,
        INTEGRATED_GPU = 1,
        DISCRETE_GPU = 2,
        VIRTUAL_GPU = 3,
        CPU = 4,
        MAX_ENUM = 0x7fffffff,
    };

    struct DeviceLimits
    {
        u32 max_image_dimension1d;
        u32 max_image_dimension2d;
        u32 max_image_dimension3d;
        u32 max_image_dimension_cube;
        u32 max_image_array_layers;
        u32 max_texel_buffer_elements;
        u32 max_uniform_buffer_range;
        u32 max_storage_buffer_range;
        u32 max_push_constants_size;
        u32 max_memory_allocation_count;
        u32 max_sampler_allocation_count;
        u64 buffer_image_granularity;
        u64 sparse_address_space_size;
        u32 max_bound_descriptor_sets;
        u32 max_per_stage_descriptor_samplers;
        u32 max_per_stage_descriptor_uniform_buffers;
        u32 max_per_stage_descriptor_storage_buffers;
        u32 max_per_stage_descriptor_sampled_images;
        u32 max_per_stage_descriptor_storage_images;
        u32 max_per_stage_descriptor_input_attachments;
        u32 max_per_stage_resources;
        u32 max_descriptor_set_samplers;
        u32 max_descriptor_set_uniform_buffers;
        u32 max_descriptor_set_uniform_buffers_dynamic;
        u32 max_descriptor_set_storage_buffers;
        u32 max_descriptor_set_storage_buffers_dynamic;
        u32 max_descriptor_set_sampled_images;
        u32 max_descriptor_set_storage_images;
        u32 max_descriptor_set_input_attachments;
        u32 max_vertex_input_attributes;
        u32 max_vertex_input_bindings;
        u32 max_vertex_input_attribute_offset;
        u32 max_vertex_input_binding_stride;
        u32 max_vertex_output_components;
        u32 max_tessellation_generation_level;
        u32 max_tessellation_patch_size;
        u32 max_tessellation_control_per_vertex_input_components;
        u32 max_tessellation_control_per_vertex_output_components;
        u32 max_tessellation_control_per_patch_output_components;
        u32 max_tessellation_control_total_output_components;
        u32 max_tessellation_evaluation_input_components;
        u32 max_tessellation_evaluation_output_components;
        u32 max_geometry_shader_invocations;
        u32 max_geometry_input_components;
        u32 max_geometry_output_components;
        u32 max_geometry_output_vertices;
        u32 max_geometry_total_output_components;
        u32 max_fragment_input_components;
        u32 max_fragment_output_attachments;
        u32 max_fragment_dual_src_attachments;
        u32 max_fragment_combined_output_resources;
        u32 max_compute_shared_memory_size;
        u32 max_compute_work_group_count[3];
        u32 max_compute_work_group_invocations;
        u32 max_compute_work_group_size[3];
        u32 sub_pixel_precision_bits;
        u32 sub_texel_precision_bits;
        u32 mipmap_precision_bits;
        u32 max_draw_indexed_index_value;
        u32 max_draw_indirect_count;
        f32 max_sampler_lod_bias;
        f32 max_sampler_anisotropy;
        u32 max_viewports;
        u32 max_viewport_dimensions[2];
        f32 viewport_bounds_range[2];
        u32 viewport_sub_pixel_bits;
        usize min_memory_map_alignment;
        u64 min_texel_buffer_offset_alignment;
        u64 min_uniform_buffer_offset_alignment;
        u64 min_storage_buffer_offset_alignment;
        i32 min_texel_offset;
        u32 max_texel_offset;
        i32 min_texel_gather_offset;
        u32 max_texel_gather_offset;
        f32 min_interpolation_offset;
        f32 max_interpolation_offset;
        u32 sub_pixel_interpolation_offset_bits;
        u32 max_framebuffer_width;
        u32 max_framebuffer_height;
        u32 max_framebuffer_layers;
        u32 framebuffer_color_sample_counts;
        u32 framebuffer_depth_sample_counts;
        u32 framebuffer_stencil_sample_counts;
        u32 framebuffer_no_attachments_sample_counts;
        u32 max_color_attachments;
        u32 sampled_image_color_sample_counts;
        u32 sampled_image_integer_sample_counts;
        u32 sampled_image_depth_sample_counts;
        u32 sampled_image_stencil_sample_counts;
        u32 storage_image_sample_counts;
        u32 max_sample_mask_words;
        u32 timestamp_compute_and_graphics;
        f32 timestamp_period;
        u32 max_clip_distances;
        u32 max_cull_distances;
        u32 max_combined_clip_and_cull_distances;
        u32 discrete_queue_priorities;
        f32 point_size_range[2];
        f32 line_width_range[2];
        f32 point_size_granularity;
        f32 line_width_granularity;
        u32 strict_lines;
        u32 standard_sample_locations;
        u64 optimal_buffer_copy_offset_alignment;
        u64 optimal_buffer_copy_row_pitch_alignment;
        u64 non_coherent_atom_size;
    };

    struct MeshShaderDeviceProperties
    {
        u32 max_task_work_group_total_count = {};
        u32 max_task_work_group_count[3] = {};
        u32 max_task_work_group_invocations = {};
        u32 max_task_work_group_size[3] = {};
        u32 max_task_payload_size = {};
        u32 max_task_shared_memory_size = {};
        u32 max_task_payload_and_shared_memory_size = {};
        u32 max_mesh_work_group_total_count = {};
        u32 max_mesh_work_group_count[3] = {};
        u32 max_mesh_work_group_invocations = {};
        u32 max_mesh_work_group_size[3] = {};
        u32 max_mesh_shared_memory_size = {};
        u32 max_mesh_payload_and_shared_memory_size = {};
        u32 max_mesh_output_memory_size = {};
        u32 max_mesh_payload_and_output_memory_size = {};
        u32 max_mesh_output_components = {};
        u32 max_mesh_output_vertices = {};
        u32 max_mesh_output_primitives = {};
        u32 max_mesh_output_layers = {};
        u32 max_mesh_multiview_view_count = {};
        u32 mesh_output_per_vertex_granularity = {};
        u32 mesh_output_per_primitive_granularity = {};
        u32 max_preferred_task_work_group_invocations = {};
        u32 max_preferred_mesh_work_group_invocations = {};
        bool prefers_local_invocation_vertex_output = {};
        bool prefers_local_invocation_primitive_output = {};
        bool prefers_compact_vertex_output = {};
        bool prefers_compact_primitive_output = {};
    };

    struct RayTracingPipelineProperties
    {
        u32 shader_group_handle_size = {};
        u32 max_ray_recursion_depth = {};
        u32 max_shader_group_stride = {};
        u32 shader_group_base_alignment = {};
        u32 shader_group_handle_capture_replay_size = {};
        u32 max_ray_dispatch_invocation_count = {};
        u32 shader_group_handle_alignment = {};
        u32 max_ray_hit_attribute_size = {};
    };

    struct AccelerationStructureProperties
    {
        u64 max_geometry_count = {};
        u64 max_instance_count = {};
        u64 max_primitive_count = {};
        u32 max_per_stage_descriptor_acceleration_structures = {};
        u32 max_per_stage_descriptor_update_after_bind_acceleration_structures = {};
        u32 max_descriptor_set_acceleration_structures = {};
        u32 max_descriptor_set_update_after_bind_acceleration_structures = {};
        u32 min_acceleration_structure_scratch_offset_alignment = {};
    };

    struct DeviceProperties
    {
        u32 vulkan_api_version = {};
        u32 driver_version = {};
        u32 vendor_id = {};
        u32 device_id = {};
        DeviceType device_type = {};
        u8 device_name[256U] = {};
        u8 pipeline_cache_uuid[16U] = {};
        DeviceLimits limits = {};
        Optional<MeshShaderDeviceProperties> mesh_shading_properties = {};
        Optional<RayTracingPipelineProperties> ray_tracing_properties = {};
        Optional<AccelerationStructureProperties> acceleration_structure_properties = {};
    };

    DAXA_EXPORT_CXX auto default_device_score(DeviceProperties const & device_props) -> i32;

    struct DeviceFlagsProperties
    {
        using Data = u32;
    };
    using DeviceFlags = Flags<DeviceFlagsProperties>;
    struct DeviceFlagBits
    {
        static inline constexpr DeviceFlags NONE = {0x00000000};
        static inline constexpr DeviceFlags BUFFER_DEVICE_ADDRESS_CAPTURE_REPLAY_BIT = {0x1 << 0};
        static inline constexpr DeviceFlags CONSERVATIVE_RASTERIZATION = {0x1 << 1};
        static inline constexpr DeviceFlags MESH_SHADER = {0x1 << 2};
        static inline constexpr DeviceFlags SHADER_ATOMIC64 = {0x1 << 3};
        static inline constexpr DeviceFlags IMAGE_ATOMIC64 = {0x1 << 4};
        static inline constexpr DeviceFlags VK_MEMORY_MODEL = {0x1 << 5};
        static inline constexpr DeviceFlags RAY_TRACING = {0x1 << 6};
    };

    struct DeviceFlags2
    {
        u32 buffer_device_address_capture_replay_bit : 1 = 1;
        u32 conservative_rasterization : 1 = {};
        u32 mesh_shader_bit : 1 = {};
        u32 shader_atomic64 : 1 = 1;
        u32 image_atomic64 : 1 = 1;
        u32 vk_memory_model : 1 = {};
        u32 ray_tracing : 1 = {};

        operator DeviceFlags()
        {
            return std::bit_cast<DeviceFlags>(*this);
        }
    };

    struct DeviceInfo
    {
<<<<<<< HEAD
        std::function<i32(DeviceProperties const &)> selector = default_device_score;

        // TODO(grundlett): Remove these in favor of a more general solution
        bool enable_buffer_device_address_capture_replay = true;
        bool enable_conservative_rasterization = false;
        bool enable_shader_atomic_int64 = false;
        bool enable_mesh_shader = false;
        // Make sure your device actually supports the max numbers, as device creation will fail otherwise.
        u32 max_allowed_images = 8; // 10'000;
        u32 max_allowed_buffers = 30; // 10'000;
        u32 max_allowed_samplers = 16; // 1'000;
        std::string name = {};
=======
        i32 (*selector)(DeviceProperties const & properties) = default_device_score;
        DeviceFlags flags =
            DeviceFlagBits::BUFFER_DEVICE_ADDRESS_CAPTURE_REPLAY_BIT |
            DeviceFlagBits::SHADER_ATOMIC64 |
            DeviceFlagBits::IMAGE_ATOMIC64;
        // Make sure your device actually supports the max numbers, as device creation will fail otherwise.
        u32 max_allowed_images = 10'000;
        u32 max_allowed_buffers = 10'000;
        u32 max_allowed_samplers = 400;
        u32 max_allowed_acceleration_structures = 10'000;
        SmallString name = "";
>>>>>>> 55182fae
    };

    struct CommandSubmitInfo
    {
        PipelineStageFlags wait_stages = {};
        std::span<ExecutableCommandList const> command_lists = {};
        std::span<BinarySemaphore const> wait_binary_semaphores = {};
        std::span<BinarySemaphore const> signal_binary_semaphores = {};
        std::span<std::pair<TimelineSemaphore, u64> const> wait_timeline_semaphores = {};
        std::span<std::pair<TimelineSemaphore, u64> const> signal_timeline_semaphores = {};
    };

    struct PresentInfo
    {
        std::span<BinarySemaphore const> wait_binary_semaphores = {};
        Swapchain swapchain;
    };

    struct MemoryBlockBufferInfo
    {
        BufferInfo buffer_info = {};
        MemoryBlock & memory_block;
        usize offset = {};
    };

    struct MemoryBlockImageInfo
    {
        ImageInfo image_info = {};
        MemoryBlock & memory_block;
        usize offset = {};
    };
    
    struct AccelerationStructureBuildSizesInfo
    {
        u64 acceleration_structure_size;
        u64 update_scratch_size;
        u64 build_scratch_size;
    };

    struct BufferTlasInfo
    {
        TlasInfo tlas_info = {};
        BufferId buffer_id = {};
        u64 offset = {};
    };

    struct BufferBlasInfo
    {
        BlasInfo blas_info = {};
        BufferId buffer_id = {};
        u64 offset = {};
    };

    /**
     * @brief   Device represents a logical device that may be a virtual or physical gpu.
     *          Device manages all general gpu operations that are not handled by other objects.
     *          All objects connected to the device are created by it.
     *
     * THREADSAFETY:
     * * is internally synchronized
     * * can be passed between different threads
     * * may be accessed by multiple threads at the same time
     */
    struct DAXA_EXPORT_CXX Device final : ManagedPtr<Device, daxa_Device>
    {
        Device() = default;

        [[nodiscard]] auto create_memory(MemoryBlockInfo const & info) -> MemoryBlock;
        [[nodiscard]] auto get_memory_requirements(BufferInfo const & info) const -> MemoryRequirements;
        [[nodiscard]] auto get_memory_requirements(ImageInfo const & info) const -> MemoryRequirements;
        [[nodiscard]] auto get_tlas_build_sizes(TlasBuildInfo const & info) -> AccelerationStructureBuildSizesInfo;
        [[nodiscard]] auto get_blas_build_sizes(BlasBuildInfo const & info) -> AccelerationStructureBuildSizesInfo;

        [[nodiscard]] auto create_buffer(BufferInfo const & info) -> BufferId;
        [[nodiscard]] auto create_image(ImageInfo const & info) -> ImageId;
        [[nodiscard]] auto create_buffer_from_memory_block(MemoryBlockBufferInfo const & info) -> BufferId;
        [[nodiscard]] auto create_image_from_memory_block(MemoryBlockImageInfo const & info) -> ImageId;
        [[nodiscard]] auto create_image_view(ImageViewInfo const & info) -> ImageViewId;
        [[nodiscard]] auto create_sampler(SamplerInfo const & info) -> SamplerId;
        [[nodiscard]] auto create_tlas(TlasInfo const & info) -> TlasId;
        [[nodiscard]] auto create_blas(BlasInfo const & info) -> BlasId;
        [[nodiscard]] auto create_tlas_from_buffer(BufferTlasInfo const & info) -> TlasId;
        [[nodiscard]] auto create_blas_from_buffer(BufferBlasInfo const & info) -> BlasId;

        void destroy_buffer(BufferId id);
        void destroy_image(ImageId id);
        void destroy_image_view(ImageViewId id);
        void destroy_sampler(SamplerId id);
        void destroy_tlas(TlasId id);
        void destroy_blas(BlasId id);

        /// @brief  Daxa stores each create info and keeps it up to date if the object changes
        ///         This is also the case for gpu resources (buffer, image(view), sampler, as).
        /// @param id of the object.
        /// @return a value copy of the info. Returns nullopt when the id is invalid.
        [[nodiscard]] auto info_buffer(BufferId id) const -> Optional<BufferInfo>;
        [[nodiscard]] auto info_image(ImageId id) const -> Optional<ImageInfo>;
        [[nodiscard]] auto info_image_view(ImageViewId id) const -> Optional<ImageViewInfo>;
        [[nodiscard]] auto info_sampler(SamplerId id) const -> Optional<SamplerInfo>;
        [[nodiscard]] auto info_tlas(TlasId id) const -> Optional<TlasInfo>;
        [[nodiscard]] auto info_blas(BlasId id) const -> Optional<BlasInfo>;

        /// @brief  Will describe if a given id is valid.
        ///         An id is valid as long as it was created by the device and not yet destroyed.
        /// @param id or the object.
        /// @return validity of id
        [[nodiscard]] auto is_id_valid(ImageId id) const -> bool;
        [[nodiscard]] auto is_id_valid(ImageViewId id) const -> bool;
        [[nodiscard]] auto is_id_valid(BufferId id) const -> bool;
        [[nodiscard]] auto is_id_valid(SamplerId id) const -> bool;
        [[nodiscard]] auto is_id_valid(TlasId id) const -> bool;
        [[nodiscard]] auto is_id_valid(BlasId id) const -> bool;

        [[nodiscard]] auto get_device_address(BufferId id) const -> Optional<DeviceAddress>;
        [[nodiscard]] auto get_device_address(BlasId id) const -> Optional<DeviceAddress>;
        [[nodiscard]] auto get_device_address(TlasId id) const -> Optional<DeviceAddress>;
        [[nodiscard]] auto get_host_address(BufferId id) const -> Optional<std::byte *>;
        template <typename T>
        [[nodiscard]] auto get_host_address_as(BufferId id) const -> Optional<T *>
        {
            auto opt = get_host_address(id);
            if (opt.has_value())
            {
                return {reinterpret_cast<T *>(opt.value())};
            }
            return {};
        }

        [[nodiscard]] auto create_raster_pipeline(RasterPipelineInfo const & info) -> RasterPipeline;
        [[nodiscard]] auto create_compute_pipeline(ComputePipelineInfo const & info) -> ComputePipeline;

        [[nodiscard]] auto create_swapchain(SwapchainInfo const & info) -> Swapchain;
        [[nodiscard]] auto create_command_recorder(CommandRecorderInfo const & info) -> CommandRecorder;
        [[nodiscard]] auto create_binary_semaphore(BinarySemaphoreInfo const & info) -> BinarySemaphore;
        [[nodiscard]] auto create_timeline_semaphore(TimelineSemaphoreInfo const & info) -> TimelineSemaphore;
        [[nodiscard]] auto create_event(EventInfo const & info) -> Event;
        [[nodiscard]] auto create_timeline_query_pool(TimelineQueryPoolInfo const & info) -> TimelineQueryPool;

        /// THREADSAFETY:
        /// * reference MUST NOT be read after the device is destroyed.
        /// @return reference to info of object.
        [[nodiscard]] auto info() const -> DeviceInfo const &;
        void wait_idle();

        void submit_commands(CommandSubmitInfo const & submit_info);
        void present_frame(PresentInfo const & info);

        /// @brief  Actually destroys all resources that are ready to be destroyed.
        ///         When calling destroy, or removing all references to an object, it is zombified not really destroyed.
        ///         A zombie lives until the gpu catches up to the point of zombification.
        /// NOTE:
        /// * this function will block until it gains an exclusive resource lock
        /// * command lists may hold shared lifetime locks, those must all unlock before an exclusive lock can be made
        /// * look at CommandRecorder for more info on this
        /// * SoftwareCommandRecorder is exempt from this limitation,
        ///   you can freely record those in parallel with collect_garbage
        void collect_garbage();

        /// THREADSAFETY:
        /// * reference MUST NOT be read after the device is destroyed.
        /// @return reference to device properties
        [[nodiscard]] auto properties() const -> DeviceProperties const &;
        [[nodiscard]] auto get_supported_present_modes(NativeWindowHandle native_handle, NativeWindowPlatform native_platform) const -> std::vector<PresentMode>;

      protected:
        template <typename T, typename H_T>
        friend struct ManagedPtr;
        static auto inc_refcnt(ImplHandle const * object) -> u64;
        static auto dec_refcnt(ImplHandle const * object) -> u64;
    };
} // namespace daxa<|MERGE_RESOLUTION|>--- conflicted
+++ resolved
@@ -237,21 +237,14 @@
 
     struct DeviceInfo
     {
-<<<<<<< HEAD
-        std::function<i32(DeviceProperties const &)> selector = default_device_score;
-
-        // TODO(grundlett): Remove these in favor of a more general solution
-        bool enable_buffer_device_address_capture_replay = true;
-        bool enable_conservative_rasterization = false;
-        bool enable_shader_atomic_int64 = false;
-        bool enable_mesh_shader = false;
-        // Make sure your device actually supports the max numbers, as device creation will fail otherwise.
-        u32 max_allowed_images = 8; // 10'000;
-        u32 max_allowed_buffers = 30; // 10'000;
-        u32 max_allowed_samplers = 16; // 1'000;
-        std::string name = {};
-=======
         i32 (*selector)(DeviceProperties const & properties) = default_device_score;
+#if defined(__APPLE__)
+        DeviceFlags flags = {};
+        u32 max_allowed_images = 8;
+        u32 max_allowed_buffers = 30;
+        u32 max_allowed_samplers = 16;
+        u32 max_allowed_acceleration_structures = 8;
+#else
         DeviceFlags flags =
             DeviceFlagBits::BUFFER_DEVICE_ADDRESS_CAPTURE_REPLAY_BIT |
             DeviceFlagBits::SHADER_ATOMIC64 |
@@ -261,8 +254,8 @@
         u32 max_allowed_buffers = 10'000;
         u32 max_allowed_samplers = 400;
         u32 max_allowed_acceleration_structures = 10'000;
+#endif
         SmallString name = "";
->>>>>>> 55182fae
     };
 
     struct CommandSubmitInfo
@@ -294,7 +287,7 @@
         MemoryBlock & memory_block;
         usize offset = {};
     };
-    
+
     struct AccelerationStructureBuildSizesInfo
     {
         u64 acceleration_structure_size;
