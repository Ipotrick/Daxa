#pragma once

#include <daxa/daxa.hpp>
#include <functional>
#include <memory>

#include "task_graph_types.hpp"

#if !DAXA_BUILT_WITH_UTILS_TASK_GRAPH
#error "[package management error] You must build Daxa with the DAXA_ENABLE_UTILS_TASK_GRAPH CMake option enabled, or request the utils-task-graph feature in vcpkg"
#endif

namespace daxa
{
    struct TaskGraph;
    struct Device;
    struct CommandSubmitInfo;
    struct PresentInfo;

    struct TaskTransientBufferInfo
    {
        u32 size = {};
        std::string name = {};
    };

    struct TaskTransientImageInfo
    {
        u32 dimensions = 2;
        Format format = Format::R8G8B8A8_UNORM;
        Extent3D size = {0, 0, 0};
        u32 mip_level_count = 1;
        u32 array_layer_count = 1;
        u32 sample_count = 1;
        std::string name = {};
    };

    struct TaskImageAliasInfo
    {
        std::string alias = {};
        Variant<TaskImageView, std::string> aliased_image = {};
        u32 base_mip_level_offset = {};
        u32 base_array_layer_offset = {};
    };

    struct TaskBufferAliasInfo
    {
        std::string alias = {};
        Variant<TaskBufferView, std::string> aliased_buffer = {};
    };

    struct TaskGraphInfo
    {
        Device device = {};
        /// @brief  Optionally the user can provide a swapchain. This enables the use of present.
        std::optional<Swapchain> swapchain = {};
        /// @brief  Task reordering can drastically improve performance,
        ///         yet is it also nice to have sequential callback execution.
        bool reorder_tasks = true;
        /// @brief  Allows task graph to alias transient resources memory (ofc only when that wont break the program)
        bool alias_transients = {};
        /// @brief  Some drivers have bad implementations for split barriers.
        ///         If that is the case for you, you can turn off all use of split barriers.
        ///         Daxa will use pipeline barriers instead if this is set.
        bool use_split_barriers = true;
        /// @brief  Each condition doubled the number of permutations.
        ///         For a low number of permutations its is preferable to precompile all permutations.
        ///         For a large number of permutations it might be preferable to only create the permutations actually used on the fly just before they are needed.
        ///         The second option is enabled by using jit (just in time) compilation.
        bool jit_compile_permutations = {};
        /// @brief  Task graph can branch the execution based on conditionals. All conditionals must be set before execution and stay constant while executing.
        ///         This is useful to create permutations of a task graph without having to create a separate task graph.
        ///         Another benefit is that task graph can generate synch between executions of permutations while it can not generate synch between two separate task graphs.
        usize permutation_condition_count = {};
        /// @brief  Task graph will put performance markers that are used by profilers like nsight around each tasks execution by default.
        bool enable_command_labels = false;
        std::array<f32, 4> task_graph_label_color = {0.463f, 0.333f, 0.671f, 1.0f};
        std::array<f32, 4> task_batch_label_color = {0.563f, 0.433f, 0.771f, 1.0f};
        std::array<f32, 4> task_label_color = {0.663f, 0.533f, 0.871f, 1.0f};
        /// @brief  Records debug information about the execution if enabled. This string is retrievable with the function get_debug_string.
        bool record_debug_information = {};
        /// @brief  Sets the size of the linear allocator of device local, host visible memory used by the linear staging allocator.
        ///         This memory is used internally as well as by tasks via the TaskInterface::get_allocator().
        ///         Setting the size to 0, disables a few task list features but also eliminates the memory allocation.
        u32 staging_memory_pool_size = 262'144; // 2^16 bytes.
        // Useful for debugging tools that are invisible to the graph.
        daxa::ImageUsageFlags additional_transient_image_usage_flags = {};
        // Useful for reflection/ debugging.
        std::function<void(daxa::TaskInterface)> pre_task_callback = {};
        std::function<void(daxa::TaskInterface)> post_task_callback = {};
        std::string name = {};
    };

    struct TaskSubmitInfo
    {
        PipelineStageFlags * additional_src_stages = {};
        std::vector<ExecutableCommandList> * additional_command_lists = {};
        std::vector<BinarySemaphore> * additional_wait_binary_semaphores = {};
        std::vector<BinarySemaphore> * additional_signal_binary_semaphores = {};
        std::vector<std::pair<TimelineSemaphore, u64>> * additional_wait_timeline_semaphores = {};
        std::vector<std::pair<TimelineSemaphore, u64>> * additional_signal_timeline_semaphores = {};
    };

    struct TaskPresentInfo
    {
        std::vector<BinarySemaphore> * additional_binary_semaphores = {};
    };

    struct TaskCompleteInfo
    {
    };

    struct TaskImageLastUse
    {
        ImageMipArraySlice slice = {};
        ImageLayout layout = {};
        Access access = {};
    };

    struct TaskGraphConditionalInfo
    {
        u32 condition_index = {};
        std::function<void()> when_true = {};
        std::function<void()> when_false = {};
    };

    struct ExecutionInfo
    {
        std::span<bool> permutation_condition_values = {};
        bool record_debug_string = {};
    };

    /*
         __/\__
    . _  \\''//
    -( )-/_||_\
     .'. \_()_/
      |  | . \
      |  | .  \
    . '. \_____\.
    */

    struct InlineTaskInfo
    {
        TaskType task_type = TaskType::GENERAL;
        std::vector<TaskAttachmentInfo> attachments = {};
        std::function<void(TaskInterface)> task = {};
<<<<<<< HEAD
        char const * name = "unnamed";
=======
        std::string name = "unnamed";
>>>>>>> e22f1b05
    };

    struct InlineTask : ITask
    {
        InlineTask() = default;
        InlineTask(InlineTaskInfo const & info)
        {
            value = {}; // Prevents ICE
            value._internal._task_type = info.task_type;
            value._internal._attachments = info.attachments;
            value._internal._callback = info.task;
            value._internal._name = info.name;
        }
        InlineTask(std::string name, TaskType task_type = TaskType::GENERAL)
        {
            value._internal._name = std::move(name);
            value._internal._task_type = task_type;
        }
        static auto Raster(std::string name) -> InlineTask
        {
            return InlineTask(name, TaskType::RASTER);
        }
        static auto Compute(std::string name) -> InlineTask
        {
            return InlineTask(name, TaskType::COMPUTE);
        }
        static auto RayTracing(std::string name) -> InlineTask
        {
            return InlineTask(name, TaskType::RAY_TRACING);
        }
        static auto Transfer(std::string name) -> InlineTask
        {
            return InlineTask(name, TaskType::TRANSFER);
        }
        virtual ~InlineTask() override
        {
        }
        InlineTask(InlineTask && other)
        {
            this->value = {}; // Prevents ICE
            this->value._internal._attachments = std::move(other.value._internal._attachments);
            this->value._internal._callback = std::move(other.value._internal._callback);
            this->value._internal._name = std::move(other.value._internal._name);
            this->value._internal._task_type = std::move(other.value._internal._task_type);
            other.value._internal._attachments = {};
            other.value._internal._callback = {};
            other.value._internal._name = {};
            other.value._internal._task_type = {};
        }
        constexpr virtual auto attachments() -> std::span<TaskAttachmentInfo> override
        {
            return value._internal._attachments;
        }
        constexpr virtual auto attachments() const -> std::span<TaskAttachmentInfo const> override
        {
            return value._internal._attachments;
        }
        constexpr virtual auto name() const -> std::string_view override { return value._internal._name; };
        virtual void callback(TaskInterface ti) override
        {
            value._internal._callback(ti);
        }
        virtual auto task_type() const -> TaskType override { return value._internal._task_type; }

      private:
        enum Allow
        {
            NONE = 0,
            READ = (1 << 0),
            WRITE = (1 << 1),
            READ_WRITE = (1 << 2),
            SAMPLED = (1 << 5),
        };

      public:
        struct Internal
        {
            std::vector<TaskAttachmentInfo> _attachments = {};
            std::function<void(TaskInterface)> _callback = {};
            std::string _name = {};
            TaskType _task_type = TaskType::GENERAL;

            void _process_params(TaskStage stage, TaskAccessType type, ImageViewType & view_override, TaskBufferBlasTlasViewOrBufferBlasTlas auto param)
            {
                _attachments.push_back(inl_attachment(TaskAccess{stage, type}, param));
            }
            void _process_params(TaskStage stage, TaskAccessType type, ImageViewType & view_override, TaskImageViewOrTaskImage auto param)
            {
                _attachments.push_back(inl_attachment(TaskAccess{stage, type}, param, view_override));
            }
            void _process_params(TaskStage stage, TaskAccessType type, ImageViewType & view_override, ImageViewType param)
            {
                view_override = param;
            }
        };
        template <Allow ALLOWED_ACCESS, TaskStage STAGE = TaskStage::NONE>
        struct InternalValue
        {
            Internal _internal = {};

            template <TaskResourceViewOrResource... TResources>
            auto reads(TResources... v) -> InlineTask
                requires((ALLOWED_ACCESS & Allow::READ) != 0)
            {
                ImageViewType view_override = ImageViewType::MAX_ENUM;
                (_internal._process_params(STAGE, TaskAccessType::READ,view_override, v), ...);
                return InlineTask{std::move(_internal)};
            }
            template <TaskResourceViewOrResourceOrImageViewType... TResources>
            auto writes(TResources... v) -> InlineTask
                requires((ALLOWED_ACCESS & Allow::WRITE) != 0)
            {
                ImageViewType view_override = ImageViewType::MAX_ENUM;
                (_internal._process_params(STAGE, TaskAccessType::WRITE, view_override, v), ...);
                return InlineTask{std::move(_internal)};
            }
            template <TaskResourceViewOrResourceOrImageViewType... TResources>
            auto writes_concurrent(TResources... v) -> InlineTask
                requires((ALLOWED_ACCESS & Allow::WRITE) != 0)
            {
                ImageViewType view_override = ImageViewType::MAX_ENUM;
                (_internal._process_params(STAGE, TaskAccessType::WRITE_CONCURRENT, view_override, v), ...);
                return InlineTask{std::move(_internal)};
            }
            template <TaskResourceViewOrResourceOrImageViewType... TResources>
            auto reads_writes(TResources... v) -> InlineTask
                requires((ALLOWED_ACCESS & Allow::READ_WRITE) != 0)
            {
                ImageViewType view_override = ImageViewType::MAX_ENUM;
                (_internal._process_params(STAGE, TaskAccessType::READ_WRITE, view_override, v), ...);
                return InlineTask{std::move(_internal)};
            }
            template <TaskResourceViewOrResourceOrImageViewType... TResources>
            auto readwrites_concurrent(TResources... v) -> InlineTask
                requires((ALLOWED_ACCESS & Allow::READ_WRITE) != 0)
            {
                ImageViewType view_override = ImageViewType::MAX_ENUM;
                (_internal._process_params(STAGE, TaskAccessType::READ_WRITE_CONCURRENT, view_override, v), ...);
                return InlineTask{std::move(_internal)};
            }
            template <TaskImageViewOrTaskImageOrImageViewType... TResources>
                requires((ALLOWED_ACCESS & Allow::SAMPLED) != 0)
            auto samples(TResources... v) -> InlineTask
            {
                ImageViewType view_override = ImageViewType::MAX_ENUM;
                (_internal._process_params(STAGE, TaskAccessType::SAMPLED, view_override, v), ...);
                return InlineTask{std::move(_internal)};
            }
        };
        union
        {
            InternalValue<Allow::NONE, TaskStage::NONE> value = {};
            InternalValue<Allow(Allow::READ | Allow::WRITE | Allow::READ_WRITE | Allow::SAMPLED), TaskStage::VERTEX_SHADER> vs;
            InternalValue<Allow(Allow::READ | Allow::WRITE | Allow::READ_WRITE | Allow::SAMPLED), TaskStage::VERTEX_SHADER> vertex_shader;
            InternalValue<Allow(Allow::READ | Allow::WRITE | Allow::READ_WRITE | Allow::SAMPLED), TaskStage::TESSELLATION_CONTROL_SHADER> tcs;
            InternalValue<Allow(Allow::READ | Allow::WRITE | Allow::READ_WRITE | Allow::SAMPLED), TaskStage::TESSELLATION_CONTROL_SHADER> tesselation_control_shader;
            InternalValue<Allow(Allow::READ | Allow::WRITE | Allow::READ_WRITE | Allow::SAMPLED), TaskStage::TESSELLATION_EVALUATION_SHADER> tes;
            InternalValue<Allow(Allow::READ | Allow::WRITE | Allow::READ_WRITE | Allow::SAMPLED), TaskStage::TESSELLATION_EVALUATION_SHADER> tesselation_evaluation_shader;
            InternalValue<Allow(Allow::READ | Allow::WRITE | Allow::READ_WRITE | Allow::SAMPLED), TaskStage::GEOMETRY_SHADER> gs;
            InternalValue<Allow(Allow::READ | Allow::WRITE | Allow::READ_WRITE | Allow::SAMPLED), TaskStage::GEOMETRY_SHADER> geometry_shader;
            InternalValue<Allow(Allow::READ | Allow::WRITE | Allow::READ_WRITE | Allow::SAMPLED), TaskStage::FRAGMENT_SHADER> fs;
            InternalValue<Allow(Allow::READ | Allow::WRITE | Allow::READ_WRITE | Allow::SAMPLED), TaskStage::FRAGMENT_SHADER> fragment_shader;
            InternalValue<Allow(Allow::READ | Allow::WRITE | Allow::READ_WRITE | Allow::SAMPLED), TaskStage::COMPUTE_SHADER> cs;
            InternalValue<Allow(Allow::READ | Allow::WRITE | Allow::READ_WRITE | Allow::SAMPLED), TaskStage::COMPUTE_SHADER> compute_shader;
            InternalValue<Allow(Allow::READ | Allow::WRITE | Allow::READ_WRITE | Allow::SAMPLED), TaskStage::RAY_TRACING_SHADER> rts;
            InternalValue<Allow(Allow::READ | Allow::WRITE | Allow::READ_WRITE | Allow::SAMPLED), TaskStage::RAY_TRACING_SHADER> ray_tracing_shader;
            InternalValue<Allow(Allow::READ | Allow::WRITE | Allow::READ_WRITE | Allow::SAMPLED), TaskStage::TASK_SHADER> ts;
            InternalValue<Allow(Allow::READ | Allow::WRITE | Allow::READ_WRITE | Allow::SAMPLED), TaskStage::TASK_SHADER> task_shader;
            InternalValue<Allow(Allow::READ | Allow::WRITE | Allow::READ_WRITE | Allow::SAMPLED), TaskStage::MESH_SHADER> ms;
            InternalValue<Allow(Allow::READ | Allow::WRITE | Allow::READ_WRITE | Allow::SAMPLED), TaskStage::MESH_SHADER> mesh_shader;
            InternalValue<Allow(Allow::READ | Allow::WRITE | Allow::READ_WRITE | Allow::SAMPLED), TaskStage::PRE_RASTERIZATION_SHADERS> prs;
            InternalValue<Allow(Allow::READ | Allow::WRITE | Allow::READ_WRITE | Allow::SAMPLED), TaskStage::PRE_RASTERIZATION_SHADERS> pre_rasterization_shader;
            InternalValue<Allow(Allow::READ | Allow::WRITE | Allow::READ_WRITE | Allow::SAMPLED), TaskStage::RASTER_SHADER> rs;
            InternalValue<Allow(Allow::READ | Allow::WRITE | Allow::READ_WRITE | Allow::SAMPLED), TaskStage::RASTER_SHADER> raster_shader;
            InternalValue<Allow(Allow::READ | Allow::WRITE | Allow::READ_WRITE | Allow::SAMPLED), TaskStage::SHADER> s;
            InternalValue<Allow(Allow::READ | Allow::WRITE | Allow::READ_WRITE | Allow::SAMPLED), TaskStage::SHADER> shader;
            InternalValue<Allow(Allow::WRITE | Allow::READ_WRITE), TaskStage::COLOR_ATTACHMENT> ca;
            InternalValue<Allow(Allow::WRITE | Allow::READ_WRITE), TaskStage::COLOR_ATTACHMENT> color_attachment;
            InternalValue<Allow(Allow::READ | Allow::WRITE | Allow::READ_WRITE | Allow::SAMPLED), TaskStage::DEPTH_STENCIL_ATTACHMENT> dsa;
            InternalValue<Allow(Allow::READ | Allow::WRITE | Allow::READ_WRITE | Allow::SAMPLED), TaskStage::DEPTH_STENCIL_ATTACHMENT> depth_stencil_attachment;
            InternalValue<Allow(Allow::READ | Allow::WRITE | Allow::READ_WRITE), TaskStage::RESOLVE> resolve;
            InternalValue<Allow::READ, TaskStage::PRESENT> present;
            InternalValue<Allow::READ, TaskStage::INDIRECT_COMMAND> indirect_cmd;
            InternalValue<Allow::READ, TaskStage::INDEX_INPUT> index_input;
            InternalValue<Allow(Allow::READ | Allow::WRITE), TaskStage::TRANSFER> tf;
            InternalValue<Allow(Allow::READ | Allow::WRITE), TaskStage::TRANSFER> transfer;
            InternalValue<Allow(Allow::READ | Allow::WRITE), TaskStage::HOST> host;
            InternalValue<Allow(Allow::READ | Allow::WRITE | Allow::READ_WRITE), TaskStage::AS_BUILD> asb;
            InternalValue<Allow(Allow::READ | Allow::WRITE | Allow::READ_WRITE), TaskStage::AS_BUILD> acceleration_structure_build;
        };

        
        template <TaskResourceViewOrResource... TResources>
        auto reads(TaskStage stage, TResources... v) -> InlineTask
        {
            ImageViewType view_override = ImageViewType::MAX_ENUM;
            (value._internal._process_params(stage, TaskAccessType::READ, view_override, v), ...);
            return InlineTask{std::move(value._internal)};
        }
        template <TaskResourceViewOrResourceOrImageViewType... TResources>
        auto writes(TaskStage stage, TResources... v) -> InlineTask
        {
            ImageViewType view_override = ImageViewType::MAX_ENUM;
            (value._internal._process_params(stage, TaskAccessType::WRITE, view_override, v), ...);
            return InlineTask{std::move(value._internal)};
        }
        template <TaskResourceViewOrResourceOrImageViewType... TResources>
        auto writes_concurrent(TaskStage stage, TResources... v) -> InlineTask
        {
            ImageViewType view_override = ImageViewType::MAX_ENUM;
            (value._internal._process_params(stage, TaskAccessType::WRITE_CONCURRENT, view_override, v), ...);
            return InlineTask{std::move(value._internal)};
        }
        template <TaskResourceViewOrResourceOrImageViewType... TResources>
        auto reads_writes(TaskStage stage, TResources... v) -> InlineTask
        {
            ImageViewType view_override = ImageViewType::MAX_ENUM;
            (value._internal._process_params(stage, TaskAccessType::READ_WRITE, view_override, v), ...);
            return InlineTask{std::move(value._internal)};
        }
        template <TaskResourceViewOrResourceOrImageViewType... TResources>
        auto readwrites_concurrent(TaskStage stage, TResources... v) -> InlineTask
        {
            ImageViewType view_override = ImageViewType::MAX_ENUM;
            (value._internal._process_params(stage, TaskAccessType::READ_WRITE_CONCURRENT, view_override, v), ...);
            return InlineTask{std::move(value._internal)};
        }
        template <TaskImageViewOrTaskImageOrImageViewType... TResources>
        auto samples(TaskStage stage, TResources... v) -> InlineTask
        {
            ImageViewType view_override = ImageViewType::MAX_ENUM;
            (value._internal._process_params(stage, TaskAccessType::SAMPLED, view_override, v), ...);
            return InlineTask{std::move(value._internal)};
        }


        template <TaskResourceViewOrResource... TResources>
        auto reads(TResources... v) -> InlineTask
        {
            return reads(TaskStage::NONE, v...);
        }
        template <TaskResourceViewOrResourceOrImageViewType... TResources>
        auto writes(TResources... v) -> InlineTask
        {
            return writes(TaskStage::NONE, v...);
        }
        template <TaskResourceViewOrResourceOrImageViewType... TResources>
        auto writes_concurrent(TResources... v) -> InlineTask
        {
            return writes_concurrent(TaskStage::NONE, v...);
        }
        template <TaskResourceViewOrResourceOrImageViewType... TResources>
        auto reads_writes(TResources... v) -> InlineTask
        {
            return reads_writes(TaskStage::NONE, v...);
        }
        template <TaskResourceViewOrResourceOrImageViewType... TResources>
        auto readwrites_concurrent(TResources... v) -> InlineTask
        {
            return readwrites_concurrent(TaskStage::NONE, v...);
        }
        template <TaskImageViewOrTaskImageOrImageViewType... TResources>
        auto samples(TResources... v) -> InlineTask
        {
            return samples(TaskStage::NONE, v...);
        }


        template <TaskResourceViewOrResource... TResources>
        auto uses(TaskAccess access, TResources... v) -> InlineTask
        {
            ImageViewType view_override = ImageViewType::MAX_ENUM;
            (value._internal._process_params(access.stage, access.type, view_override, v), ...);
            return InlineTask{std::move(value._internal)};
        }


        auto executes(std::function<void(TaskInterface)> const & c) && -> InlineTask
        {
            value._internal._callback = std::move(c);
            return std::move(*this);
        }

      private:
<<<<<<< HEAD
        std::vector<TaskAttachmentInfo> _attachments = {};
        std::function<void(TaskInterface)> _callback = {};
        char const * _name = {};
=======
        InlineTask(Internal && internal)
        {
            this->value._internal = std::move(internal);
        }
    };

    template <typename TaskHeadTaskT>
    struct InlineTaskWithHead : TaskHeadTaskT
    {
        TaskHeadTaskT::AttachmentViews views = {};
        std::function<void(daxa::TaskInterface)> task = {};
        void callback(daxa::TaskInterface ti)
        {
            task(ti);
        }
    };

    struct TaskBufferClearInfo
    {
        TaskBufferView buffer = {};
        u64 offset = {};
        u64 size = ~0ull; // default clears all
        u32 clear_value = {};
        std::string_view name = {};
    };

    struct TaskImageClearInfo
    {
        TaskImageView view = {};
        ClearValue clear_value = std::array{0u, 0u, 0u, 0u};
        std::string_view name = {};
    };

    struct TaskBufferCopyInfo
    {
        TaskBufferView src = {};
        TaskBufferView dst = {};
        std::string_view name = {};
    };

    struct TaskImageCopyInfo
    {
        TaskImageView src = {};
        TaskImageView dst = {};
        std::string_view name = {};
>>>>>>> e22f1b05
    };

    struct ImplTaskGraph;

    struct TaskGraph : ManagedPtr<TaskGraph, ImplTaskGraph *>
    {
        TaskGraph() = default;

        DAXA_EXPORT_CXX TaskGraph(TaskGraphInfo const & info);
        DAXA_EXPORT_CXX ~TaskGraph();

        DAXA_EXPORT_CXX void use_persistent_buffer(TaskBuffer const & buffer);
        DAXA_EXPORT_CXX void use_persistent_blas(TaskBlas const & blas);
        DAXA_EXPORT_CXX void use_persistent_tlas(TaskTlas const & tlas);
        DAXA_EXPORT_CXX void use_persistent_image(TaskImage const & image);

        DAXA_EXPORT_CXX auto create_transient_buffer(TaskTransientBufferInfo const & info) -> TaskBufferView;
        DAXA_EXPORT_CXX auto create_transient_image(TaskTransientImageInfo const & info) -> TaskImageView;

        DAXA_EXPORT_CXX auto transient_buffer_info(TaskBufferView const & transient) -> TaskTransientBufferInfo const &;
        DAXA_EXPORT_CXX auto transient_image_info(TaskImageView const & transient) -> TaskTransientImageInfo const &;

        DAXA_EXPORT_CXX void clear_buffer(TaskBufferClearInfo const & info);
        DAXA_EXPORT_CXX void clear_image(TaskImageClearInfo const & info);

        DAXA_EXPORT_CXX void copy_buffer_to_buffer(TaskBufferCopyInfo const & info);
        DAXA_EXPORT_CXX void copy_image_to_image(TaskImageCopyInfo const & info);

        template <typename TTask>
            requires std::is_base_of_v<IPartialTask, TTask>
        void add_task(TTask const & task)
        {
            using NoRefTTask = std::remove_reference_t<TTask>;
            // DAXA_DBG_ASSERT_TRUE_M(task.attachments().size() == task.attachments()._offset, "Detected task attachment count differing from Task head declared attachment count!");
            struct WrapperTask : ITask
            {
                NoRefTTask _task;
                std::array<TaskAttachmentInfo, NoRefTTask::ATTACH_COUNT> _attachments = {};
                WrapperTask(NoRefTTask const & task) : _task{task}
                {
                    for (u32 i = 0; i < NoRefTTask::ATTACH_COUNT; ++i)
                    {
                        switch (_task.attachments()[i].type)
                        {
                        case daxa::TaskAttachmentType::BUFFER:
                        {
                            TaskBufferAttachmentInfo info;
<<<<<<< HEAD
                            info.name = NoRefTTask::attachments()[i].value.buffer.name;
                            info.task_access = NoRefTTask::attachments()[i].value.buffer.task_access;
                            info.shader_array_size = NoRefTTask::attachments()[i].value.buffer.shader_array_size;
                            info.shader_as_address = NoRefTTask::attachments()[i].value.buffer.shader_as_address;
=======
                            info.name = _task.attachments()[i].value.buffer.name;
                            info.task_access = _task.attachments()[i].value.buffer.task_access;
                            info.shader_array_size = _task.attachments()[i].value.buffer.shader_array_size;
                            info.shader_as_address = _task.attachments()[i].value.buffer.shader_as_address;
>>>>>>> e22f1b05
                            info.view = daxa::get<TaskBufferView>(task.views.views[i]);
                            _attachments[i] = info;
                        }
                        break;
                        case daxa::TaskAttachmentType::TLAS:
                        {
                            TaskTlasAttachmentInfo info;
<<<<<<< HEAD
                            info.name = NoRefTTask::attachments()[i].value.tlas.name;
                            info.task_access = NoRefTTask::attachments()[i].value.tlas.task_access;
                            info.shader_as_address = NoRefTTask::attachments()[i].value.tlas.shader_as_address;
=======
                            info.name = _task.attachments()[i].value.tlas.name;
                            info.task_access = _task.attachments()[i].value.tlas.task_access;
                            info.shader_as_address = _task.attachments()[i].value.tlas.shader_as_address;
>>>>>>> e22f1b05
                            info.view = daxa::get<TaskTlasView>(task.views.views[i]);
                            _attachments[i] = info;
                        }
                        break;
                        case daxa::TaskAttachmentType::BLAS:
                        {
                            TaskBlasAttachmentInfo info;
<<<<<<< HEAD
                            info.name = NoRefTTask::attachments()[i].value.blas.name;
                            info.task_access = NoRefTTask::attachments()[i].value.blas.task_access;
=======
                            info.name = _task.attachments()[i].value.blas.name;
                            info.task_access = _task.attachments()[i].value.blas.task_access;
>>>>>>> e22f1b05
                            info.view = daxa::get<TaskBlasView>(task.views.views[i]);
                            _attachments[i] = info;
                        }
                        break;
                        case daxa::TaskAttachmentType::IMAGE:
                        {
                            TaskImageAttachmentInfo info;
<<<<<<< HEAD
                            info.name = NoRefTTask::attachments()[i].value.image.name;
                            info.task_access = NoRefTTask::attachments()[i].value.image.task_access;
                            info.view_type = NoRefTTask::attachments()[i].value.image.view_type;
                            info.shader_array_size = NoRefTTask::attachments()[i].value.image.shader_array_size;
                            info.shader_array_type = NoRefTTask::attachments()[i].value.image.shader_array_type;
                            info.shader_as_index = NoRefTTask::attachments()[i].value.image.shader_as_index;
=======
                            info.name = _task.attachments()[i].value.image.name;
                            info.task_access = _task.attachments()[i].value.image.task_access;
                            info.view_type = _task.attachments()[i].value.image.view_type;
                            info.shader_array_size = _task.attachments()[i].value.image.shader_array_size;
                            info.shader_array_type = _task.attachments()[i].value.image.shader_array_type;
                            info.shader_as_index = _task.attachments()[i].value.image.shader_as_index;
>>>>>>> e22f1b05
                            info.view = daxa::get<TaskImageView>(task.views.views[i]);
                            _attachments[i] = info;
                        }
                        break;
                        default:
                        {
                            DAXA_DBG_ASSERT_TRUE_M(false, "Declared attachment count does not match actually declared attachment count");
                        }
                        break;
                        }
                    }
                }
                constexpr virtual auto attachments() -> std::span<TaskAttachmentInfo> { return _attachments; }
                constexpr virtual auto attachments() const -> std::span<TaskAttachmentInfo const> { return _attachments; }
                constexpr virtual auto name() const -> std::string_view { return NoRefTTask::name(); }
                virtual auto task_type() const -> TaskType { return _task.task_type(); };
                virtual void callback(TaskInterface ti) { _task.callback(ti); };
            };
            auto wrapped_task = std::make_unique<WrapperTask>(std::move(task));
            add_task(std::move(wrapped_task));
        }
        void add_task(InlineTaskInfo const & inline_task_info)
        {
            add_task(std::make_unique<InlineTask>(inline_task_info));
        }
        template<typename T>
        void add_task(T && inline_task)
            requires std::is_base_of_v<InlineTask, T> || std::is_same_v<InlineTask, T>
        {
            add_task(std::make_unique<T>(std::move(inline_task)));
        }

        DAXA_EXPORT_CXX void conditional(TaskGraphConditionalInfo const & conditional_info);
        DAXA_EXPORT_CXX void submit(TaskSubmitInfo const & info);
        DAXA_EXPORT_CXX void present(TaskPresentInfo const & info);

        // TODO: make move only. Return ExecutableTaskGraph.
        DAXA_EXPORT_CXX void complete(TaskCompleteInfo const & info);

        DAXA_EXPORT_CXX void execute(ExecutionInfo const & info);

        DAXA_EXPORT_CXX auto get_debug_string() -> std::string;
        DAXA_EXPORT_CXX auto get_transient_memory_size() -> daxa::usize;

      protected:
        template <typename T, typename H_T>
        friend struct ManagedPtr;
        DAXA_EXPORT_CXX static auto inc_refcnt(ImplHandle const * object) -> u64;
        DAXA_EXPORT_CXX static auto dec_refcnt(ImplHandle const * object) -> u64;

      private:
        DAXA_EXPORT_CXX void add_task(std::unique_ptr<ITask> && task);
    };
} // namespace daxa<|MERGE_RESOLUTION|>--- conflicted
+++ resolved
@@ -144,11 +144,7 @@
         TaskType task_type = TaskType::GENERAL;
         std::vector<TaskAttachmentInfo> attachments = {};
         std::function<void(TaskInterface)> task = {};
-<<<<<<< HEAD
         char const * name = "unnamed";
-=======
-        std::string name = "unnamed";
->>>>>>> e22f1b05
     };
 
     struct InlineTask : ITask
@@ -433,11 +429,6 @@
         }
 
       private:
-<<<<<<< HEAD
-        std::vector<TaskAttachmentInfo> _attachments = {};
-        std::function<void(TaskInterface)> _callback = {};
-        char const * _name = {};
-=======
         InlineTask(Internal && internal)
         {
             this->value._internal = std::move(internal);
@@ -483,7 +474,6 @@
         TaskImageView src = {};
         TaskImageView dst = {};
         std::string_view name = {};
->>>>>>> e22f1b05
     };
 
     struct ImplTaskGraph;
@@ -531,17 +521,10 @@
                         case daxa::TaskAttachmentType::BUFFER:
                         {
                             TaskBufferAttachmentInfo info;
-<<<<<<< HEAD
-                            info.name = NoRefTTask::attachments()[i].value.buffer.name;
-                            info.task_access = NoRefTTask::attachments()[i].value.buffer.task_access;
-                            info.shader_array_size = NoRefTTask::attachments()[i].value.buffer.shader_array_size;
-                            info.shader_as_address = NoRefTTask::attachments()[i].value.buffer.shader_as_address;
-=======
                             info.name = _task.attachments()[i].value.buffer.name;
                             info.task_access = _task.attachments()[i].value.buffer.task_access;
                             info.shader_array_size = _task.attachments()[i].value.buffer.shader_array_size;
                             info.shader_as_address = _task.attachments()[i].value.buffer.shader_as_address;
->>>>>>> e22f1b05
                             info.view = daxa::get<TaskBufferView>(task.views.views[i]);
                             _attachments[i] = info;
                         }
@@ -549,15 +532,9 @@
                         case daxa::TaskAttachmentType::TLAS:
                         {
                             TaskTlasAttachmentInfo info;
-<<<<<<< HEAD
-                            info.name = NoRefTTask::attachments()[i].value.tlas.name;
-                            info.task_access = NoRefTTask::attachments()[i].value.tlas.task_access;
-                            info.shader_as_address = NoRefTTask::attachments()[i].value.tlas.shader_as_address;
-=======
                             info.name = _task.attachments()[i].value.tlas.name;
                             info.task_access = _task.attachments()[i].value.tlas.task_access;
                             info.shader_as_address = _task.attachments()[i].value.tlas.shader_as_address;
->>>>>>> e22f1b05
                             info.view = daxa::get<TaskTlasView>(task.views.views[i]);
                             _attachments[i] = info;
                         }
@@ -565,13 +542,8 @@
                         case daxa::TaskAttachmentType::BLAS:
                         {
                             TaskBlasAttachmentInfo info;
-<<<<<<< HEAD
-                            info.name = NoRefTTask::attachments()[i].value.blas.name;
-                            info.task_access = NoRefTTask::attachments()[i].value.blas.task_access;
-=======
                             info.name = _task.attachments()[i].value.blas.name;
                             info.task_access = _task.attachments()[i].value.blas.task_access;
->>>>>>> e22f1b05
                             info.view = daxa::get<TaskBlasView>(task.views.views[i]);
                             _attachments[i] = info;
                         }
@@ -579,21 +551,12 @@
                         case daxa::TaskAttachmentType::IMAGE:
                         {
                             TaskImageAttachmentInfo info;
-<<<<<<< HEAD
-                            info.name = NoRefTTask::attachments()[i].value.image.name;
-                            info.task_access = NoRefTTask::attachments()[i].value.image.task_access;
-                            info.view_type = NoRefTTask::attachments()[i].value.image.view_type;
-                            info.shader_array_size = NoRefTTask::attachments()[i].value.image.shader_array_size;
-                            info.shader_array_type = NoRefTTask::attachments()[i].value.image.shader_array_type;
-                            info.shader_as_index = NoRefTTask::attachments()[i].value.image.shader_as_index;
-=======
                             info.name = _task.attachments()[i].value.image.name;
                             info.task_access = _task.attachments()[i].value.image.task_access;
                             info.view_type = _task.attachments()[i].value.image.view_type;
                             info.shader_array_size = _task.attachments()[i].value.image.shader_array_size;
                             info.shader_array_type = _task.attachments()[i].value.image.shader_array_type;
                             info.shader_as_index = _task.attachments()[i].value.image.shader_as_index;
->>>>>>> e22f1b05
                             info.view = daxa::get<TaskImageView>(task.views.views[i]);
                             _attachments[i] = info;
                         }
