--- conflicted
+++ resolved
@@ -63,7 +63,7 @@
         ///         Another benefit is that task graph can generate synch between executions of permutations while it can not generate synch between two separate task graphs.
         usize permutation_condition_count = {};
         /// @brief  Task graph will put performance markers that are used by profilers like nsight around each tasks execution by default.
-        bool enable_command_labels = false;
+        bool enable_command_labels = true;
         std::array<f32, 4> task_graph_label_color = {0.463f, 0.333f, 0.671f, 1.0f};
         std::array<f32, 4> task_batch_label_color = {0.563f, 0.433f, 0.771f, 1.0f};
         std::array<f32, 4> task_label_color = {0.663f, 0.533f, 0.871f, 1.0f};
@@ -191,7 +191,6 @@
     struct [[deprecated("Use struct InlineTask constructors instead, API:3.1")]] InlineTaskInfo
     {
         TaskType task_type = TaskType::GENERAL;
-<<<<<<< HEAD
         FixedList<TaskAttachmentInfo, MAX_TASK_ATTACHMENTS> attachments = {};
         TaskCallback task = {};
         std::string_view name = "unnamed";
@@ -310,11 +309,6 @@
         };
 
         static constexpr inline usize ATTACHMENT_COUNT = 0;
-=======
-        std::vector<TaskAttachmentInfo> attachments = {};
-        std::function<void(TaskInterface)> task = {};
-        char const * name = "unnamed";
->>>>>>> 9624c464
     };
 
     DAXA_EXPORT_CXX auto error_message_unassigned_buffer_view(std::string_view task_name, std::string_view attachment_name) -> std::string;
@@ -341,12 +335,8 @@
             value._internal._callback = info.task;
             value._internal._name = info.name;
         }
-<<<<<<< HEAD
 #endif
         TInlineTask(std::string_view name, TaskType task_type = TaskType::GENERAL)
-=======
-        InlineTask(char const * name, TaskType task_type = TaskType::GENERAL)
->>>>>>> 9624c464
         {
             value._internal._name = name;
             value._internal._task_type = task_type;
@@ -357,39 +347,23 @@
                 *this = uses_head<TaskHeadT>();
             }
         }
-<<<<<<< HEAD
         static auto Raster(std::string_view name) -> TInlineTask
             requires std::is_same_v<TaskHeadT, NoTaskHeadStruct>
-=======
-        static auto Raster(char const * name) -> InlineTask
->>>>>>> 9624c464
         {
             return TInlineTask(name, TaskType::RASTER);
         }
-<<<<<<< HEAD
         static auto Compute(std::string_view name) -> TInlineTask
             requires std::is_same_v<TaskHeadT, NoTaskHeadStruct>
-=======
-        static auto Compute(char const * name) -> InlineTask
->>>>>>> 9624c464
         {
             return TInlineTask(name, TaskType::COMPUTE);
         }
-<<<<<<< HEAD
         static auto RayTracing(std::string_view name) -> TInlineTask
             requires std::is_same_v<TaskHeadT, NoTaskHeadStruct>
-=======
-        static auto RayTracing(char const * name) -> InlineTask
->>>>>>> 9624c464
         {
             return TInlineTask(name, TaskType::RAY_TRACING);
         }
-<<<<<<< HEAD
         static auto Transfer(std::string_view name) -> TInlineTask
             requires std::is_same_v<TaskHeadT, NoTaskHeadStruct>
-=======
-        static auto Transfer(char const * name) -> InlineTask
->>>>>>> 9624c464
         {
             return TInlineTask(name, TaskType::TRANSFER);
         }
@@ -441,15 +415,9 @@
 
         struct Internal
         {
-<<<<<<< HEAD
             FixedList<TaskAttachmentInfo, MAX_TASK_ATTACHMENTS> _attachments = {};
             TaskCallback _callback = {};
             std::string_view _name = {};
-=======
-            std::vector<TaskAttachmentInfo> _attachments = {};
-            std::function<void(TaskInterface)> _callback = {};
-            char const * _name = {};
->>>>>>> 9624c464
             TaskType _task_type = TaskType::GENERAL;
             TaskStage _default_stage = TaskStage::ANY_COMMAND;
             Queue _queue = QUEUE_MAIN;
@@ -479,13 +447,8 @@
             auto _process_parameters(TaskAccessType access, TaskStage stage, TParams... v) -> TInlineTask &
             {
                 ImageViewType view_override = ImageViewType::MAX_ENUM;
-<<<<<<< HEAD
                 (_internal._process_parameter(stage, access, view_override, v), ...);
                 return *reinterpret_cast<TInlineTask *>(this);
-=======
-                (_internal._process_params(STAGE, TaskAccessType::READ, view_override, v), ...);
-                return InlineTask{std::move(_internal)};
->>>>>>> 9624c464
             }
 
             template <TaskResourceViewOrResourceOrImageViewType... TParams>
@@ -664,7 +627,6 @@
             InternalValue<Allow(Allow::READ | Allow::WRITE | Allow::READ_WRITE), TaskStage::AS_BUILD> acceleration_structure_build;
         };
 
-<<<<<<< HEAD
       private:
 #ifndef __clang__ // MSVC STL does not implement these for clang :/
         // Per c++ spec, it is only legal to access multiple union members at the same time IF AND ONLY IF:
@@ -755,10 +717,6 @@
 
         auto reads(TaskHeadT::Views const & views) -> TInlineTask &
             requires(HAS_HEAD)
-=======
-        template <TaskResourceViewOrResource... TResources>
-        auto reads(TaskStage stage, TResources... v) -> InlineTask
->>>>>>> 9624c464
         {
             return value._process_th_views(views, TaskAccessType::READ, value._internal._default_stage);
         }
@@ -793,7 +751,6 @@
             return value._process_th_views(views, TaskAccessType::SAMPLED, value._internal._default_stage);
         }
 
-<<<<<<< HEAD
         auto head_views(TaskHeadT::Views const & views) -> TInlineTask &
             requires(HAS_HEAD)
         {
@@ -804,10 +761,6 @@
 
         auto reads(TaskStage stage, TaskHeadT::Views const & views) -> TInlineTask &
             requires(HAS_HEAD)
-=======
-        template <TaskResourceViewOrResource... TResources>
-        auto reads(TResources... v) -> InlineTask
->>>>>>> 9624c464
         {
             return value._process_th_views(views, TaskAccessType::READ, stage);
         }
@@ -842,7 +795,6 @@
             return value._process_th_views(views, TaskAccessType::SAMPLED, stage);
         }
 
-<<<<<<< HEAD
         auto uses(TaskStage stage, TaskHeadT::Views const & views) -> TInlineTask &
             requires(std::is_same_v<TaskHeadT, NoTaskHeadStruct>)
         {
@@ -860,10 +812,6 @@
 
         template <typename... CallbackParamsT>
         auto executes(void (*callback)(TaskInterface, CallbackParamsT...), std::remove_reference_t<std::remove_const_t<CallbackParamsT>>... params) -> TInlineTask &
-=======
-        template <TaskResourceViewOrResource... TResources>
-        auto uses(TaskAccess access, TResources... v) -> InlineTask
->>>>>>> 9624c464
         {
             this->value._internal._callback.store([=](TaskInterface ti)
             {
@@ -872,7 +820,6 @@
             return *this;
         }
 
-<<<<<<< HEAD
         operator TInlineTask<NoTaskHeadStruct>() const
             requires(HAS_HEAD)
         {
@@ -880,9 +827,6 @@
         }
 
         auto uses_queue(Queue queue) -> TInlineTask &
-=======
-        auto executes(std::function<void(TaskInterface)> const & c) && -> InlineTask
->>>>>>> 9624c464
         {
             this->value._internal._queue = queue;
             return *this;
@@ -1054,15 +998,9 @@
                 task_callback, task_callback_memory,
                 attachments, asb_size, asb_align, task_type, name, inline_task.value._internal._queue);
         }
-<<<<<<< HEAD
 
 #if !DAXA_REMOVE_DEPRECATED
         [[deprecated("Use add_task(T && inline_task) instead, API:3.1")]] void add_task(InlineTaskInfo const & inline_task_info)
-=======
-        template <typename T>
-        void add_task(T && inline_task)
-            requires std::is_base_of_v<InlineTask, T> || std::is_same_v<InlineTask, T>
->>>>>>> 9624c464
         {
             add_task(InlineTask{inline_task_info});
         }
