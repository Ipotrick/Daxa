--- conflicted
+++ resolved
@@ -405,13 +405,8 @@
     {
     };
 
-<<<<<<< HEAD
     template<usize ATTACHMENT_COUNT>
     struct AttachmentViews
-=======
-    template <usize ATTACHMENT_COUNT>
-    struct Views
->>>>>>> b5f2dd1a
     {
         AttachmentViews(std::array<daxa::TaskViewVariant, ATTACHMENT_COUNT> const & index_view_pairs)
         {
@@ -428,13 +423,8 @@
                 }
             }
         }
-<<<<<<< HEAD
         AttachmentViews() = default;
-        std::array<std::variant<daxa::TaskBufferView, daxa::TaskImageView>, ATTACHMENT_COUNT> views = {};
-=======
-        Views() = default;
         std::array<Variant<daxa::TaskBufferView, daxa::TaskImageView>, ATTACHMENT_COUNT> views = {};
->>>>>>> b5f2dd1a
     };
 
     template <usize ATTACHMENT_COUNT, StringLiteral NAME>
@@ -479,12 +469,7 @@
         static constexpr inline usize ATTACH_COUNT = ATTACHMENT_COUNT;
         static inline u8 _offset = 0;
         static inline std::array<TaskAttachment, ATTACHMENT_COUNT> _raw = {};
-<<<<<<< HEAD
         using AttachmentViews = AttachmentViews<ATTACHMENT_COUNT>;
-=======
-        using ViewsArray = std::array<daxa::TaskViewVariant, ATTACHMENT_COUNT>;
-        using Views = Views<ATTACHMENT_COUNT>;
->>>>>>> b5f2dd1a
     };
 
     /*
@@ -672,7 +657,6 @@
 
     using AttachmentViewPairVariant = Variant<std::pair<TaskBufferAttachment, TaskBufferView>, std::pair<TaskImageAttachment, TaskImageView>>;
 
-<<<<<<< HEAD
     inline auto attachment_view(TaskBufferAttachmentIndex index, TaskBufferView view) -> TaskViewVariant
     {
         return std::pair<daxa::TaskBufferAttachmentIndex, daxa::TaskBufferView>(index, view);
@@ -684,10 +668,6 @@
     }
 
     inline auto inl_attachment(TaskBufferAccess access, TaskBufferView view) -> TaskAttachmentInfo { 
-=======
-    inline auto inl_atch(TaskBufferAccess access, TaskBufferView view) -> TaskAttachmentInfo
-    {
->>>>>>> b5f2dd1a
         TaskBufferAttachmentInfo buf = {};
         buf.name = "inline attachment";
         buf.access = access;
@@ -698,14 +678,8 @@
         info.type = daxa::TaskAttachmentType::BUFFER;
         info.value.buffer = buf;
         return info;
-<<<<<<< HEAD
      }
     inline auto inl_attachment(TaskImageAccess access, TaskImageView view) -> TaskAttachmentInfo { 
-=======
-    }
-    inline auto inl_atch(TaskImageAccess access, TaskImageView view) -> TaskAttachmentInfo
-    {
->>>>>>> b5f2dd1a
         TaskImageAttachmentInfo img = {};
         img.name = "inline attachment";
         img.access = access;
@@ -717,12 +691,7 @@
         info.type = daxa::TaskAttachmentType::IMAGE;
         return info;
     }
-<<<<<<< HEAD
-    inline auto inl_attachment(TaskImageAccess access, ImageViewType view_type, TaskImageView view) -> TaskAttachmentInfo { 
-=======
-    inline auto inl_atch(TaskImageAccess access, ImageViewType view_type, TaskImageView view) -> TaskAttachmentInfo
-    {
->>>>>>> b5f2dd1a
+    inline auto inl_atch(TaskImageAccess access, ImageViewType view_type, TaskImageView view) -> TaskAttachmentInfo { 
         TaskImageAttachmentInfo img = {};
         img.name = "inline attachment";
         img.access = access;
