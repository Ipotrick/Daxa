#pragma once

// Disable msvc warning on alignment padding.
#if defined(_MSC_VER)
#pragma warning(disable : 4324)
#endif

#if !DAXA_BUILT_WITH_UTILS_TASK_GRAPH
#error "[package management error] You must build Daxa with the DAXA_ENABLE_UTILS_TASK_GRAPH CMake option enabled, or request the utils-task-graph feature in vcpkg"
#endif

#include <array>
#include <string_view>
#include <cstring>
#include <type_traits>
#include <span>
#include <algorithm>

#include <daxa/core.hpp>
#include <daxa/device.hpp>
#include <daxa/utils/mem.hpp>

namespace daxa
{
    enum struct TaskAttachmentType : u8
    {
<<<<<<< HEAD
        NONE,
        READ,
        WRITE,
        READ_WRITE,
        READ_WRITE_CONCURRENT,
        GRAPHICS_SHADER_READ,
        GRAPHICS_SHADER_WRITE,
        GRAPHICS_SHADER_READ_WRITE,
        GRAPHICS_SHADER_READ_WRITE_CONCURRENT,
        COMPUTE_SHADER_READ,
        COMPUTE_SHADER_WRITE,
        COMPUTE_SHADER_READ_WRITE,
        COMPUTE_SHADER_READ_WRITE_CONCURRENT,
        RAY_TRACING_SHADER_READ,
        RAY_TRACING_SHADER_WRITE,
        RAY_TRACING_SHADER_READ_WRITE,
        RAY_TRACING_SHADER_READ_WRITE_CONCURRENT,
        TASK_SHADER_READ,
        TASK_SHADER_WRITE,
        TASK_SHADER_READ_WRITE,
        TASK_SHADER_READ_WRITE_CONCURRENT,
        MESH_SHADER_READ,
        MESH_SHADER_WRITE,
        MESH_SHADER_READ_WRITE,
        MESH_SHADER_READ_WRITE_CONCURRENT,
        VERTEX_SHADER_READ,
        VERTEX_SHADER_WRITE,
        VERTEX_SHADER_READ_WRITE,
        VERTEX_SHADER_READ_WRITE_CONCURRENT,
        TESSELLATION_CONTROL_SHADER_READ,
        TESSELLATION_CONTROL_SHADER_WRITE,
        TESSELLATION_CONTROL_SHADER_READ_WRITE,
        TESSELLATION_CONTROL_SHADER_READ_WRITE_CONCURRENT,
        TESSELLATION_EVALUATION_SHADER_READ,
        TESSELLATION_EVALUATION_SHADER_WRITE,
        TESSELLATION_EVALUATION_SHADER_READ_WRITE,
        TESSELLATION_EVALUATION_SHADER_READ_WRITE_CONCURRENT,
        GEOMETRY_SHADER_READ,
        GEOMETRY_SHADER_WRITE,
        GEOMETRY_SHADER_READ_WRITE,
        GEOMETRY_SHADER_READ_WRITE_CONCURRENT,
        FRAGMENT_SHADER_READ,
        FRAGMENT_SHADER_WRITE,
        FRAGMENT_SHADER_READ_WRITE,
        FRAGMENT_SHADER_READ_WRITE_CONCURRENT,
        INDEX_READ,
        DRAW_INDIRECT_INFO_READ,
        TRANSFER_READ,
        TRANSFER_WRITE,
        TRANSFER_READ_WRITE,
        HOST_TRANSFER_READ,
        HOST_TRANSFER_WRITE,
        HOST_TRANSFER_READ_WRITE,
        ACCELERATION_STRUCTURE_BUILD_READ,
        ACCELERATION_STRUCTURE_BUILD_WRITE,
        ACCELERATION_STRUCTURE_BUILD_READ_WRITE,
        MAX_ENUM = 0x7fffffff,
=======
        UNDEFINED,
        BUFFER,
        BLAS,
        TLAS,
        IMAGE,
    };

    struct TaskBufferAttachmentIndex
    {
        u32 value;
    };

    struct TaskBlasAttachmentIndex
    {
        u32 value;
>>>>>>> e22f1b05
    };

    struct TaskTlasAttachmentIndex
    {
        u32 value;
    };

    struct TaskImageAttachmentIndex
    {
        u32 value;
    };

    enum struct TaskAccessType : u8
    {
        // Concurrent bit: 0
        // Read bit: 1
        // Sampled bit: 2
        // Write bit: 3
        NONE = 0,
        CONCURRENT_BIT = 1,
        READ = (1 << 1) | CONCURRENT_BIT,
        SAMPLED = 1 << 2 | CONCURRENT_BIT,
        WRITE = 1 << 3,
        READ_WRITE = (1 << 1) | (1 << 3),
        WRITE_CONCURRENT = WRITE | CONCURRENT_BIT,
        READ_WRITE_CONCURRENT = READ_WRITE | CONCURRENT_BIT,
    };

    auto to_access_type(TaskAccessType taccess) -> AccessTypeFlags;

    enum struct TaskStage : u16
    {
        NONE,
        VERTEX_SHADER,
        TESSELLATION_CONTROL_SHADER,
        TESSELLATION_EVALUATION_SHADER,
        GEOMETRY_SHADER,
        FRAGMENT_SHADER,
        TASK_SHADER,
        MESH_SHADER,
        PRE_RASTERIZATION_SHADERS,
        RASTER_SHADER,
        COMPUTE_SHADER,
        RAY_TRACING_SHADER,
        SHADER,
        COLOR_ATTACHMENT,
        DEPTH_STENCIL_ATTACHMENT,
        RESOLVE,
        PRESENT,
        INDIRECT_COMMAND,
        INDEX_INPUT,
        TRANSFER,
        HOST,
        AS_BUILD,
        ANY_COMMAND,
    };

    auto to_string(TaskStage stage) -> std::string_view;

    auto to_pipeline_stage_flags(TaskStage stage) -> PipelineStageFlags;

    struct alignas(u32) TaskAccess
    {
        TaskStage stage = {};
        TaskAccessType type = {};
        TaskAttachmentType restriction = {};
    };
    static_assert(sizeof(TaskAccess) == sizeof(u32));

    [[nodiscard]] DAXA_EXPORT_CXX auto to_string(TaskAccess const & access) -> std::string_view;

    template <TaskStage STAGE, TaskAttachmentType ATTACHMENT_TYPE_RESTRICTION = TaskAttachmentType::UNDEFINED>
    struct TaskAccessConstsPartial
    {
        static constexpr TaskAccess NONE = TaskAccess{};
        static constexpr TaskAccess READ = TaskAccess{STAGE, TaskAccessType::READ, ATTACHMENT_TYPE_RESTRICTION};
        static constexpr TaskAccess WRITE = TaskAccess{STAGE, TaskAccessType::WRITE, ATTACHMENT_TYPE_RESTRICTION};
        static constexpr TaskAccess WRITE_CONCURRENT = TaskAccess{STAGE, TaskAccessType::WRITE_CONCURRENT, ATTACHMENT_TYPE_RESTRICTION};
        static constexpr TaskAccess READ_WRITE = TaskAccess{STAGE, TaskAccessType::READ_WRITE, ATTACHMENT_TYPE_RESTRICTION};
        static constexpr TaskAccess READ_WRITE_CONCURRENT = TaskAccess{STAGE, TaskAccessType::READ_WRITE_CONCURRENT, ATTACHMENT_TYPE_RESTRICTION};
        static constexpr TaskAccess SAMPLED = TaskAccess{STAGE, TaskAccessType::SAMPLED, TaskAttachmentType::IMAGE};
        static constexpr TaskAccess R = READ;
        static constexpr TaskAccess W = WRITE;
        static constexpr TaskAccess WC = WRITE_CONCURRENT;
        static constexpr TaskAccess RW = READ_WRITE_CONCURRENT;
        static constexpr TaskAccess RWC = READ_WRITE_CONCURRENT;
        static constexpr TaskAccess S = SAMPLED;
    };

    struct TaskAccessConsts
    {
        using VERTEX_SHADER = TaskAccessConstsPartial<TaskStage::VERTEX_SHADER>;
        using VS = VERTEX_SHADER;
        using TESSELLATION_CONTROL_SHADER = TaskAccessConstsPartial<TaskStage::TESSELLATION_CONTROL_SHADER>;
        using TCS = TESSELLATION_CONTROL_SHADER;
        using TESSELLATION_EVALUATION_SHADER = TaskAccessConstsPartial<TaskStage::TESSELLATION_EVALUATION_SHADER>;
        using TES = TESSELLATION_EVALUATION_SHADER;
        using GEOMETRY_SHADER = TaskAccessConstsPartial<TaskStage::GEOMETRY_SHADER>;
        using GS = GEOMETRY_SHADER;
        using FRAGMENT_SHADER = TaskAccessConstsPartial<TaskStage::FRAGMENT_SHADER>;
        using FS = FRAGMENT_SHADER;
        using COMPUTE_SHADER = TaskAccessConstsPartial<TaskStage::COMPUTE_SHADER>;
        using CS = COMPUTE_SHADER;
        using RAY_TRACING_SHADER = TaskAccessConstsPartial<TaskStage::RAY_TRACING_SHADER>;
        using RT = RAY_TRACING_SHADER;
        using TASK_SHADER = TaskAccessConstsPartial<TaskStage::TASK_SHADER>;
        using TS = TASK_SHADER;
        using MESH_SHADER = TaskAccessConstsPartial<TaskStage::MESH_SHADER>;
        using MS = MESH_SHADER;
        using PRE_RASTERIZATION_SHADERS = TaskAccessConstsPartial<TaskStage::PRE_RASTERIZATION_SHADERS>;
        using PRS = PRE_RASTERIZATION_SHADERS;
        using RASTER_SHADER = TaskAccessConstsPartial<TaskStage::RASTER_SHADER>;
        using RS = RASTER_SHADER;
        using SHADER = TaskAccessConstsPartial<TaskStage::SHADER>;
        using S = SHADER;
        using DEPTH_STENCIL_ATTACHMENT = TaskAccessConstsPartial<TaskStage::DEPTH_STENCIL_ATTACHMENT, TaskAttachmentType::IMAGE>;
        using DSA = DEPTH_STENCIL_ATTACHMENT;
        using RESOLVE = TaskAccessConstsPartial<TaskStage::RESOLVE, TaskAttachmentType::IMAGE>;
        using TRANSFER = TaskAccessConstsPartial<TaskStage::TRANSFER>;
        using TF = TRANSFER;
        using HOST = TaskAccessConstsPartial<TaskStage::HOST>;
        using H = HOST;
        using ACCELERATION_STRUCTURE_BUILD = TaskAccessConstsPartial<TaskStage::AS_BUILD>;
        using ASB = ACCELERATION_STRUCTURE_BUILD;
        using ANY_COMMAND = TaskAccessConstsPartial<TaskStage::ANY_COMMAND>;
        using ANY = ANY_COMMAND;
        static constexpr TaskAccess NONE = TaskAccess{TaskStage::NONE, TaskAccessType::NONE};
        static constexpr TaskAccess READ = TaskAccess{TaskStage::NONE, TaskAccessType::READ};
        static constexpr TaskAccess WRITE = TaskAccess{TaskStage::NONE, TaskAccessType::WRITE};
        static constexpr TaskAccess WRITE_CONCURRENT = TaskAccess{TaskStage::NONE, TaskAccessType::WRITE_CONCURRENT};
        static constexpr TaskAccess READ_WRITE = TaskAccess{TaskStage::NONE, TaskAccessType::READ_WRITE};
        static constexpr TaskAccess READ_WRITE_CONCURRENT = TaskAccess{TaskStage::NONE, TaskAccessType::READ_WRITE_CONCURRENT};
        static constexpr TaskAccess SAMPLED = TaskAccess{TaskStage::NONE, TaskAccessType::SAMPLED, TaskAttachmentType::IMAGE};

        static constexpr TaskAccess COLOR_ATTACHMENT = TaskAccess{TaskStage::COLOR_ATTACHMENT, TaskAccessType::READ_WRITE, TaskAttachmentType::IMAGE};
        static constexpr TaskAccess CA = COLOR_ATTACHMENT;
        static constexpr TaskAccess PRESENT = TaskAccess{TaskStage::PRESENT, TaskAccessType::READ, TaskAttachmentType::IMAGE};
        static constexpr TaskAccess INDIRECT_COMMAND_READ = TaskAccess{TaskStage::INDIRECT_COMMAND, TaskAccessType::READ, TaskAttachmentType::BUFFER};
        static constexpr TaskAccess ICR = INDIRECT_COMMAND_READ;
        static constexpr TaskAccess INDEX_INPUT_READ = TaskAccess{TaskStage::INDEX_INPUT, TaskAccessType::READ, TaskAttachmentType::BUFFER};
        static constexpr TaskAccess IDXR = INDEX_INPUT_READ;

        // Backwards Compatibiliy Constants:

        static constexpr TaskAccess GRAPHICS_SHADER_READ = TaskAccessConsts::RS::READ;
        static constexpr TaskAccess GRAPHICS_SHADER_WRITE = TaskAccessConsts::RS::READ;
        static constexpr TaskAccess GRAPHICS_SHADER_READ_WRITE = TaskAccessConsts::RS::READ_WRITE;
        static constexpr TaskAccess GRAPHICS_SHADER_READ_WRITE_CONCURRENT = TaskAccessConsts::RS::READ_WRITE_CONCURRENT;
        static constexpr TaskAccess COMPUTE_SHADER_READ = TaskAccessConsts::COMPUTE_SHADER::READ;
        static constexpr TaskAccess COMPUTE_SHADER_WRITE = TaskAccessConsts::COMPUTE_SHADER::WRITE;
        static constexpr TaskAccess COMPUTE_SHADER_READ_WRITE = TaskAccessConsts::COMPUTE_SHADER::READ_WRITE;
        static constexpr TaskAccess COMPUTE_SHADER_READ_WRITE_CONCURRENT = TaskAccessConsts::COMPUTE_SHADER::READ_WRITE_CONCURRENT;
        static constexpr TaskAccess RAY_TRACING_SHADER_READ = TaskAccessConsts::RAY_TRACING_SHADER::READ;
        static constexpr TaskAccess RAY_TRACING_SHADER_WRITE = TaskAccessConsts::RAY_TRACING_SHADER::WRITE;
        static constexpr TaskAccess RAY_TRACING_SHADER_READ_WRITE = TaskAccessConsts::RAY_TRACING_SHADER::READ_WRITE;
        static constexpr TaskAccess RAY_TRACING_SHADER_READ_WRITE_CONCURRENT = TaskAccessConsts::RAY_TRACING_SHADER::READ_WRITE_CONCURRENT;
        static constexpr TaskAccess TASK_SHADER_READ = TaskAccessConsts::TASK_SHADER::READ;
        static constexpr TaskAccess TASK_SHADER_WRITE = TaskAccessConsts::TASK_SHADER::WRITE;
        static constexpr TaskAccess TASK_SHADER_READ_WRITE = TaskAccessConsts::TASK_SHADER::READ_WRITE;
        static constexpr TaskAccess TASK_SHADER_READ_WRITE_CONCURRENT = TaskAccessConsts::TASK_SHADER::READ_WRITE_CONCURRENT;
        static constexpr TaskAccess MESH_SHADER_READ = TaskAccessConsts::MESH_SHADER::READ;
        static constexpr TaskAccess MESH_SHADER_WRITE = TaskAccessConsts::MESH_SHADER::WRITE;
        static constexpr TaskAccess MESH_SHADER_READ_WRITE = TaskAccessConsts::MESH_SHADER::READ_WRITE;
        static constexpr TaskAccess MESH_SHADER_READ_WRITE_CONCURRENT = TaskAccessConsts::MESH_SHADER::READ_WRITE_CONCURRENT;
        static constexpr TaskAccess VERTEX_SHADER_READ = TaskAccessConsts::VERTEX_SHADER::READ;
        static constexpr TaskAccess VERTEX_SHADER_WRITE = TaskAccessConsts::VERTEX_SHADER::WRITE;
        static constexpr TaskAccess VERTEX_SHADER_READ_WRITE = TaskAccessConsts::VERTEX_SHADER::READ_WRITE;
        static constexpr TaskAccess VERTEX_SHADER_READ_WRITE_CONCURRENT = TaskAccessConsts::VERTEX_SHADER::READ_WRITE_CONCURRENT;
        static constexpr TaskAccess TESSELLATION_CONTROL_SHADER_READ = TaskAccessConsts::TESSELLATION_CONTROL_SHADER::READ;
        static constexpr TaskAccess TESSELLATION_CONTROL_SHADER_WRITE = TaskAccessConsts::TESSELLATION_CONTROL_SHADER::WRITE;
        static constexpr TaskAccess TESSELLATION_CONTROL_SHADER_READ_WRITE = TaskAccessConsts::TESSELLATION_CONTROL_SHADER::READ_WRITE;
        static constexpr TaskAccess TESSELLATION_CONTROL_SHADER_READ_WRITE_CONCURRENT = TaskAccessConsts::TESSELLATION_CONTROL_SHADER::READ_WRITE_CONCURRENT;
        static constexpr TaskAccess TESSELLATION_EVALUATION_SHADER_READ = TaskAccessConsts::TESSELLATION_EVALUATION_SHADER::READ;
        static constexpr TaskAccess TESSELLATION_EVALUATION_SHADER_WRITE = TaskAccessConsts::TESSELLATION_EVALUATION_SHADER::WRITE;
        static constexpr TaskAccess TESSELLATION_EVALUATION_SHADER_READ_WRITE = TaskAccessConsts::TESSELLATION_EVALUATION_SHADER::READ_WRITE;
        static constexpr TaskAccess TESSELLATION_EVALUATION_SHADER_READ_WRITE_CONCURRENT = TaskAccessConsts::TESSELLATION_EVALUATION_SHADER::READ_WRITE_CONCURRENT;
        static constexpr TaskAccess GEOMETRY_SHADER_READ = TaskAccessConsts::GEOMETRY_SHADER::READ;
        static constexpr TaskAccess GEOMETRY_SHADER_WRITE = TaskAccessConsts::GEOMETRY_SHADER::WRITE;
        static constexpr TaskAccess GEOMETRY_SHADER_READ_WRITE = TaskAccessConsts::GEOMETRY_SHADER::READ_WRITE;
        static constexpr TaskAccess GEOMETRY_SHADER_READ_WRITE_CONCURRENT = TaskAccessConsts::GEOMETRY_SHADER::READ_WRITE_CONCURRENT;
        static constexpr TaskAccess FRAGMENT_SHADER_READ = TaskAccessConsts::FRAGMENT_SHADER::READ;
        static constexpr TaskAccess FRAGMENT_SHADER_WRITE = TaskAccessConsts::FRAGMENT_SHADER::WRITE;
        static constexpr TaskAccess FRAGMENT_SHADER_READ_WRITE = TaskAccessConsts::FRAGMENT_SHADER::READ_WRITE;
        static constexpr TaskAccess FRAGMENT_SHADER_READ_WRITE_CONCURRENT = TaskAccessConsts::FRAGMENT_SHADER::READ_WRITE_CONCURRENT;
        static constexpr TaskAccess INDEX_READ = TaskAccessConsts::INDEX_INPUT_READ;
        static constexpr TaskAccess DRAW_INDIRECT_INFO_READ = TaskAccessConsts::INDIRECT_COMMAND_READ;
        static constexpr TaskAccess TRANSFER_READ = TaskAccessConsts::TRANSFER::READ;
        static constexpr TaskAccess TRANSFER_WRITE = TaskAccessConsts::TRANSFER::WRITE;
        static constexpr TaskAccess TRANSFER_READ_WRITE = TaskAccessConsts::TRANSFER::READ_WRITE;
        static constexpr TaskAccess HOST_TRANSFER_READ = TaskAccessConsts::HOST::READ;
        static constexpr TaskAccess HOST_TRANSFER_WRITE = TaskAccessConsts::HOST::WRITE;
        static constexpr TaskAccess HOST_TRANSFER_READ_WRITE = TaskAccessConsts::HOST::READ_WRITE;
        static constexpr TaskAccess ACCELERATION_STRUCTURE_BUILD_READ = TaskAccessConsts::ACCELERATION_STRUCTURE_BUILD::READ;
        static constexpr TaskAccess ACCELERATION_STRUCTURE_BUILD_WRITE = TaskAccessConsts::ACCELERATION_STRUCTURE_BUILD::WRITE;
        static constexpr TaskAccess ACCELERATION_STRUCTURE_BUILD_READ_WRITE = TaskAccessConsts::ACCELERATION_STRUCTURE_BUILD::READ_WRITE;

        static constexpr TaskAccess SHADER_SAMPLED = TaskAccessConsts::SHADER::SAMPLED;
        static constexpr TaskAccess SHADER_STORAGE_WRITE_ONLY = TaskAccessConsts::SHADER::WRITE;
        static constexpr TaskAccess SHADER_STORAGE_READ_ONLY = TaskAccessConsts::SHADER::READ;
        static constexpr TaskAccess SHADER_STORAGE_READ_WRITE = TaskAccessConsts::SHADER::READ_WRITE;
        static constexpr TaskAccess SHADER_STORAGE_READ_WRITE_CONCURRENT = TaskAccessConsts::SHADER::READ_WRITE_CONCURRENT;
        static constexpr TaskAccess GRAPHICS_SHADER_SAMPLED = TaskAccessConsts::RS::SAMPLED;
        static constexpr TaskAccess GRAPHICS_SHADER_STORAGE_WRITE_ONLY = TaskAccessConsts::RS::WRITE;
        static constexpr TaskAccess GRAPHICS_SHADER_STORAGE_READ_ONLY = TaskAccessConsts::RS::READ;
        static constexpr TaskAccess GRAPHICS_SHADER_STORAGE_READ_WRITE = TaskAccessConsts::RS::READ_WRITE;
        static constexpr TaskAccess GRAPHICS_SHADER_STORAGE_READ_WRITE_CONCURRENT = TaskAccessConsts::RS::READ_WRITE_CONCURRENT;
        static constexpr TaskAccess COMPUTE_SHADER_SAMPLED = TaskAccessConsts::CS::SAMPLED;
        static constexpr TaskAccess COMPUTE_SHADER_STORAGE_WRITE_ONLY = TaskAccessConsts::CS::WRITE;
        static constexpr TaskAccess COMPUTE_SHADER_STORAGE_READ_ONLY = TaskAccessConsts::CS::READ;
        static constexpr TaskAccess COMPUTE_SHADER_STORAGE_READ_WRITE = TaskAccessConsts::CS::READ_WRITE;
        static constexpr TaskAccess COMPUTE_SHADER_STORAGE_READ_WRITE_CONCURRENT = TaskAccessConsts::CS::READ_WRITE_CONCURRENT;
        static constexpr TaskAccess RAY_TRACING_SHADER_SAMPLED = TaskAccessConsts::RT::SAMPLED;
        static constexpr TaskAccess RAY_TRACING_SHADER_STORAGE_WRITE_ONLY = TaskAccessConsts::RT::WRITE;
        static constexpr TaskAccess RAY_TRACING_SHADER_STORAGE_READ_ONLY = TaskAccessConsts::RT::READ;
        static constexpr TaskAccess RAY_TRACING_SHADER_STORAGE_READ_WRITE = TaskAccessConsts::RT::READ_WRITE;
        static constexpr TaskAccess RAY_TRACING_SHADER_STORAGE_READ_WRITE_CONCURRENT = TaskAccessConsts::RT::READ_WRITE_CONCURRENT;
        static constexpr TaskAccess TASK_SHADER_SAMPLED = TaskAccessConsts::TS::SAMPLED;
        static constexpr TaskAccess TASK_SHADER_STORAGE_WRITE_ONLY = TaskAccessConsts::TS::WRITE;
        static constexpr TaskAccess TASK_SHADER_STORAGE_READ_ONLY = TaskAccessConsts::TS::READ;
        static constexpr TaskAccess TASK_SHADER_STORAGE_READ_WRITE = TaskAccessConsts::TS::READ_WRITE;
        static constexpr TaskAccess TASK_SHADER_STORAGE_READ_WRITE_CONCURRENT = TaskAccessConsts::TS::READ_WRITE_CONCURRENT;
        static constexpr TaskAccess MESH_SHADER_SAMPLED = TaskAccessConsts::MS::SAMPLED;
        static constexpr TaskAccess MESH_SHADER_STORAGE_WRITE_ONLY = TaskAccessConsts::MS::WRITE;
        static constexpr TaskAccess MESH_SHADER_STORAGE_READ_ONLY = TaskAccessConsts::MS::READ;
        static constexpr TaskAccess MESH_SHADER_STORAGE_READ_WRITE = TaskAccessConsts::MS::READ_WRITE;
        static constexpr TaskAccess MESH_SHADER_STORAGE_READ_WRITE_CONCURRENT = TaskAccessConsts::MS::READ_WRITE_CONCURRENT;
        static constexpr TaskAccess VERTEX_SHADER_SAMPLED = TaskAccessConsts::VS::SAMPLED;
        static constexpr TaskAccess VERTEX_SHADER_STORAGE_WRITE_ONLY = TaskAccessConsts::VS::WRITE;
        static constexpr TaskAccess VERTEX_SHADER_STORAGE_READ_ONLY = TaskAccessConsts::VS::READ;
        static constexpr TaskAccess VERTEX_SHADER_STORAGE_READ_WRITE = TaskAccessConsts::VS::READ_WRITE;
        static constexpr TaskAccess VERTEX_SHADER_STORAGE_READ_WRITE_CONCURRENT = TaskAccessConsts::VS::READ_WRITE_CONCURRENT;
        static constexpr TaskAccess TESSELLATION_CONTROL_SHADER_SAMPLED = TaskAccessConsts::TCS::SAMPLED;
        static constexpr TaskAccess TESSELLATION_CONTROL_SHADER_STORAGE_WRITE_ONLY = TaskAccessConsts::TCS::WRITE;
        static constexpr TaskAccess TESSELLATION_CONTROL_SHADER_STORAGE_READ_ONLY = TaskAccessConsts::TCS::READ;
        static constexpr TaskAccess TESSELLATION_CONTROL_SHADER_STORAGE_READ_WRITE = TaskAccessConsts::TCS::READ_WRITE;
        static constexpr TaskAccess TESSELLATION_CONTROL_SHADER_STORAGE_READ_WRITE_CONCURRENT = TaskAccessConsts::TCS::READ_WRITE_CONCURRENT;
        static constexpr TaskAccess TESSELLATION_EVALUATION_SHADER_SAMPLED = TaskAccessConsts::TES::SAMPLED;
        static constexpr TaskAccess TESSELLATION_EVALUATION_SHADER_STORAGE_WRITE_ONLY = TaskAccessConsts::TES::WRITE;
        static constexpr TaskAccess TESSELLATION_EVALUATION_SHADER_STORAGE_READ_ONLY = TaskAccessConsts::TES::READ;
        static constexpr TaskAccess TESSELLATION_EVALUATION_SHADER_STORAGE_READ_WRITE = TaskAccessConsts::TES::READ_WRITE;
        static constexpr TaskAccess TESSELLATION_EVALUATION_SHADER_STORAGE_READ_WRITE_CONCURRENT = TaskAccessConsts::TES::READ_WRITE_CONCURRENT;
        static constexpr TaskAccess GEOMETRY_SHADER_SAMPLED = TaskAccessConsts::GS::SAMPLED;
        static constexpr TaskAccess GEOMETRY_SHADER_STORAGE_WRITE_ONLY = TaskAccessConsts::GS::WRITE;
        static constexpr TaskAccess GEOMETRY_SHADER_STORAGE_READ_ONLY = TaskAccessConsts::GS::READ;
        static constexpr TaskAccess GEOMETRY_SHADER_STORAGE_READ_WRITE = TaskAccessConsts::GS::READ_WRITE;
        static constexpr TaskAccess GEOMETRY_SHADER_STORAGE_READ_WRITE_CONCURRENT = TaskAccessConsts::GS::READ_WRITE_CONCURRENT;
        static constexpr TaskAccess FRAGMENT_SHADER_SAMPLED = TaskAccessConsts::FS::SAMPLED;
        static constexpr TaskAccess FRAGMENT_SHADER_STORAGE_WRITE_ONLY = TaskAccessConsts::FS::WRITE;
        static constexpr TaskAccess FRAGMENT_SHADER_STORAGE_READ_ONLY = TaskAccessConsts::FS::READ;
        static constexpr TaskAccess FRAGMENT_SHADER_STORAGE_READ_WRITE = TaskAccessConsts::FS::READ_WRITE;
        static constexpr TaskAccess FRAGMENT_SHADER_STORAGE_READ_WRITE_CONCURRENT = TaskAccessConsts::FS::READ_WRITE_CONCURRENT;
        static constexpr TaskAccess DEPTH_ATTACHMENT = TaskAccessConsts::DSA::READ_WRITE;
        static constexpr TaskAccess STENCIL_ATTACHMENT = TaskAccessConsts::DSA::READ_WRITE;
        static constexpr TaskAccess DEPTH_ATTACHMENT_READ = TaskAccessConsts::DSA::SAMPLED;
        static constexpr TaskAccess STENCIL_ATTACHMENT_READ = TaskAccessConsts::DSA::SAMPLED;
        static constexpr TaskAccess DEPTH_STENCIL_ATTACHMENT_READ = TaskAccessConsts::DSA::SAMPLED;
        static constexpr TaskAccess RESOLVE_WRITE = TaskAccessConsts::RESOLVE::READ_WRITE;
    };

    // Backwards Compatibiliy Usings:
    using TaskBufferAccess = TaskAccessConsts;
    using TaskBlasAccess = TaskAccessConsts;
    using TaskTlasAccess = TaskAccessConsts;
    using TaskImageAccess = TaskAccessConsts;
    
    enum struct TaskType
    {
        UNDEFINED,
        GENERAL,
        RASTER,
        COMPUTE,
        RAY_TRACING,
        TRANSFER
    };

    auto to_string(TaskType task_type) -> std::string_view;

    auto task_type_allowed_stages(TaskType task_type, TaskStage stage) -> bool;

    auto task_type_default_stage(TaskType task_type) -> TaskStage;

    using TaskResourceIndex = u32;

    struct DAXA_EXPORT_CXX TaskGPUResourceView
    {
        TaskResourceIndex task_graph_index = {};
        TaskResourceIndex index = {};

        auto is_empty() const -> bool;
        auto is_persistent() const -> bool;
        auto is_null() const -> bool;

        auto operator<=>(TaskGPUResourceView const & other) const = default;
    };

    [[nodiscard]] DAXA_EXPORT_CXX auto to_string(TaskGPUResourceView const & id) -> std::string;

    struct TaskBufferView : public TaskGPUResourceView
    {
        TaskStage stage_override = {};
        TaskAccessType access_type_override = {};
        auto override_stage(TaskStage stage) const -> TaskBufferView
        {
            auto ret = *this;
            ret.stage_override = stage;
            return ret;
        }
        auto override_access_type(TaskAccessType access_type) const -> TaskBufferView
        {
            auto ret = *this;
            ret.access_type_override = access_type;
            return ret;
        }
        using ID_T = BufferId;
    };

    struct TaskBlasView : public TaskGPUResourceView
    {
        TaskStage stage_override = {};
        TaskAccessType access_type_override = {};
        auto override_stage(TaskStage stage) const -> TaskBlasView
        {
            auto ret = *this;
            ret.stage_override = stage;
            return ret;
        }
        auto override_access_type(TaskAccessType access_type) const -> TaskBlasView
        {
            auto ret = *this;
            ret.access_type_override = access_type;
            return ret;
        }
        using ID_T = BlasId;
    };

    struct TaskTlasView : public TaskGPUResourceView
    {
        TaskStage stage_override = {};
        TaskAccessType access_type_override = {};
        auto override_stage(TaskStage stage) const -> TaskTlasView
        {
            auto ret = *this;
            ret.stage_override = stage;
            return ret;
        }
        auto override_access_type(TaskAccessType access_type) const -> TaskTlasView
        {
            auto ret = *this;
            ret.access_type_override = access_type;
            return ret;
        }
        using ID_T = TlasId;
    };

    struct TaskAttachmentInfo;

    struct TaskImageView : public TaskGPUResourceView
    {
        daxa::ImageMipArraySlice slice = {};
        ImageViewType view_type_override = ImageViewType::MAX_ENUM;
        TaskStage stage_override = {};
        TaskAccessType access_type_override = {};
        auto override_stage(TaskStage stage) const -> TaskImageView
        {
            auto ret = *this;
            ret.stage_override = stage;
            return ret;
        }
        auto override_access_type(TaskAccessType access_type) const -> TaskImageView
        {
            auto ret = *this;
            ret.access_type_override = access_type;
            return ret;
        }
        auto view(daxa::ImageMipArraySlice const & new_slice) const -> TaskImageView
        {
            auto ret = *this;
            ret.slice = new_slice;
            return ret;
        }
        auto mips(u32 base_mip_level, u32 level_count = 1) const -> TaskImageView
        {
            auto ret = *this;
            ret.slice.base_mip_level = base_mip_level;
            ret.slice.level_count = level_count;
            return ret;
        }
        auto layers(u32 base_array_layer, u32 layer_count = 1) const -> TaskImageView
        {
            auto ret = *this;
            ret.slice.base_array_layer = base_array_layer;
            ret.slice.layer_count = layer_count;
            return ret;
        }
        auto override_view_type(ImageViewType view_type) const -> TaskImageView
        {
            auto ret = *this;
            ret.view_type_override = view_type;
            return ret;
        }
        auto operator<=>(TaskGPUResourceView const & other) const = delete;
        auto operator<=>(TaskImageView const & other) const = default;
    };

    static constexpr inline TaskBufferView NullTaskBuffer = []()
    {
        TaskBufferView ret = {};
        ret.task_graph_index = std::numeric_limits<u32>::max();
        ret.index = std::numeric_limits<u32>::max();
        return ret;
    }();

    static constexpr inline TaskBlasView NullTaskBlas = {NullTaskBuffer};

    static constexpr inline TaskTlasView NullTaskTlas = {NullTaskBuffer};

    static constexpr inline TaskImageView NullTaskImage = []()
    {
        TaskImageView ret = {};
        ret.task_graph_index = std::numeric_limits<u32>::max();
        ret.index = std::numeric_limits<u32>::max();
        return ret;
    }();

    struct ImageSliceState
    {
        Access latest_access = {};
        ImageLayout latest_layout = {};
        ImageMipArraySlice slice = {};
    };

    enum struct TaskHeadImageArrayType : u8
    {
        RUNTIME_IMAGES,
        MIP_LEVELS,
    };

    template <typename T>
    concept TaskBufferIndexOrView = std::is_same_v<T, TaskBufferAttachmentIndex> || std::is_same_v<T, TaskBufferView>;
    template <typename T>
    concept TaskBlasIndexOrView = std::is_same_v<T, TaskBlasAttachmentIndex> || std::is_same_v<T, TaskBlasView>;
    template <typename T>
    concept TaskTlasIndexOrView = std::is_same_v<T, TaskTlasAttachmentIndex> || std::is_same_v<T, TaskTlasView>;
    template <typename T>
    concept TaskImageIndexOrView = std::is_same_v<T, TaskImageAttachmentIndex> || std::is_same_v<T, TaskImageView>;
    template <typename T>
    concept TaskIndexOrView = TaskBufferIndexOrView<T> || TaskBlasIndexOrView<T> || TaskTlasIndexOrView<T> || TaskImageIndexOrView<T>;
    template <typename T>
    concept TaskBufferBlasOrTlasIndexOrView = TaskBufferIndexOrView<T> || TaskBlasIndexOrView<T> || TaskTlasIndexOrView<T>;

    struct UndefinedAttachment
    {
    };

    struct TaskBufferAttachment
    {
        using INDEX_TYPE = TaskBufferAttachmentIndex;
        static constexpr TaskAttachmentType ATTACHMENT_TYPE = TaskAttachmentType::BUFFER;
        char const * name = {};
<<<<<<< HEAD
        TaskBufferAccess task_access = {};
=======
        TaskAccess task_access = {};
>>>>>>> e22f1b05
        Access access = {};
        u8 shader_array_size = {};
        bool shader_as_address = {};
    };

    struct TaskBlasAttachment
    {
        using INDEX_TYPE = TaskBlasAttachmentIndex;
        static constexpr TaskAttachmentType ATTACHMENT_TYPE = TaskAttachmentType::BLAS;
        char const * name = {};
<<<<<<< HEAD
        TaskBlasAccess task_access = {};
=======
        TaskAccess task_access = {};
>>>>>>> e22f1b05
        Access access = {};
    };

    struct TaskTlasAttachment
    {
        using INDEX_TYPE = TaskTlasAttachmentIndex;
        static constexpr TaskAttachmentType ATTACHMENT_TYPE = TaskAttachmentType::TLAS;
        char const * name = {};
<<<<<<< HEAD
        TaskTlasAccess task_access = {};
=======
        TaskAccess task_access = {};
>>>>>>> e22f1b05
        Access access = {};
        bool shader_as_address = {};
    };

    struct TaskImageAttachment
    {
        using INDEX_TYPE = TaskImageAttachmentIndex;
        static constexpr TaskAttachmentType ATTACHMENT_TYPE = TaskAttachmentType::IMAGE;
        char const * name = {};
<<<<<<< HEAD
        TaskImageAccess task_access = {};
=======
        TaskAccess task_access = {};
>>>>>>> e22f1b05
        Access access = {};
        ImageViewType view_type = ImageViewType::MAX_ENUM;
        u8 shader_array_size = {};
        bool shader_as_index = {};
        TaskHeadImageArrayType shader_array_type = {};
    };

    struct TaskBufferInlineAttachment
    {
        char const * name = {};
        TaskAccess access = {};
        u8 shader_array_size = {};
        bool shader_as_address = {};
        TaskBufferView view = {};
    };

    struct TaskBlasInlineAttachment
    {
        char const * name = {};
        TaskAccess access = {};
        TaskBlasView view = {};
    };

    struct TaskTlasInlineAttachment
    {
        char const * name = {};
        TaskAccess access = {};
        TaskTlasView view = {};
    };

    struct TaskImageInlineAttachment
    {
        char const * name = {};
        TaskAccess access = {};
        ImageViewType view_type = ImageViewType::MAX_ENUM;
        u8 shader_array_size = {};
        TaskHeadImageArrayType shader_array_type = {};
        TaskImageView view = {};
    };

    template <typename T>
    concept IsTaskResourceAttachment =
        std::is_same_v<T, TaskBufferAttachment> ||
        std::is_same_v<T, TaskBlasAttachment> ||
        std::is_same_v<T, TaskTlasAttachment> ||
        std::is_same_v<T, TaskImageAttachment>;

    struct TaskAttachment
    {
        TaskAttachmentType type = TaskAttachmentType::UNDEFINED;
        union Value
        {
            UndefinedAttachment undefined;
            TaskBufferAttachment buffer;
            TaskBlasAttachment blas;
            TaskTlasAttachment tlas;
            TaskImageAttachment image;
        } value = {.undefined = {}};

        constexpr TaskAttachment() = default;

        constexpr TaskAttachment(TaskBufferAttachment const & buffer)
            : type{TaskAttachmentType::BUFFER}, value{.buffer = buffer}
        {
        }

        constexpr TaskAttachment(TaskBlasAttachment const & blas)
            : type{TaskAttachmentType::BLAS}, value{.blas = blas}
        {
        }

        constexpr TaskAttachment(TaskTlasAttachment const & tlas)
            : type{TaskAttachmentType::TLAS}, value{.tlas = tlas}
        {
        }

        constexpr TaskAttachment(TaskImageAttachment const & image)
            : type{TaskAttachmentType::IMAGE}, value{.image = image}
        {
        }

        constexpr auto name() const -> char const *
        {
            switch (type)
            {
            case TaskAttachmentType::BUFFER: return value.buffer.name;
            case TaskAttachmentType::BLAS: return value.blas.name;
            case TaskAttachmentType::TLAS: return value.tlas.name;
            case TaskAttachmentType::IMAGE: return value.image.name;
            default: return "undefined";
            }
        }

        constexpr auto shader_array_size() const -> u32
        {
            switch (type)
            {
            case TaskAttachmentType::BUFFER: return value.buffer.shader_array_size * 8;
            case TaskAttachmentType::BLAS: return 0;
            case TaskAttachmentType::TLAS: return 8;
            case TaskAttachmentType::IMAGE: return value.image.shader_array_size * (value.image.shader_as_index ? 4 : 8);
            default: return 0;
            }
        }

        constexpr auto shader_element_align() const -> u32
        {
            switch (type)
            {
            case TaskAttachmentType::BUFFER: return 8;
            case TaskAttachmentType::BLAS: return 8;
            case TaskAttachmentType::TLAS: return 8;
            case TaskAttachmentType::IMAGE: return value.image.shader_as_index ? 4 : 8;
            default: return 0;
            }
        }
    };

    struct UndefinedAttachmentRuntimeData
    {
    };

    struct TaskBufferAttachmentInfo : TaskBufferAttachment
    {
        TaskBufferView view = {};
        TaskBufferView translated_view = {};
        std::span<BufferId const> ids = {};
    };

    struct TaskBlasAttachmentInfo : TaskBlasAttachment
    {
        TaskBlasView view = {};
        TaskBlasView translated_view = {};
        std::span<BlasId const> ids = {};
    };

    struct TaskTlasAttachmentInfo : TaskTlasAttachment
    {
        TaskTlasView view = {};
        TaskTlasView translated_view = {};
        std::span<TlasId const> ids = {};
    };

    struct TaskImageAttachmentInfo : TaskImageAttachment
    {
        TaskImageView view = {};
        TaskImageView translated_view = {};
        ImageLayout layout = {};
        std::span<ImageId const> ids = {};
        std::span<ImageViewId const> view_ids = {};
    };

    struct TaskAttachmentInfo
    {
        TaskAttachmentType type = TaskAttachmentType::UNDEFINED;
        union Value
        {
            UndefinedAttachment undefined;
            TaskBufferAttachmentInfo buffer;
            TaskBlasAttachmentInfo blas;
            TaskTlasAttachmentInfo tlas;
            TaskImageAttachmentInfo image;
        } value = {.undefined = {}};

        constexpr TaskAttachmentInfo() = default;

        constexpr TaskAttachmentInfo(TaskBufferAttachmentInfo const & buffer)
            : type{TaskAttachmentType::BUFFER}, value{.buffer = buffer}
        {
        }

        constexpr TaskAttachmentInfo(TaskBlasAttachmentInfo const & blas)
            : type{TaskAttachmentType::BLAS}, value{.blas = blas}
        {
        }

        constexpr TaskAttachmentInfo(TaskTlasAttachmentInfo const & tlas)
            : type{TaskAttachmentType::TLAS}, value{.tlas = tlas}
        {
        }

        constexpr TaskAttachmentInfo(TaskImageAttachmentInfo const & image)
            : type{TaskAttachmentType::IMAGE}, value{.image = image}
        {
        }

        constexpr auto name() const -> char const *
        {
            switch (type)
            {
            case TaskAttachmentType::BUFFER: return value.buffer.name;
            case TaskAttachmentType::BLAS: return value.blas.name;
            case TaskAttachmentType::TLAS: return value.tlas.name;
            case TaskAttachmentType::IMAGE: return value.image.name;
            default: return "undefined";
            }
        }

        constexpr auto shader_array_size() const -> u32
        {
            switch (type)
            {
            case TaskAttachmentType::BUFFER: return value.buffer.shader_array_size * 8;
            case TaskAttachmentType::BLAS: return 0;
            case TaskAttachmentType::TLAS: return 8;
            case TaskAttachmentType::IMAGE: return value.image.shader_array_size * (value.image.shader_as_index ? 4 : 8);
            default: return 0;
            }
        }

        constexpr auto shader_element_align() const -> u32
        {
            switch (type)
            {
            case TaskAttachmentType::BUFFER: return 8;
            case TaskAttachmentType::BLAS: return 8;
            case TaskAttachmentType::TLAS: return 8;
            case TaskAttachmentType::IMAGE: return value.image.shader_as_index ? 4 : 8;
            default: return 0;
            }
        }
    };

    using TaskAttachmentInfoVariant = Variant<
        TaskBufferAttachmentInfo,
        TaskBlasAttachmentInfo,
        TaskTlasAttachmentInfo,
        TaskImageAttachmentInfo>;

    struct DAXA_EXPORT_CXX TaskInterface
    {
        Device & device;
        CommandRecorder & recorder;
        std::span<TaskAttachmentInfo const> attachment_infos = {};
        // optional:
        TransferMemoryPool * allocator = {};
        std::span<std::byte const> attachment_shader_blob = {};
        std::string_view task_name = {};
<<<<<<< HEAD

#if !DAXA_REMOVE_DEPRECATED
        [[deprecated("Use AttachmentBlob(std::span<std::byte const>) constructor instead")]] void assign_attachment_shader_blob(std::span<std::byte> arr) const
=======
        usize task_index = {};

#if !DAXA_REMOVE_DEPRECATED
        [[deprecated("Use AttachmentBlob(std::span<std::byte const>) constructor instead, API:3.0")]] void assign_attachment_shader_blob(std::span<std::byte> arr) const
>>>>>>> e22f1b05
        {
            std::memcpy(
                arr.data(),
                attachment_shader_blob.data(),
                attachment_shader_blob.size());
        }
#endif

        auto get(TaskBufferAttachmentIndex index) const -> TaskBufferAttachmentInfo const &;
        auto get(TaskBufferView view) const -> TaskBufferAttachmentInfo const &;
        auto get(TaskBlasAttachmentIndex index) const -> TaskBlasAttachmentInfo const &;
        auto get(TaskBlasView view) const -> TaskBlasAttachmentInfo const &;
        auto get(TaskTlasAttachmentIndex index) const -> TaskTlasAttachmentInfo const &;
        auto get(TaskTlasView view) const -> TaskTlasAttachmentInfo const &;
        auto get(TaskImageAttachmentIndex index) const -> TaskImageAttachmentInfo const &;
        auto get(TaskImageView view) const -> TaskImageAttachmentInfo const &;
        auto get(usize index) const -> TaskAttachmentInfo const &;

        auto info(TaskIndexOrView auto tresource, u32 array_index = 0) const
        {
            return this->device.info(this->get(tresource).ids[array_index]);
        }
        auto image_view_info(TaskImageIndexOrView auto timage, u32 array_index = 0) const -> Optional<ImageViewInfo>
        {
            return this->device.image_view_info(this->get(timage).view_ids[array_index]);
        }
        auto device_address(TaskBufferBlasOrTlasIndexOrView auto tresource, u32 array_index = 0) const -> Optional<DeviceAddress>
        {
            return this->device.device_address(this->get(tresource).ids[array_index]);
        }
        auto buffer_host_address(TaskBufferIndexOrView auto tbuffer, u32 array_index = 0) const -> Optional<std::byte *>
        {
            return this->device.buffer_host_address(this->get(tbuffer).ids[array_index]);
        }
        auto id(TaskIndexOrView auto tresource, u32 index = 0)
        {
            return this->get(tresource).ids[index];
        }
        auto view(TaskImageIndexOrView auto timg, u32 index = 0)
        {
            return this->get(timg).view_ids[index];
        }
    };

    struct TrackedBuffers
    {
        std::span<BufferId const> buffers = {};
        Access latest_access = {};
    };

    struct TaskBufferInfo
    {
        TrackedBuffers initial_buffers = {};
        std::string name = {};
    };

    struct ImplPersistentTaskBufferBlasTlas;
    struct DAXA_EXPORT_CXX TaskBuffer : ManagedPtr<TaskBuffer, ImplPersistentTaskBufferBlasTlas *>
    {
        TaskBuffer() = default;
        TaskBuffer(TaskBufferInfo const & info);
        TaskBuffer(daxa::Device & device, BufferInfo const & info);

        operator TaskBufferView() const;

        auto view() const -> TaskBufferView;
        /// THREADSAFETY:
        /// * reference MUST NOT be read after the object is destroyed.
        /// @return reference to info of object.
        auto info() const -> TaskBufferInfo const &;
        auto get_state() const -> TrackedBuffers;
        auto is_owning() const -> bool;

        void set_buffers(TrackedBuffers const & buffers);
        void swap_buffers(TaskBuffer & other);

      protected:
        template <typename T, typename H_T>
        friend struct ManagedPtr;
        static auto inc_refcnt(ImplHandle const * object) -> u64;
        static auto dec_refcnt(ImplHandle const * object) -> u64;
    };

    struct TrackedBlas
    {
        std::span<BlasId const> blas = {};
        Access latest_access = {};
    };

    struct TaskBlasInfo
    {
        TrackedBlas initial_blas = {};
        std::string name = {};
    };

    struct DAXA_EXPORT_CXX TaskBlas : ManagedPtr<TaskBlas, ImplPersistentTaskBufferBlasTlas *>
    {
        TaskBlas() = default;
        TaskBlas(TaskBlasInfo const & info);

        operator TaskBlasView() const;

        auto view() const -> TaskBlasView;
        /// THREADSAFETY:
        /// * reference MUST NOT be read after the object is destroyed.
        /// @return reference to info of object.
        auto info() const -> TaskBlasInfo const &;
        auto get_state() const -> TrackedBlas;

        void set_blas(TrackedBlas const & blas);
        void swap_blas(TaskBlas & other);

      protected:
        template <typename T, typename H_T>
        friend struct ManagedPtr;
        static auto inc_refcnt(ImplHandle const * object) -> u64;
        static auto dec_refcnt(ImplHandle const * object) -> u64;
    };

    struct TrackedTlas
    {
        std::span<TlasId const> tlas = {};
        Access latest_access = {};
    };

    struct TaskTlasInfo
    {
        TrackedTlas initial_tlas = {};
        std::string name = {};
    };

    struct DAXA_EXPORT_CXX TaskTlas : ManagedPtr<TaskTlas, ImplPersistentTaskBufferBlasTlas *>
    {
        TaskTlas() = default;
        TaskTlas(TaskTlasInfo const & info);

        operator TaskTlasView() const;

        auto view() const -> TaskTlasView;
        /// THREADSAFETY:
        /// * reference MUST NOT be read after the object is destroyed.
        /// @return reference to info of object.
        auto info() const -> TaskTlasInfo const &;
        auto get_state() const -> TrackedTlas;

        void set_tlas(TrackedTlas const & tlas);
        void swap_tlas(TaskTlas & other);

      protected:
        template <typename T, typename H_T>
        friend struct ManagedPtr;
        static auto inc_refcnt(ImplHandle const * object) -> u64;
        static auto dec_refcnt(ImplHandle const * object) -> u64;
    };

    struct TrackedImages
    {
        std::span<ImageId const> images = {};
        // optional:
        std::span<ImageSliceState const> latest_slice_states = {};
    };

    struct TaskImageInfo
    {
        TrackedImages initial_images = {};
        bool swapchain_image = {};
        std::string name = {};
    };

    struct ImplPersistentTaskImage;
    struct DAXA_EXPORT_CXX TaskImage : ManagedPtr<TaskImage, ImplPersistentTaskImage *>
    {
        TaskImage() = default;
        // TaskImage(TaskImage const & ti) = default;
        TaskImage(TaskImageInfo const & info);

        operator TaskImageView() const;

        auto view() const -> TaskImageView;
        /// THREADSAFETY:
        /// * reference MUST NOT be read after the object is destroyed.
        /// @return reference to info of object.
        auto info() const -> TaskImageInfo const &;
        auto get_state() const -> TrackedImages;

        void set_images(TrackedImages const & images);
        void swap_images(TaskImage & other);

      protected:
        template <typename T, typename H_T>
        friend struct ManagedPtr;
        static auto inc_refcnt(ImplHandle const * object) -> u64;
        static auto dec_refcnt(ImplHandle const * object) -> u64;
    };

    using TaskViewVariant = Variant<
        std::pair<daxa::TaskBufferAttachmentIndex, daxa::TaskBufferView>,
        std::pair<daxa::TaskBlasAttachmentIndex, daxa::TaskBlasView>,
        std::pair<daxa::TaskTlasAttachmentIndex, daxa::TaskTlasView>,
        std::pair<daxa::TaskImageAttachmentIndex, daxa::TaskImageView>>;

    template <typename T>
    concept TaskBufferViewOrTaskBuffer = std::is_same_v<T, TaskBufferView> || std::is_same_v<T, TaskBuffer>;

    template <typename T>
    concept TaskBlasViewOrTaskBlas = std::is_same_v<T, TaskBlasView> || std::is_same_v<T, TaskBlas>;

    template <typename T>
    concept TaskTlasViewOrTaskTlas = std::is_same_v<T, TaskTlasView> || std::is_same_v<T, TaskTlas>;

    template <typename T>
    concept TaskImageViewOrTaskImage = std::is_same_v<T, TaskImageView> || std::is_same_v<T, TaskImage>;

    template <typename T>
    concept TaskResourceViewOrResource =
        TaskBufferViewOrTaskBuffer<T> || TaskBlasViewOrTaskBlas<T> || TaskTlasViewOrTaskTlas<T> || TaskImageViewOrTaskImage<T>;

    template <typename T>
    concept TaskBufferBlasTlasViewOrBufferBlasTlas =
        TaskBufferViewOrTaskBuffer<T> || TaskBlasViewOrTaskBlas<T> || TaskTlasViewOrTaskTlas<T>;

    template <typename T>
    concept TaskResourceViewOrResourceOrImageViewType =
        TaskBufferViewOrTaskBuffer<T> || TaskBlasViewOrTaskBlas<T> || TaskTlasViewOrTaskTlas<T> || TaskImageViewOrTaskImage<T> || std::is_same_v<ImageViewType, T>;

    template <typename T>
    concept TaskImageViewOrTaskImageOrImageViewType = std::is_same_v<T, TaskImageView> || std::is_same_v<T, TaskImage> || std::is_same_v<ImageViewType, T>;

    template<typename T>
    concept TaskResourceOrViewOrAccess = TaskResourceViewOrResourceOrImageViewType<T> || std::is_same_v<T, TaskStage>;

    template<typename T>
    concept TaskImageOrViewOrAccess = TaskImageViewOrTaskImageOrImageViewType<T> || std::is_same_v<T, TaskStage>;

    inline namespace detail
    {
        struct AsbSizeAlignment
        {
            u32 size = {};
            u32 alignment = {};
        };
        constexpr auto get_asb_size_and_alignment(auto const & attachment_array) -> AsbSizeAlignment
        {
            AsbSizeAlignment size_align = {};
            auto align_up = [](auto value, auto align) -> u32
            {
                if (value == 0 || align == 0)
                    return 0;
                return (value + align - 1u) / align * align;
            };
            for (auto const & attachment_decl : attachment_array)
            {
                if (attachment_decl.shader_array_size() == 0 || attachment_decl.shader_element_align() == 0)
                    continue;
                size_align.size = align_up(size_align.size, attachment_decl.shader_element_align());
                size_align.alignment = std::max(size_align.alignment, attachment_decl.shader_element_align());
                size_align.size += attachment_decl.shader_array_size();
            }
            size_align.size = align_up(size_align.size, size_align.alignment);
            return size_align;
        }
    } // namespace detail

    struct ITask
    {
        constexpr virtual ~ITask() {}
        /// TODO(pahrens): optimize:
        constexpr virtual auto attachment_shader_blob_size() const -> u32
        {
            return detail::get_asb_size_and_alignment(attachments()).size;
        };
        constexpr virtual auto attachments() -> std::span<TaskAttachmentInfo> = 0;
        constexpr virtual auto attachments() const -> std::span<TaskAttachmentInfo const> = 0;
        constexpr virtual auto task_type() const -> TaskType = 0;
        constexpr virtual std::string_view name() const = 0;
        virtual void callback(TaskInterface){};
    };

    template <usize N>
    struct StringLiteral
    {
        constexpr StringLiteral(char const (&str)[N])
        {
            std::copy_n(str, N - 1, value);
        }
        char value[N - 1];
        usize SIZE = N - 1;
    };

    // Used for simpler concept template constraint in add_task.
    struct IPartialTask
    {
    };

    template <usize ATTACHMENT_COUNT>
    struct AttachmentViews
    {
        AttachmentViews(std::array<daxa::TaskViewVariant, ATTACHMENT_COUNT> const & index_view_pairs)
        {
            for (TaskViewVariant const & vari : index_view_pairs)
            {
                if (auto * buffer_pair = get_if<std::pair<daxa::TaskBufferAttachmentIndex, daxa::TaskBufferView>>(&vari))
                {
                    views[buffer_pair->first.value] = buffer_pair->second;
                }
                else if (auto * blas_pair = get_if<std::pair<daxa::TaskBlasAttachmentIndex, daxa::TaskBlasView>>(&vari))
                {
                    views[blas_pair->first.value] = blas_pair->second;
                }
                else if (auto * tlas_pair = get_if<std::pair<daxa::TaskTlasAttachmentIndex, daxa::TaskTlasView>>(&vari))
                {
                    views[tlas_pair->first.value] = tlas_pair->second;
                }
                else
                {
                    auto const & img_pair = get<std::pair<daxa::TaskImageAttachmentIndex, daxa::TaskImageView>>(vari);
                    views[img_pair.first.value] = img_pair.second;
                }
            }
        }
        AttachmentViews() = default;
        std::array<Variant<
                       daxa::TaskBufferView,
                       daxa::TaskBlasView,
                       daxa::TaskTlasView,
                       daxa::TaskImageView>,
                   ATTACHMENT_COUNT>
            views = {};
    };

<<<<<<< HEAD
    template <usize ATTACHMENT_COUNT, StringLiteral NAME>
    struct PartialTask : IPartialTask
    {
        /// NOTE: Used to add attachments and declare named constant indices to the added attachment.
        template <IsTaskResourceAttachment IndexT>
        static auto add_attachment(IndexT const & attach) -> IndexT::INDEX_TYPE
        {
            declared_attachments.at(cur_attach_index) = attach;
            return {cur_attach_index++};
        }
        static auto name() -> std::string_view { return std::string_view{NAME.value, NAME.SIZE}; }
        static auto attachments() -> std::span<TaskAttachment const>
        {
            return declared_attachments;
        }
        static constexpr inline usize ATTACH_COUNT = ATTACHMENT_COUNT;
        static inline std::array<TaskAttachment, ATTACHMENT_COUNT> declared_attachments = {};
        using AttachmentViews = daxa::AttachmentViews<ATTACHMENT_COUNT>;

      private:
        static inline u32 cur_attach_index = 0;
    };

    /*
    ⠀⠀⢀⣀⣄⣀⠀⠀⠀⠀⠀⠀⠀⠀⠀⠀⠀⠀⠀⠀⠀⠀⠀⠀⠀⠀⠀⠀⠀⠀⠀⠀⠀⠀⠀⠀⠀⠀⠀⠀⠀⠀⠀⠀⠀⠀⠀⠀⠀⠀⠀⠀⠀⠀⠀⠀⠀⠀⠀⠀⠀⠀⠀⠀⠀⠀⠀⠀⠀⠀⠀⠀⠀⠀⠀⠀⠀⠀⠀⠀⠀⠀⠀⠀⠀⠀⠀⠀⠀⠀⠀⠀⠀⠀⠀⠀⠀⠀⠀⠀⠀⠀⠀⠀⠀⠀⢀⣴⠾⠛⠛⠷⣦⡀⠀⠀⠀⠀⠀⠀
    ⢠⣶⠛⠋⠉⡙⢷⡀⠀⠀⠀⠀⠀⠀⠀⠀⠀⠀⠀⠀⠀⠀⠀⠀⠀⠀⠀⠀⠀⠀⠀⠀⠀⠀⠀⠀⠀⠀⠀⠀⠀⠀⠀⠀⠀⠀⠀⠀⠀⠀⠀⠀⠀⠀⠀⠀⠀⠀⠀⠀⠀⠀⠀⠀⠀⠀⠀⠀⠀⠀⠀⠀⠀⠀⠀⠀⠀⠀⠀⠀⠀⠀⠀⠀⠀⠀⠀⠀⠀⠀⠀⠀⠀⠀⠀⠀⠀⠀⠀⠀⠀⠀⠀⠀⠀⠀⣾⣿⠐⡡⢂⠢⠈⠻⣦⡀⠀⠀⠀⠀
    ⣾⠃⠠⡀⠥⡐⡙⣧⣰⣤⣀⠀⠀⠀⠀⠀⠀⠀⠀⠀⠀⠀⠀⠀⠀⠀⠀⠀⠀⠀⠀⠀⠀⠀⠀⠀⠀⠀⠀⠀⠀⠀⠀⠀⠀⠀⠀⠀⠀⠀⠀⠀⠀⠀⠀⠀⠀⠀⠀⠀⠀⠀⠀⠀⠀⠀⠀⠀⠀⠀⠀⠀⠀⠀⠀⠀⠀⠀⠀⠀⠀⠀⠀⠀⠀⠀⠀⠀⠀⠀⠀⠀⠀⠀⠀⠀⠀⠀⠀⠀⠀⠀⠀⠀⠀⠀⢿⡹⡜⢄⠣⢤⣩⣦⣸⣧⠀⠀⠀⠀
    ⣿⡀⢢⠑⠢⣵⡿⠛⠉⠉⠉⣷⡄⠀⠀⠀⠀⠀⠀⠀⠀⠀⠀⠀⠀⣀⣀⠀⠀⠀⠀⠀⠀⠀⠀⠀⠀⠀⠀⠀⠀⠀⠀⠀⠀⠀⠀⠀⠀⠀⠀⠀⠀⠀⠀⠀⠀⠀⠀⠀⠀⠀⠀⠀⠀⠀⠀⠀⠀⠀⠀⠀⠀⠀⠀⠀⠀⠀⠀⠀⠀⠀⠀⠀⠀⠀⠀⠀⠀⠀⠀⠀⠀⠀⠀⠀⠀⠀⠀⠀⠀⠀⠀⠀⠀⠀⠀⢿⣜⢬⣿⠛⠉⠉⠉⠻⣧⡀⠀⠀
    ⣹⣇⠢⣉⣾⡏⠀⠠⠀⢆⠡⣘⣷⠀⠀⠀⠀⠀⠀⠀⠀⠀⣠⡾⠟⠋⢉⠛⢷⣄⠀⠀⠀⠀⠀⠀⠀⠀⠀⠀⠀⠀⠀⠀⠀⠀⠀⠀⠀⠀⠀⠀⠀⠀⠀⠀⠀⠀⠀⠀⠀⠀⠀⠀⠀⠀⠀⠀⠀⠀⠀⠀⠀⠀⠀⠀⠀⠀⠀⠀⠀⠀⠀⠀⠀⠀⠀⠀⠀⠀⠀⠀⠀⠀⠀⠀⠀⠀⠀⠀⠀⠀⠀⠀⠀⠀⠀⠀⢻⣿⡆⠱⡈⠔⠠⠄⠈⢷⡄⠀
    ⠀⢿⣦⢡⣿⠀⠌⡐⠩⡄⢊⢵⣇⣠⣀⣀⡀⠀⠀⠀⠀⣼⠟⢁⢀⠂⠆⡌⢢⢿⡀⠀⠀⠀⠀⠀⠀⠀⠀⠀⠀⠀⠀⠀⠀⠀⠀⠀⠀⠀⠀⠀⠀⠀⠀⠀⣤⡀⠀⠀⠀⠀⣾⣅⠀⠀⠀⠀⠀⠀⠀⠀⠀⠀⠀⠀⠀⠀⠀⠀⠀⠀⠀⠀⠀⠀⠀⠀⠀⠀⠀⠀⠀⠀⠀⠀⠀⠀⠀⠀⠀⠀⠀⠀⠀⠀⠀⠀⢻⡏⢷⡣⠜⣈⠆⡡⠂⠌⣷⠀
    ⠀⠀⢹⡞⣧⠈⡆⢡⠃⣼⣾⡟⠛⠉⠉⠉⠛⣷⡄⠀⢸⡏⠐⢨⡄⡍⠒⣬⢡⣿⠀⠀⠀⠀⠀⠀⠀⠀⠀⠀⠀⠀⠀⠀⠀⠀⠀⠀⠀⠀⠀⠀⠀⠀⠀⣴⡟⠁⠀⠀⠀⠀⠑⢻⣶⠀⠀⠀⠀⠀⠀⠀⠀⠀⠀⠀⠀⠀⠀⠀⠀⠀⠀⠀⠀⠀⠀⠀⠀⠀⠀⠀⠀⠀⠀⢠⣴⣾⡖⣶⣦⠀⠀⠀⠀⠀⠀⠀⢸⡏⡜⣷⢱⢨⡆⢱⠈⡆⣿⠀
    ⠀⠀⠀⠽⣇⠎⡰⣩⡼⡟⠁⠄⡀⠠⠀⠀⠀⠈⢿⡄⡿⢄⢃⠖⡰⣉⠖⣡⡿⠁⠀⠀⠀⠀⠀⠀⠀⠀⠀⠀⠀⠀⠀⠀⠀⠀⠀⠀⠀⠀⠀⠀⠀⣀⣷⡿⠁⣀⣠⣀⣤⣤⣤⣼⣿⣷⣦⣀⠀⠀⠀⠀⠀⠀⠀⠀⠀⠀⠀⠀⠀⠀⠀⠀⠀⠀⠀⠀⠀⠀⠀⠀⠀⠀⣰⢯⠋⡀⢀⠀⠉⢿⣆⠀⠀⠀⠀⠀⣸⢗⢡⣿⣂⣖⣨⡱⢊⡔⣿⠀
    ⠀⠀⠀⠀⣯⠒⠥⡾⢇⠰⡉⠔⡠⠃⡌⢐⠡⠀⣼⡟⡓⢌⢒⢪⠑⣌⡾⠋⠀⠀⠀⠀⠀⠀⠀⠀⠀⠀⠀⠀⠀⠀⠀⠀⠀⠀⠀⠀⠀⠀⠀⣠⣴⣿⣿⣿⣻⠭⠿⠛⠒⠓⠚⠛⠛⠿⣿⣿⣿⣿⣳⡶⢦⣄⣀⠀⠀⠀⠀⠀⠀⠀⠀⠀⠀⠀⠀⠀⠀⠀⠀⠀⠀⠀⣾⡚⠤⣁⠢⠐⣀⠀⣿⡀⠀⠀⠀⢈⡟⣸⢟⠉⠁⠀⠉⠙⢷⣴⠇⠀
    ⠀⠀⠀⠀⢿⣩⢲⣟⢌⡒⡱⢊⠴⢡⢘⣄⣢⣽⠞⡑⢌⠂⢎⠤⢋⡞⠁⠀⠀⠀⠀⠀⠀⠀⠀⠀⠀⠀⠀⠀⠀⠀⠀⠀⠀⠀⠀⢀⣠⣶⣿⣿⣿⠿⠋⡀⢀⠠⠀⠄⠠⠂⠄⠄⡠⠀⠄⡈⠉⠛⠛⠛⡙⠺⣭⡗⣦⣄⡀⠀⠀⠀⠀⠀⠀⠀⠀⠀⠀⠀⠀⠀⠀⠀⠈⢿⣰⠂⡅⢣⠐⡠⢽⡇⠀⠀⢀⡾⡅⣯⢄⠊⠤⢁⠂⠄⠀⠙⣧⡀
    ⠀⠀⠀⠀⠺⣇⢾⢭⢢⠱⣡⠋⣔⣷⠋⡍⠰⢀⠊⠰⢈⠜⡠⢊⣽⠁⠀⠀⠀⠀⠀⠀⠀⠀⠀⠀⠀⠀⠀⠀⠀⠀⠀⠀⠀⣠⡶⣿⡿⠛⠛⡉⡁⢄⠂⡔⢠⠂⡅⢊⢡⠘⡐⢌⣠⡑⠢⢐⠡⢊⠔⡡⢂⠅⣂⠙⡳⣎⡟⣶⣄⠀⠀⠀⠀⠀⠀⠀⠀⠀⠀⠀⠀⠀⠀⠀⠹⣯⠰⢃⡜⢠⢺⡇⠀⢰⡾⠅⠃⢿⣜⠌⡒⢄⢊⡐⡁⢂⠘⣧
    ⠀⠀⠀⠀⠀⢻⣺⡇⢎⡱⢄⡓⣾⠄⢣⠈⠅⡂⠡⠑⡈⢢⠑⢢⡟⠀⠀⠀⠀⠀⠀⠀⠀⠀⠀⠀⠀⠀⠀⠀⠀⠀⢀⣴⡾⣫⠗⡅⣢⣥⣧⢽⠶⠟⣶⢶⣿⠆⡜⡐⠦⠱⢌⠢⡜⢏⣿⠛⣛⠳⢾⣤⡣⡜⣠⠓⡤⢩⢳⡎⡝⡷⣄⠀⠀⠀⠀⠀⠀⠀⠀⠀⠀⠀⠀⠀⠀⢸⡟⡰⢈⠆⡹⣇⣰⠿⡀⢌⠒⠤⠙⢷⣼⡠⢆⡔⢡⠂⠔⣻
    ⠀⠀⠀⠀⠀⠐⢻⣏⠦⣑⢊⠔⣿⠈⢆⡑⠂⡌⢠⠑⡈⠤⡉⢼⡇⠀⠀⠀⠀⠀⠀⠀⠀⠀⠀⠀⠀⠀⠀⠀⢀⣴⢻⢣⠞⣣⢵⣾⡿⢋⠃⢆⠬⣹⠗⡬⡑⢎⠴⣉⠎⣕⢪⡑⢎⠲⡸⢯⣅⡚⠤⡘⡙⠿⣶⣍⡒⠧⢎⠼⣑⢣⢏⢷⣆⡀⠀⠀⠀⠀⠀⠀⠀⠀⠀⠀⠀⢀⡿⡐⠥⠚⡄⡙⠓⠤⡑⢌⡘⠤⡉⣼⢌⣷⠢⠜⢢⠉⢆⣿
    ⠀⠀⠀⠀⠀⠀⠐⣯⣚⠤⡋⡜⢫⠩⢄⠢⡑⡠⢃⠰⡁⢆⠱⣈⡧⠀⠀⠀⠀⠀⠀⠀⠀⠀⠀⠀⠀⠀⠀⣠⣾⠏⣎⢣⣾⣿⡋⢍⡰⢌⡚⣌⣾⢋⠳⡰⣉⢎⠲⣡⠚⡤⠣⡜⣌⢣⠱⣩⠙⠷⣧⠵⡨⠜⡨⠻⣿⣇⠮⣑⢎⢣⠞⣬⡙⣯⡀⠀⠀⠀⠀⠀⠀⠀⠀⠀⠀⣸⢻⡌⡱⢃⡜⣨⡕⢢⠑⣢⠘⢤⣹⢏⡜⣠⢣⠙⢦⡙⢦⠇
    ⠀⠀⠀⠀⠀⠀⠀⠽⣎⠖⡱⢌⠥⢊⠖⠓⠒⠿⣮⡔⡡⢎⠰⢂⣿⠀⠀⠀⠀⠀⠀⠀⠀⠀⠀⠀⠀⢀⣼⡛⣆⡛⣴⣿⡟⠰⣌⠲⡌⢶⢞⡋⢦⡉⠖⣑⣢⣮⣵⣶⣷⣶⣷⣶⣶⣥⣧⣢⡙⢢⡑⢎⡡⡙⠴⣛⠛⡦⢓⢬⠚⣌⡓⢦⡹⢜⡻⣆⠀⠀⠀⠀⠀⠀⠀⠀⢰⣿⢜⡢⢱⣡⡿⠛⠛⢒⠳⢤⢋⠴⣛⠣⡔⢢⢎⡙⢦⣱⠟⠀
    ⠀⠀⠀⠀⠀⠀⠀⠀⢻⣝⡰⣉⠖⣡⠚⣈⠁⠄⠈⢻⣶⡨⢡⢃⡿⠀⠀⠀⠀⠀⠀⠀⠀⠀⠀⠀⢀⡾⢳⠍⣦⠱⣊⠏⡽⣉⢆⠳⢌⠣⢆⡙⣤⣾⣿⣿⣿⣿⣿⣿⣿⣿⣿⣿⣿⣿⣿⣿⣿⣷⣼⡠⢃⠝⡢⢅⠫⡔⡍⢦⠹⢤⡙⢦⠱⣋⡜⡻⣆⠀⠀⠀⠀⠀⠀⠀⠈⢻⣜⠲⣱⣿⠀⠂⡍⠰⣈⠦⡉⢖⡡⢓⡌⢣⠎⣜⣶⠏⠀⠀
    ⠀⠀⠀⠀⠀⠀⠀⠀⠠⢻⣖⡡⠞⣄⠓⡄⠣⢐⠀⠀⢻⣿⣥⡾⠁⠀⠀⠀⠀⠀⠀⠀⠀⠀⠀⢀⡾⣍⢧⢫⠔⡫⠴⣉⠖⡡⢎⡱⢊⡱⣼⣾⣿⣿⣿⣿⣿⣿⣿⣿⣿⣿⣿⣿⣿⣿⣿⣿⣿⣿⣿⣿⣷⣎⡑⢎⡱⡘⡜⢢⠝⣢⡙⣌⢳⡑⢮⠱⣹⣆⠀⠀⠀⠀⠀⠀⠀⠈⢿⡱⣿⣿⠀⢃⠌⡱⢠⢒⡉⢦⡑⢣⡜⢣⣾⠞⠁⠀⠀⠀
    ⠀⠀⠀⠀⠀⠀⠀⠀⠀⠀⠻⣼⠱⣌⠓⡬⠑⡌⠠⠁⢸⣿⠁⠀⠀⠀⠀⠀⠀⠀⠀⠀⠀⠀⠀⣾⢑⠎⡖⣩⢎⡱⢣⠜⡬⡑⢎⠔⣣⣾⣿⣿⣿⣿⣿⣿⣿⣿⣿⣿⣿⣿⣿⣿⣿⣿⣿⣿⣿⣿⣿⣿⣿⣿⣮⡢⡑⡜⢌⡱⢪⠔⡱⢊⢦⠹⣌⠏⣄⢻⡆⠀⠀⠀⠀⠀⠀⠀⠁⠙⢿⣿⡌⡐⢌⠰⠡⢎⠜⣢⠙⣦⡽⠟⠁⠀⠀⠀⠀⠀
    ⠀⠀⠀⠀⠀⠀⠀⠀⠀⠀⠀⠈⠻⣦⣝⡰⢩⢌⠱⣈⣾⠏⠀⠀⠀⠀⠀⠀⠀⠀⠀⠀⠀⠀⣸⠇⣎⠹⡬⣑⠎⣔⠣⣍⠒⡭⢌⣾⣿⣿⣿⣿⣿⣿⣿⣿⣿⣿⣿⣿⣿⣿⣿⣿⣿⣿⣿⣿⣿⣿⣿⣿⣿⣿⣿⣷⡕⡘⠦⣡⢃⢎⡱⣉⢦⢋⡜⡎⢥⠊⣿⡀⠀⠀⠀⠀⠀⠀⠀⠀⠀⠹⣿⣔⣈⠒⣍⣢⣽⡴⠟⠉⠀⠀⠀⠀⠀⠀⠀⠀
    ⠀⠀⠀⠀⠀⠀⠀⠀⠀⠀⠀⠀⠀⠀⠉⠙⠛⠚⠛⠉⠁⠀⠀⠀⠀⠀⠀⠀⠀⠀⠀⠀⠀⢠⡿⠐⣌⢓⠲⣉⠞⡤⢓⠬⡑⢆⣾⣿⣿⣿⣿⣿⣿⣿⣿⣿⣿⣿⣿⣿⣿⣿⣿⣿⣿⣿⣿⣿⣿⣿⣿⣿⣿⣿⣿⣿⣿⣎⢒⡡⠎⢦⠱⡌⠦⡍⠖⣭⠒⡌⢸⣇⠀⠀⠀⠀⠀⠀⠀⠀⠀⠀⠀⠉⠙⠛⠋⠉⠁⠀⠀⠀⠀⠀⠀⠀⠀⠀⠀⠀
    ⠀⠀⠀⠀⠀⠀⠀⠀⠀⠀⠀⠀⠀⠀⠀⠀⠀⠀⠀⠀⠀⠀⠀⠀⠀⠀⠀⠀⠀⠀⠀⠀⠀⢼⡇⢢⠙⡜⢦⢋⡴⢡⠚⡤⢓⣼⣿⣿⣿⣿⣿⣿⣿⣿⣿⣿⣿⣿⣿⣿⣿⣿⣿⣿⣿⣿⣿⣿⣿⣿⣿⣿⣿⣿⣿⣿⣿⣿⡌⢣⠔⡌⢦⠱⢢⠕⡲⣉⠖⣁⠚⣿⠀⠀⠀⠀⠀⠀⠀⠀⠀⠀⠀⠀⠀⠀⠀⠀⠀⠀⠀⠀⠀⠀⠀⠀⠀⠀⠀⠀
    ⠀⠀⠀⠀⠀⠀⠀⠀⠀⠀⠀⠀⠀⠀⠀⠀⠀⠀⠀⠀⠀⠀⠀⠀⠀⠀⠀⠀⠀⠀⠀⠀⠀⣾⠁⢢⠹⣌⠳⣌⠲⣡⢋⠴⣹⣿⣿⣿⣿⣿⣿⣿⣿⣿⣿⣿⣿⣿⣿⣿⣿⣿⣿⣿⣿⣿⣿⣿⣿⣿⣿⣿⣿⣿⣿⣿⣿⣿⣿⡐⢎⡜⢢⡙⢆⢫⠱⣌⠳⣀⠂⣿⡄⠀⠀⠀⠀⠀⠀⠀⠀⠀⠀⠀⠀⠀⠀⠀⠀⠀⠀⠀⠀⠀⠀⠀⠀⠀⠀⠀
    ⠀⠀⠀⠀⠀⠀⠀⠀⠀⠀⠀⠀⠀⠀⠀⠀⠀⠀⠀⠀⠀⠀⠀⠀⠀⠀⠀⠀⠀⠀⠀⠀⠠⣿⠐⢂⠳⣌⠳⣌⠳⣄⢋⣴⣿⣿⣿⣿⣿⣿⣿⣿⣿⣿⣿⣿⣿⣿⣿⣿⣿⣿⣿⣿⣿⣿⣿⣿⣿⣿⣿⣿⣿⣿⣿⣿⣿⣿⣿⣿⡰⢌⠣⡜⣌⠣⡝⢤⠳⢄⠂⢹⡇⠀⠀⠀⠀⠀⠀⠀⠀⠀⠀⠀⠀⠀⠀⠀⠀⠀⠀⠀⠀⠀⠀⠀⠀⠀⠀⠀
    ⠀⠀⠀⠀⠀⠀⠀⠀⠀⠀⠀⠀⠀⠀⠀⠀⠀⠀⠀⠀⠀⠀⠀⠀⠀⠀⠀⠀⠀⠀⠀⠀⢸⣿⠀⢣⡙⣔⠣⡜⠲⡌⢦⣿⣿⣿⣿⣿⣿⣿⣿⣿⣿⣿⣿⣿⣿⣿⣿⣿⣿⣿⣿⣿⣿⣿⣿⣿⣿⣿⣿⣿⣿⣿⣿⣿⣿⣿⣿⣿⣧⢊⠵⡘⢤⡓⢬⢣⡙⠢⠌⢸⡇⠀⠀⠀⠀⠀⠀⠀⠀⠀⠀⠀⠀⠀⠀⠀⠀⠀⠀⠀⠀⠀⠀⠀⠀⠀⠀⠀
    ⠀⠀⠀⠀⠀⠀⠀⠀⠀⠀⠀⠀⠀⠀⠀⠀⠀⠀⠀⠀⠀⠀⠀⠀⠀⠀⠀⠀⠀⠀⠀⠀⠸⣿⠈⠴⡱⢌⡳⢌⠳⡘⣾⣿⣿⣿⣿⣿⣿⣿⣿⣿⣿⣿⣿⣿⣿⣿⣿⣿⣿⣿⣿⣿⣿⣿⣿⣿⣿⣿⣿⣿⣿⣿⣿⣿⣿⣿⣿⣿⣿⣎⠲⣉⠦⡙⣆⢣⠚⡅⠊⣿⡇⠀⠀⠀⠀⠀⠀⠀⠀⠀⠀⠀⠀⠀⠀⠀⠀⠀⠀⠀⠀⠀⠀⠀⠀⠀⠀⠀
    ⠀⠀⠀⠀⠀⠀⠀⠀⠀⠀⠀⠀⠀⠀⠀⠀⠀⠀⠀⠀⠀⠀⠀⠀⠀⠀⠀⠀⠀⠀⠀⠀⠘⣿⡈⡱⣘⢣⠜⡬⢣⢹⣿⣿⣿⣿⣿⣿⣿⣿⣿⣿⣿⣿⣿⣿⣿⣿⣿⣿⣿⣿⣿⣿⣿⣿⣿⣿⣿⣿⣿⣿⣿⣿⣿⣿⣿⣿⣿⣿⣿⣿⡰⡡⢎⡱⡌⡖⣍⠒⡡⣿⡇⠀⠀⠀⠀⠀⠀⠀⠀⠀⠀⠀⠀⠀⠀⠀⠀⠀⠀⠀⠀⠀⠀⠀⠀⠀⠀⠀
    ⠀⠀⠀⠀⠀⠀⠀⠀⠀⠀⠀⠀⠀⠀⠀⠀⠀⠀⠀⠀⠀⠀⠀⠀⠀⠀⠀⠀⠀⠀⠀⠀⠀⣿⡇⡒⣍⠮⡜⢆⢣⣿⣿⣿⣿⣿⣿⣿⣿⣿⣿⣿⣿⣿⣿⡿⠟⡋⠍⡠⠄⡠⢀⠂⡍⢙⠻⣿⣿⣿⣿⣿⣿⣿⣿⣿⣿⣿⣿⣿⣿⣿⣧⡑⢮⠰⡱⢜⡢⠍⢤⣿⠁⠀⠀⠀⠀⠀⠀⠀⠀⠀⠀⠀⠀⠀⠀⠀⠀⠀⠀⠀⠀⠀⠀⠀⠀⠀⠀⠀
    ⠀⠀⠀⠀⠀⠀⠀⠀⠀⠀⠀⠀⠀⠀⠀⠀⠀⠀⠀⠀⠀⠀⠀⠀⠀⠀⠀⠀⠀⠀⠀⠀⠀⣺⣇⣱⢎⢲⣉⠮⢼⣿⣿⣿⣿⣿⣿⣿⣿⣿⣿⣿⣿⢟⡋⠔⣡⠘⠤⡑⢨⠐⡁⢎⠠⢃⠌⡐⡙⢿⣿⣿⣿⣿⣿⣿⣿⣿⣿⣿⣿⣿⣿⡜⣌⢣⠕⣎⡱⣩⢘⡿⠃⠀⠀⠀⠀⠀⠀⠀⠀⠀⠀⠀⠀⠀⠀⠀⠀⠀⠀⠀⠀⠀⠀⠀⠀⠀⠀⠀
    ⠀⠀⠀⠀⠀⠀⠀⠀⠀⠀⠀⠀⠀⠀⠀⠀⠀⠀⠀⠀⠀⠀⠀⠀⠀⠀⠀⠀⠀⠀⠀⠀⠀⠩⣷⡐⣏⠦⣃⠞⣾⣿⣿⣿⣿⣿⣿⣿⣿⣿⣿⡟⡑⠢⠜⡰⢠⢉⠒⡌⢄⠣⡘⠄⠣⢌⠢⡑⢌⠢⡙⢿⣿⣿⣿⣿⣿⣿⣿⣿⣿⣿⣿⣯⠔⣣⢚⡴⣑⡃⢾⠇⠀⠀⠀⠀⠀⠀⠀⠀⠀⠀⠀⠀⠀⠀⠀⠀⠀⠀⠀⠀⠀⠀⠀⠀⠀⠀⠀⠀
    ⠀⠀⠀⠀⠀⠀⠀⠀⠀⠀⠀⠀⠀⠀⠀⠀⠀⠀⠀⠀⠀⠀⠀⠀⠀⠀⠀⠀⠀⠀⠀⠀⠀⠀⢸⣷⠸⣜⡰⢻⣿⣿⣿⣿⣿⣿⣿⣿⣿⣿⠋⡴⢉⠜⢢⠑⠢⢌⠒⡌⢢⠑⠤⣉⠲⡈⢆⠱⢌⠢⢡⠃⡽⣿⣿⣿⣿⣿⣿⣿⣿⣿⣿⣿⢜⢢⠣⢖⡱⢌⡿⠀⠀⠀⠀⠀⠀⠀⠀⠀⠀⠀⠀⠀⠀⠀⠀⠀⠀⠀⠀⠀⠀⠀⠀⠀⠀⠀⠀⠀
    ⠀⠀⠀⠀⠀⠀⠀⠀⠀⠀⠀⠀⠀⠀⠀⠀⠀⠀⠀⠀⠀⠀⠀⠀⠀⠀⠀⠀⠀⠀⠀⠀⠀⠀⠈⢻⣷⢆⡇⣻⣿⣿⣿⣿⣿⣿⣿⣿⡿⣁⠳⢨⠜⡨⢆⣉⠣⣊⠜⣈⠆⣙⡐⢢⠡⣑⢊⠒⡌⢣⢑⡊⡔⣊⢿⣿⣿⣿⣿⣿⣿⣿⣿⣿⡎⡖⣹⢊⡵⣿⠁⠀⠀⠀⠀⠀⠀⠀⠀⠀⠀⠀⠀⠀⠀⠀⠀⠀⠀⠀⠀⠀⠀⠀⠀⠀⠀⠀⠀⠀
    ⠀⠀⠀⠀⠀⠀⠀⠀⠀⠀⠀⠀⠀⠀⠀⠀⠀⠀⠀⠀⠀⠀⠀⠀⠀⠀⠀⠀⠀⠀⠀⠀⠀⠀⠀⠈⣿⢼⡘⣽⣿⣿⣿⣿⣿⣿⣿⢏⠦⣡⢋⠲⢌⡑⠦⢌⡱⡐⠎⡤⠩⢔⠨⡅⢃⠲⢌⡱⢌⡱⢢⠱⡘⢤⣉⠻⣿⣿⣿⣿⣿⣿⣿⣿⡗⣍⠖⣯⣼⠃⠀⠀⠀⠀⠀⠀⠀⠀⠀⠀⠀⠀⠀⠀⠀⠀⠀⠀⠀⠀⠀⠀⠀⠀⠀⠀⠀⠀⠀⠀
    ⠀⠀⠀⠀⠀⠀⠀⠀⠀⠀⠀⠀⠀⠀⠀⠀⠀⠀⠀⠀⠀⠀⠀⠀⠀⠀⠀⠀⠀⠀⠀⠀⠀⠀⠀⠀⣿⢺⡱⣚⣿⣿⣿⣿⣿⠟⡕⢎⠲⡡⢎⡱⢊⡜⡘⢆⠲⢡⠓⣌⠓⣌⠓⣌⢃⠳⣈⠲⢌⡒⣡⢣⡙⠦⣌⠣⡍⢿⣿⣿⣿⣿⣿⣿⡹⡰⣋⢿⠃⠀⠀⠀⠀⠀⠀⠀⠀⠀⠀⠀⠀⠀⠀⠀⠀⠀⠀⠀⠀⠀⠀⠀⠀⠀⠀⠀⠀⠀⠀⠀
    ⠀⠀⠀⠀⠀⠀⠀⠀⠀⠀⠀⠀⠀⠀⠀⠀⠀⠀⠀⠀⠀⠀⠀⠀⠀⠀⠀⠀⠀⠀⠀⠀⠀⠀⠀⠀⢿⡟⡠⢇⠼⣻⠿⣟⢣⠟⡸⢜⢣⠣⡜⡠⢇⡸⢣⠜⢣⠇⡛⣄⢛⡀⢟⡀⠟⡤⢃⠻⡄⢣⢄⢣⡘⢇⡄⢧⠛⣤⢘⡿⣿⣿⣿⢟⡣⢣⠇⣿⡇⠀⠀⠀⠀⠀⠀⠀⠀⠀⠀⠀⠀⠀⠀⠀⠀⠀⠀⠀⠀⠀⠀⠀⠀⠀⠀⠀⠀⠀⠀⠀
    ⠀⠀⠀⠀⠀⠀⠀⠀⠀⠀⠀⠀⠀⠀⠀⠀⠀⠀⠀⠀⠀⠀⠀⠀⠀⠀⠀⠀⠀⠀⠀⠀⠀⠀⠀⠀⠚⣧⡑⡌⠒⡡⠚⢤⣳⡾⣱⠪⣅⠳⢬⠱⣊⠴⣃⠮⡑⢎⡱⢌⠦⣙⢢⡙⡜⡰⣉⠖⣩⠲⡌⢦⡙⠦⡜⢢⠛⡤⢓⡜⣆⠳⡜⢪⡑⢣⠋⣾⢁⠀⠀⠀⠀⠀⠀⠀⠀⠀⠀⠀⠀⠀⠀⠀⠀⠀⠀⠀⠀⠀⠀⠀⠀⠀⠀⠀⠀⠀⠀⠀
    ⠀⠀⠀⠀⠀⠀⠀⠀⠀⠀⠀⠀⠀⠀⠀⠀⠀⠀⠀⠀⠀⠀⠀⠀⠀⠀⠀⠀⠀⠀⠀⠀⠀⠀⠀⠀⠀⠙⣷⣄⣁⣠⣽⡟⢧⡱⢆⡳⣌⢓⡎⡱⣌⠳⣌⢲⣉⠖⡱⢊⠖⣡⢒⡱⣌⡱⡘⣜⢢⢓⡜⣢⡙⣜⡘⣣⢝⡸⣛⢾⣌⡳⢈⠥⠘⠠⢡⡿⠀⠀⠀⠀⠀⠀⠀⠀⠀⠀⠀⠀⠀⠀⠀⠀⠀⠀⠀⠀⠀⠀⠀⠀⠀⠀⠀⠀⠀⠀⠀⠀
    ⠀⠀⠀⠀⠀⠀⠀⠀⠀⠀⠀⠀⠀⠀⠀⠀⠀⠀⠀⠀⠀⠀⠀⠀⠀⠀⠀⠀⠀⠀⠀⠀⠀⠀⠀⠀⠀⠀⠈⠙⠛⠋⠉⠛⢧⡝⣎⠵⣌⠧⡜⡱⣌⠳⣌⠶⡌⢞⡡⢏⠼⣡⢎⡱⢢⠵⡱⣌⢎⠦⣱⢡⠞⣤⠛⡴⢪⠵⣩⢞⣼⠿⢶⣤⣥⣤⡿⠃⠀⠀⠀⠀⠀⠀⠀⠀⠀⠀⠀⠀⠀⠀⠀⠀⠀⠀⠀⠀⠀⠀⠀⠀⠀⠀⠀⠀⠀⠀⠀⠀
    ⠀⠀⠀⠀⠀⠀⠀⠀⠀⠀⠀⠀⠀⠀⠀⠀⠀⠀⠀⠀⠀⠀⠀⠀⠀⠀⠀⠀⠀⠀⠀⠀⠀⠀⠀⠀⠀⠀⠀⠀⠀⠀⠀⠀⠀⠙⠳⣽⡘⢮⡱⢳⣌⠳⣜⢢⡝⣢⢝⡸⢲⢡⠞⣰⠣⡞⡱⣌⢎⢞⡰⢣⠞⣔⡫⣜⢣⣿⠶⠋⠀⠀⠀⠈⠉⠁⠀⠀⠀⠀⠀⠀⠀⠀⠀⠀⠀⠀⠀⠀⠀⠀⠀⠀⠀⠀⠀⠀⠀⠀⠀⠀⠀⠀⠀⠀⠀⠀⠀⠀
    ⠀⠀⠀⠀⠀⠀⠀⠀⠀⠀⠀⠀⠀⠀⠀⠀⠀⠀⠀⠀⠀⠀⠀⠀⠀⠀⠀⠀⠀⠀⠀⠀⠀⠀⠀⠀⠀⠀⠀⠀⠀⠀⠀⠀⠀⠀⠀⠀⠉⠓⠯⣧⣎⠳⣬⢓⡬⡱⢎⡵⣋⡬⣛⠴⣋⠶⡱⢎⡞⡬⢳⡍⣞⣦⠷⠛⠉⠀⠀⠀⠀⠀⠀⠀⠀⠀⠀⠀⠀⠀⠀⠀⠀⠀⠀⠀⠀⠀⠀⠀⠀⠀⠀⠀⠀⠀⠀⠀⠀⠀⠀⠀⠀⠀⠀⠀⠀⠀⠀⠀
    ⠄⠀⠀⠀⠀⠀⠀⠀⠀⠀⠀⠀⠀⠀⠀⠀⠀⠀⠀⠀⠀⠀⠀⠀⠀⠀⠀⠀⠀⠀⠀⠀⠀⠀⠀⠀⠀⠀⠀⠀⠀⠀⠀⠀⠀⠀⠀⠀⠀⠀⠀⠀⢈⡙⠓⠻⠶⠽⢮⣶⣥⣷⣭⣾⣥⣯⡵⠯⠼⠗⠛⠋⣉⡀⠀⠀⠀⠀⠀⠀⠀⠀⠀⠀⠀⠀⠀⠀⠀⠀⠀⠀⠀⠀⠀⠀⠀⠀⠀⠀⠀⠀⠀⠀⠀⠀⠀⠀⠀⠀⠀⠀⠀⠀⠀⠀⠀⠀⠀⠀
    */

#define DAXA_DECL_TASK_HEAD_BEGIN(HEAD_NAME)                                              \
    namespace HEAD_NAME                                                                   \
    {                                                                                     \
        static inline constexpr char NAME[] = #HEAD_NAME;                                 \
        template <daxa::usize ATTACHMENT_COUNT>                                           \
        struct AttachmentsStruct                                                          \
        {                                                                                 \
            daxa::u32 declared_attachments_count = {};                                    \
            std::array<daxa::TaskAttachment, ATTACHMENT_COUNT> declared_attachments = {}; \
                                                                                          \
            auto constexpr add_attachment(auto attachment) -> daxa::u32                   \
            {                                                                             \
                declared_attachments.at(declared_attachments_count) = attachment;         \
                return declared_attachments_count++;                                      \
=======
    /*
    ⠀⠀⢀⣀⣄⣀⠀⠀⠀⠀⠀⠀⠀⠀⠀⠀⠀⠀⠀⠀⠀⠀⠀⠀⠀⠀⠀⠀⠀⠀⠀⠀⠀⠀⠀⠀⠀⠀⠀⠀⠀⠀⠀⠀⠀⠀⠀⠀⠀⠀⠀⠀⠀⠀⠀⠀⠀⠀⠀⠀⠀⠀⠀⠀⠀⠀⠀⠀⠀⠀⠀⠀⠀⠀⠀⠀⠀⠀⠀⠀⠀⠀⠀⠀⠀⠀⠀⠀⠀⠀⠀⠀⠀⠀⠀⠀⠀⠀⠀⠀⠀⠀⠀⠀⠀⠀⢀⣴⠾⠛⠛⠷⣦⡀⠀⠀⠀⠀⠀⠀
    ⢠⣶⠛⠋⠉⡙⢷⡀⠀⠀⠀⠀⠀⠀⠀⠀⠀⠀⠀⠀⠀⠀⠀⠀⠀⠀⠀⠀⠀⠀⠀⠀⠀⠀⠀⠀⠀⠀⠀⠀⠀⠀⠀⠀⠀⠀⠀⠀⠀⠀⠀⠀⠀⠀⠀⠀⠀⠀⠀⠀⠀⠀⠀⠀⠀⠀⠀⠀⠀⠀⠀⠀⠀⠀⠀⠀⠀⠀⠀⠀⠀⠀⠀⠀⠀⠀⠀⠀⠀⠀⠀⠀⠀⠀⠀⠀⠀⠀⠀⠀⠀⠀⠀⠀⠀⠀⣾⣿⠐⡡⢂⠢⠈⠻⣦⡀⠀⠀⠀⠀
    ⣾⠃⠠⡀⠥⡐⡙⣧⣰⣤⣀⠀⠀⠀⠀⠀⠀⠀⠀⠀⠀⠀⠀⠀⠀⠀⠀⠀⠀⠀⠀⠀⠀⠀⠀⠀⠀⠀⠀⠀⠀⠀⠀⠀⠀⠀⠀⠀⠀⠀⠀⠀⠀⠀⠀⠀⠀⠀⠀⠀⠀⠀⠀⠀⠀⠀⠀⠀⠀⠀⠀⠀⠀⠀⠀⠀⠀⠀⠀⠀⠀⠀⠀⠀⠀⠀⠀⠀⠀⠀⠀⠀⠀⠀⠀⠀⠀⠀⠀⠀⠀⠀⠀⠀⠀⠀⢿⡹⡜⢄⠣⢤⣩⣦⣸⣧⠀⠀⠀⠀
    ⣿⡀⢢⠑⠢⣵⡿⠛⠉⠉⠉⣷⡄⠀⠀⠀⠀⠀⠀⠀⠀⠀⠀⠀⠀⣀⣀⠀⠀⠀⠀⠀⠀⠀⠀⠀⠀⠀⠀⠀⠀⠀⠀⠀⠀⠀⠀⠀⠀⠀⠀⠀⠀⠀⠀⠀⠀⠀⠀⠀⠀⠀⠀⠀⠀⠀⠀⠀⠀⠀⠀⠀⠀⠀⠀⠀⠀⠀⠀⠀⠀⠀⠀⠀⠀⠀⠀⠀⠀⠀⠀⠀⠀⠀⠀⠀⠀⠀⠀⠀⠀⠀⠀⠀⠀⠀⠀⢿⣜⢬⣿⠛⠉⠉⠉⠻⣧⡀⠀⠀
    ⣹⣇⠢⣉⣾⡏⠀⠠⠀⢆⠡⣘⣷⠀⠀⠀⠀⠀⠀⠀⠀⠀⣠⡾⠟⠋⢉⠛⢷⣄⠀⠀⠀⠀⠀⠀⠀⠀⠀⠀⠀⠀⠀⠀⠀⠀⠀⠀⠀⠀⠀⠀⠀⠀⠀⠀⠀⠀⠀⠀⠀⠀⠀⠀⠀⠀⠀⠀⠀⠀⠀⠀⠀⠀⠀⠀⠀⠀⠀⠀⠀⠀⠀⠀⠀⠀⠀⠀⠀⠀⠀⠀⠀⠀⠀⠀⠀⠀⠀⠀⠀⠀⠀⠀⠀⠀⠀⠀⢻⣿⡆⠱⡈⠔⠠⠄⠈⢷⡄⠀
    ⠀⢿⣦⢡⣿⠀⠌⡐⠩⡄⢊⢵⣇⣠⣀⣀⡀⠀⠀⠀⠀⣼⠟⢁⢀⠂⠆⡌⢢⢿⡀⠀⠀⠀⠀⠀⠀⠀⠀⠀⠀⠀⠀⠀⠀⠀⠀⠀⠀⠀⠀⠀⠀⠀⠀⠀⣤⡀⠀⠀⠀⠀⣾⣅⠀⠀⠀⠀⠀⠀⠀⠀⠀⠀⠀⠀⠀⠀⠀⠀⠀⠀⠀⠀⠀⠀⠀⠀⠀⠀⠀⠀⠀⠀⠀⠀⠀⠀⠀⠀⠀⠀⠀⠀⠀⠀⠀⠀⢻⡏⢷⡣⠜⣈⠆⡡⠂⠌⣷⠀
    ⠀⠀⢹⡞⣧⠈⡆⢡⠃⣼⣾⡟⠛⠉⠉⠉⠛⣷⡄⠀⢸⡏⠐⢨⡄⡍⠒⣬⢡⣿⠀⠀⠀⠀⠀⠀⠀⠀⠀⠀⠀⠀⠀⠀⠀⠀⠀⠀⠀⠀⠀⠀⠀⠀⠀⣴⡟⠁⠀⠀⠀⠀⠑⢻⣶⠀⠀⠀⠀⠀⠀⠀⠀⠀⠀⠀⠀⠀⠀⠀⠀⠀⠀⠀⠀⠀⠀⠀⠀⠀⠀⠀⠀⠀⠀⢠⣴⣾⡖⣶⣦⠀⠀⠀⠀⠀⠀⠀⢸⡏⡜⣷⢱⢨⡆⢱⠈⡆⣿⠀
    ⠀⠀⠀⠽⣇⠎⡰⣩⡼⡟⠁⠄⡀⠠⠀⠀⠀⠈⢿⡄⡿⢄⢃⠖⡰⣉⠖⣡⡿⠁⠀⠀⠀⠀⠀⠀⠀⠀⠀⠀⠀⠀⠀⠀⠀⠀⠀⠀⠀⠀⠀⠀⠀⣀⣷⡿⠁⣀⣠⣀⣤⣤⣤⣼⣿⣷⣦⣀⠀⠀⠀⠀⠀⠀⠀⠀⠀⠀⠀⠀⠀⠀⠀⠀⠀⠀⠀⠀⠀⠀⠀⠀⠀⠀⣰⢯⠋⡀⢀⠀⠉⢿⣆⠀⠀⠀⠀⠀⣸⢗⢡⣿⣂⣖⣨⡱⢊⡔⣿⠀
    ⠀⠀⠀⠀⣯⠒⠥⡾⢇⠰⡉⠔⡠⠃⡌⢐⠡⠀⣼⡟⡓⢌⢒⢪⠑⣌⡾⠋⠀⠀⠀⠀⠀⠀⠀⠀⠀⠀⠀⠀⠀⠀⠀⠀⠀⠀⠀⠀⠀⠀⠀⣠⣴⣿⣿⣿⣻⠭⠿⠛⠒⠓⠚⠛⠛⠿⣿⣿⣿⣿⣳⡶⢦⣄⣀⠀⠀⠀⠀⠀⠀⠀⠀⠀⠀⠀⠀⠀⠀⠀⠀⠀⠀⠀⣾⡚⠤⣁⠢⠐⣀⠀⣿⡀⠀⠀⠀⢈⡟⣸⢟⠉⠁⠀⠉⠙⢷⣴⠇⠀
    ⠀⠀⠀⠀⢿⣩⢲⣟⢌⡒⡱⢊⠴⢡⢘⣄⣢⣽⠞⡑⢌⠂⢎⠤⢋⡞⠁⠀⠀⠀⠀⠀⠀⠀⠀⠀⠀⠀⠀⠀⠀⠀⠀⠀⠀⠀⠀⢀⣠⣶⣿⣿⣿⠿⠋⡀⢀⠠⠀⠄⠠⠂⠄⠄⡠⠀⠄⡈⠉⠛⠛⠛⡙⠺⣭⡗⣦⣄⡀⠀⠀⠀⠀⠀⠀⠀⠀⠀⠀⠀⠀⠀⠀⠀⠈⢿⣰⠂⡅⢣⠐⡠⢽⡇⠀⠀⢀⡾⡅⣯⢄⠊⠤⢁⠂⠄⠀⠙⣧⡀
    ⠀⠀⠀⠀⠺⣇⢾⢭⢢⠱⣡⠋⣔⣷⠋⡍⠰⢀⠊⠰⢈⠜⡠⢊⣽⠁⠀⠀⠀⠀⠀⠀⠀⠀⠀⠀⠀⠀⠀⠀⠀⠀⠀⠀⠀⣠⡶⣿⡿⠛⠛⡉⡁⢄⠂⡔⢠⠂⡅⢊⢡⠘⡐⢌⣠⡑⠢⢐⠡⢊⠔⡡⢂⠅⣂⠙⡳⣎⡟⣶⣄⠀⠀⠀⠀⠀⠀⠀⠀⠀⠀⠀⠀⠀⠀⠀⠹⣯⠰⢃⡜⢠⢺⡇⠀⢰⡾⠅⠃⢿⣜⠌⡒⢄⢊⡐⡁⢂⠘⣧
    ⠀⠀⠀⠀⠀⢻⣺⡇⢎⡱⢄⡓⣾⠄⢣⠈⠅⡂⠡⠑⡈⢢⠑⢢⡟⠀⠀⠀⠀⠀⠀⠀⠀⠀⠀⠀⠀⠀⠀⠀⠀⠀⢀⣴⡾⣫⠗⡅⣢⣥⣧⢽⠶⠟⣶⢶⣿⠆⡜⡐⠦⠱⢌⠢⡜⢏⣿⠛⣛⠳⢾⣤⡣⡜⣠⠓⡤⢩⢳⡎⡝⡷⣄⠀⠀⠀⠀⠀⠀⠀⠀⠀⠀⠀⠀⠀⠀⢸⡟⡰⢈⠆⡹⣇⣰⠿⡀⢌⠒⠤⠙⢷⣼⡠⢆⡔⢡⠂⠔⣻
    ⠀⠀⠀⠀⠀⠐⢻⣏⠦⣑⢊⠔⣿⠈⢆⡑⠂⡌⢠⠑⡈⠤⡉⢼⡇⠀⠀⠀⠀⠀⠀⠀⠀⠀⠀⠀⠀⠀⠀⠀⢀⣴⢻⢣⠞⣣⢵⣾⡿⢋⠃⢆⠬⣹⠗⡬⡑⢎⠴⣉⠎⣕⢪⡑⢎⠲⡸⢯⣅⡚⠤⡘⡙⠿⣶⣍⡒⠧⢎⠼⣑⢣⢏⢷⣆⡀⠀⠀⠀⠀⠀⠀⠀⠀⠀⠀⠀⢀⡿⡐⠥⠚⡄⡙⠓⠤⡑⢌⡘⠤⡉⣼⢌⣷⠢⠜⢢⠉⢆⣿
    ⠀⠀⠀⠀⠀⠀⠐⣯⣚⠤⡋⡜⢫⠩⢄⠢⡑⡠⢃⠰⡁⢆⠱⣈⡧⠀⠀⠀⠀⠀⠀⠀⠀⠀⠀⠀⠀⠀⠀⣠⣾⠏⣎⢣⣾⣿⡋⢍⡰⢌⡚⣌⣾⢋⠳⡰⣉⢎⠲⣡⠚⡤⠣⡜⣌⢣⠱⣩⠙⠷⣧⠵⡨⠜⡨⠻⣿⣇⠮⣑⢎⢣⠞⣬⡙⣯⡀⠀⠀⠀⠀⠀⠀⠀⠀⠀⠀⣸⢻⡌⡱⢃⡜⣨⡕⢢⠑⣢⠘⢤⣹⢏⡜⣠⢣⠙⢦⡙⢦⠇
    ⠀⠀⠀⠀⠀⠀⠀⠽⣎⠖⡱⢌⠥⢊⠖⠓⠒⠿⣮⡔⡡⢎⠰⢂⣿⠀⠀⠀⠀⠀⠀⠀⠀⠀⠀⠀⠀⢀⣼⡛⣆⡛⣴⣿⡟⠰⣌⠲⡌⢶⢞⡋⢦⡉⠖⣑⣢⣮⣵⣶⣷⣶⣷⣶⣶⣥⣧⣢⡙⢢⡑⢎⡡⡙⠴⣛⠛⡦⢓⢬⠚⣌⡓⢦⡹⢜⡻⣆⠀⠀⠀⠀⠀⠀⠀⠀⢰⣿⢜⡢⢱⣡⡿⠛⠛⢒⠳⢤⢋⠴⣛⠣⡔⢢⢎⡙⢦⣱⠟⠀
    ⠀⠀⠀⠀⠀⠀⠀⠀⢻⣝⡰⣉⠖⣡⠚⣈⠁⠄⠈⢻⣶⡨⢡⢃⡿⠀⠀⠀⠀⠀⠀⠀⠀⠀⠀⠀⢀⡾⢳⠍⣦⠱⣊⠏⡽⣉⢆⠳⢌⠣⢆⡙⣤⣾⣿⣿⣿⣿⣿⣿⣿⣿⣿⣿⣿⣿⣿⣿⣿⣷⣼⡠⢃⠝⡢⢅⠫⡔⡍⢦⠹⢤⡙⢦⠱⣋⡜⡻⣆⠀⠀⠀⠀⠀⠀⠀⠈⢻⣜⠲⣱⣿⠀⠂⡍⠰⣈⠦⡉⢖⡡⢓⡌⢣⠎⣜⣶⠏⠀⠀
    ⠀⠀⠀⠀⠀⠀⠀⠀⠠⢻⣖⡡⠞⣄⠓⡄⠣⢐⠀⠀⢻⣿⣥⡾⠁⠀⠀⠀⠀⠀⠀⠀⠀⠀⠀⢀⡾⣍⢧⢫⠔⡫⠴⣉⠖⡡⢎⡱⢊⡱⣼⣾⣿⣿⣿⣿⣿⣿⣿⣿⣿⣿⣿⣿⣿⣿⣿⣿⣿⣿⣿⣿⣷⣎⡑⢎⡱⡘⡜⢢⠝⣢⡙⣌⢳⡑⢮⠱⣹⣆⠀⠀⠀⠀⠀⠀⠀⠈⢿⡱⣿⣿⠀⢃⠌⡱⢠⢒⡉⢦⡑⢣⡜⢣⣾⠞⠁⠀⠀⠀
    ⠀⠀⠀⠀⠀⠀⠀⠀⠀⠀⠻⣼⠱⣌⠓⡬⠑⡌⠠⠁⢸⣿⠁⠀⠀⠀⠀⠀⠀⠀⠀⠀⠀⠀⠀⣾⢑⠎⡖⣩⢎⡱⢣⠜⡬⡑⢎⠔⣣⣾⣿⣿⣿⣿⣿⣿⣿⣿⣿⣿⣿⣿⣿⣿⣿⣿⣿⣿⣿⣿⣿⣿⣿⣿⣮⡢⡑⡜⢌⡱⢪⠔⡱⢊⢦⠹⣌⠏⣄⢻⡆⠀⠀⠀⠀⠀⠀⠀⠁⠙⢿⣿⡌⡐⢌⠰⠡⢎⠜⣢⠙⣦⡽⠟⠁⠀⠀⠀⠀⠀
    ⠀⠀⠀⠀⠀⠀⠀⠀⠀⠀⠀⠈⠻⣦⣝⡰⢩⢌⠱⣈⣾⠏⠀⠀⠀⠀⠀⠀⠀⠀⠀⠀⠀⠀⣸⠇⣎⠹⡬⣑⠎⣔⠣⣍⠒⡭⢌⣾⣿⣿⣿⣿⣿⣿⣿⣿⣿⣿⣿⣿⣿⣿⣿⣿⣿⣿⣿⣿⣿⣿⣿⣿⣿⣿⣿⣷⡕⡘⠦⣡⢃⢎⡱⣉⢦⢋⡜⡎⢥⠊⣿⡀⠀⠀⠀⠀⠀⠀⠀⠀⠀⠹⣿⣔⣈⠒⣍⣢⣽⡴⠟⠉⠀⠀⠀⠀⠀⠀⠀⠀
    ⠀⠀⠀⠀⠀⠀⠀⠀⠀⠀⠀⠀⠀⠀⠉⠙⠛⠚⠛⠉⠁⠀⠀⠀⠀⠀⠀⠀⠀⠀⠀⠀⠀⢠⡿⠐⣌⢓⠲⣉⠞⡤⢓⠬⡑⢆⣾⣿⣿⣿⣿⣿⣿⣿⣿⣿⣿⣿⣿⣿⣿⣿⣿⣿⣿⣿⣿⣿⣿⣿⣿⣿⣿⣿⣿⣿⣿⣎⢒⡡⠎⢦⠱⡌⠦⡍⠖⣭⠒⡌⢸⣇⠀⠀⠀⠀⠀⠀⠀⠀⠀⠀⠀⠉⠙⠛⠋⠉⠁⠀⠀⠀⠀⠀⠀⠀⠀⠀⠀⠀
    ⠀⠀⠀⠀⠀⠀⠀⠀⠀⠀⠀⠀⠀⠀⠀⠀⠀⠀⠀⠀⠀⠀⠀⠀⠀⠀⠀⠀⠀⠀⠀⠀⠀⢼⡇⢢⠙⡜⢦⢋⡴⢡⠚⡤⢓⣼⣿⣿⣿⣿⣿⣿⣿⣿⣿⣿⣿⣿⣿⣿⣿⣿⣿⣿⣿⣿⣿⣿⣿⣿⣿⣿⣿⣿⣿⣿⣿⣿⡌⢣⠔⡌⢦⠱⢢⠕⡲⣉⠖⣁⠚⣿⠀⠀⠀⠀⠀⠀⠀⠀⠀⠀⠀⠀⠀⠀⠀⠀⠀⠀⠀⠀⠀⠀⠀⠀⠀⠀⠀⠀
    ⠀⠀⠀⠀⠀⠀⠀⠀⠀⠀⠀⠀⠀⠀⠀⠀⠀⠀⠀⠀⠀⠀⠀⠀⠀⠀⠀⠀⠀⠀⠀⠀⠀⣾⠁⢢⠹⣌⠳⣌⠲⣡⢋⠴⣹⣿⣿⣿⣿⣿⣿⣿⣿⣿⣿⣿⣿⣿⣿⣿⣿⣿⣿⣿⣿⣿⣿⣿⣿⣿⣿⣿⣿⣿⣿⣿⣿⣿⣿⡐⢎⡜⢢⡙⢆⢫⠱⣌⠳⣀⠂⣿⡄⠀⠀⠀⠀⠀⠀⠀⠀⠀⠀⠀⠀⠀⠀⠀⠀⠀⠀⠀⠀⠀⠀⠀⠀⠀⠀⠀
    ⠀⠀⠀⠀⠀⠀⠀⠀⠀⠀⠀⠀⠀⠀⠀⠀⠀⠀⠀⠀⠀⠀⠀⠀⠀⠀⠀⠀⠀⠀⠀⠀⠠⣿⠐⢂⠳⣌⠳⣌⠳⣄⢋⣴⣿⣿⣿⣿⣿⣿⣿⣿⣿⣿⣿⣿⣿⣿⣿⣿⣿⣿⣿⣿⣿⣿⣿⣿⣿⣿⣿⣿⣿⣿⣿⣿⣿⣿⣿⣿⡰⢌⠣⡜⣌⠣⡝⢤⠳⢄⠂⢹⡇⠀⠀⠀⠀⠀⠀⠀⠀⠀⠀⠀⠀⠀⠀⠀⠀⠀⠀⠀⠀⠀⠀⠀⠀⠀⠀⠀
    ⠀⠀⠀⠀⠀⠀⠀⠀⠀⠀⠀⠀⠀⠀⠀⠀⠀⠀⠀⠀⠀⠀⠀⠀⠀⠀⠀⠀⠀⠀⠀⠀⢸⣿⠀⢣⡙⣔⠣⡜⠲⡌⢦⣿⣿⣿⣿⣿⣿⣿⣿⣿⣿⣿⣿⣿⣿⣿⣿⣿⣿⣿⣿⣿⣿⣿⣿⣿⣿⣿⣿⣿⣿⣿⣿⣿⣿⣿⣿⣿⣧⢊⠵⡘⢤⡓⢬⢣⡙⠢⠌⢸⡇⠀⠀⠀⠀⠀⠀⠀⠀⠀⠀⠀⠀⠀⠀⠀⠀⠀⠀⠀⠀⠀⠀⠀⠀⠀⠀⠀
    ⠀⠀⠀⠀⠀⠀⠀⠀⠀⠀⠀⠀⠀⠀⠀⠀⠀⠀⠀⠀⠀⠀⠀⠀⠀⠀⠀⠀⠀⠀⠀⠀⠸⣿⠈⠴⡱⢌⡳⢌⠳⡘⣾⣿⣿⣿⣿⣿⣿⣿⣿⣿⣿⣿⣿⣿⣿⣿⣿⣿⣿⣿⣿⣿⣿⣿⣿⣿⣿⣿⣿⣿⣿⣿⣿⣿⣿⣿⣿⣿⣿⣎⠲⣉⠦⡙⣆⢣⠚⡅⠊⣿⡇⠀⠀⠀⠀⠀⠀⠀⠀⠀⠀⠀⠀⠀⠀⠀⠀⠀⠀⠀⠀⠀⠀⠀⠀⠀⠀⠀
    ⠀⠀⠀⠀⠀⠀⠀⠀⠀⠀⠀⠀⠀⠀⠀⠀⠀⠀⠀⠀⠀⠀⠀⠀⠀⠀⠀⠀⠀⠀⠀⠀⠘⣿⡈⡱⣘⢣⠜⡬⢣⢹⣿⣿⣿⣿⣿⣿⣿⣿⣿⣿⣿⣿⣿⣿⣿⣿⣿⣿⣿⣿⣿⣿⣿⣿⣿⣿⣿⣿⣿⣿⣿⣿⣿⣿⣿⣿⣿⣿⣿⣿⡰⡡⢎⡱⡌⡖⣍⠒⡡⣿⡇⠀⠀⠀⠀⠀⠀⠀⠀⠀⠀⠀⠀⠀⠀⠀⠀⠀⠀⠀⠀⠀⠀⠀⠀⠀⠀⠀
    ⠀⠀⠀⠀⠀⠀⠀⠀⠀⠀⠀⠀⠀⠀⠀⠀⠀⠀⠀⠀⠀⠀⠀⠀⠀⠀⠀⠀⠀⠀⠀⠀⠀⣿⡇⡒⣍⠮⡜⢆⢣⣿⣿⣿⣿⣿⣿⣿⣿⣿⣿⣿⣿⣿⣿⡿⠟⡋⠍⡠⠄⡠⢀⠂⡍⢙⠻⣿⣿⣿⣿⣿⣿⣿⣿⣿⣿⣿⣿⣿⣿⣿⣧⡑⢮⠰⡱⢜⡢⠍⢤⣿⠁⠀⠀⠀⠀⠀⠀⠀⠀⠀⠀⠀⠀⠀⠀⠀⠀⠀⠀⠀⠀⠀⠀⠀⠀⠀⠀⠀
    ⠀⠀⠀⠀⠀⠀⠀⠀⠀⠀⠀⠀⠀⠀⠀⠀⠀⠀⠀⠀⠀⠀⠀⠀⠀⠀⠀⠀⠀⠀⠀⠀⠀⣺⣇⣱⢎⢲⣉⠮⢼⣿⣿⣿⣿⣿⣿⣿⣿⣿⣿⣿⣿⢟⡋⠔⣡⠘⠤⡑⢨⠐⡁⢎⠠⢃⠌⡐⡙⢿⣿⣿⣿⣿⣿⣿⣿⣿⣿⣿⣿⣿⣿⡜⣌⢣⠕⣎⡱⣩⢘⡿⠃⠀⠀⠀⠀⠀⠀⠀⠀⠀⠀⠀⠀⠀⠀⠀⠀⠀⠀⠀⠀⠀⠀⠀⠀⠀⠀⠀
    ⠀⠀⠀⠀⠀⠀⠀⠀⠀⠀⠀⠀⠀⠀⠀⠀⠀⠀⠀⠀⠀⠀⠀⠀⠀⠀⠀⠀⠀⠀⠀⠀⠀⠩⣷⡐⣏⠦⣃⠞⣾⣿⣿⣿⣿⣿⣿⣿⣿⣿⣿⡟⡑⠢⠜⡰⢠⢉⠒⡌⢄⠣⡘⠄⠣⢌⠢⡑⢌⠢⡙⢿⣿⣿⣿⣿⣿⣿⣿⣿⣿⣿⣿⣯⠔⣣⢚⡴⣑⡃⢾⠇⠀⠀⠀⠀⠀⠀⠀⠀⠀⠀⠀⠀⠀⠀⠀⠀⠀⠀⠀⠀⠀⠀⠀⠀⠀⠀⠀⠀
    ⠀⠀⠀⠀⠀⠀⠀⠀⠀⠀⠀⠀⠀⠀⠀⠀⠀⠀⠀⠀⠀⠀⠀⠀⠀⠀⠀⠀⠀⠀⠀⠀⠀⠀⢸⣷⠸⣜⡰⢻⣿⣿⣿⣿⣿⣿⣿⣿⣿⣿⠋⡴⢉⠜⢢⠑⠢⢌⠒⡌⢢⠑⠤⣉⠲⡈⢆⠱⢌⠢⢡⠃⡽⣿⣿⣿⣿⣿⣿⣿⣿⣿⣿⣿⢜⢢⠣⢖⡱⢌⡿⠀⠀⠀⠀⠀⠀⠀⠀⠀⠀⠀⠀⠀⠀⠀⠀⠀⠀⠀⠀⠀⠀⠀⠀⠀⠀⠀⠀⠀
    ⠀⠀⠀⠀⠀⠀⠀⠀⠀⠀⠀⠀⠀⠀⠀⠀⠀⠀⠀⠀⠀⠀⠀⠀⠀⠀⠀⠀⠀⠀⠀⠀⠀⠀⠈⢻⣷⢆⡇⣻⣿⣿⣿⣿⣿⣿⣿⣿⡿⣁⠳⢨⠜⡨⢆⣉⠣⣊⠜⣈⠆⣙⡐⢢⠡⣑⢊⠒⡌⢣⢑⡊⡔⣊⢿⣿⣿⣿⣿⣿⣿⣿⣿⣿⡎⡖⣹⢊⡵⣿⠁⠀⠀⠀⠀⠀⠀⠀⠀⠀⠀⠀⠀⠀⠀⠀⠀⠀⠀⠀⠀⠀⠀⠀⠀⠀⠀⠀⠀⠀
    ⠀⠀⠀⠀⠀⠀⠀⠀⠀⠀⠀⠀⠀⠀⠀⠀⠀⠀⠀⠀⠀⠀⠀⠀⠀⠀⠀⠀⠀⠀⠀⠀⠀⠀⠀⠈⣿⢼⡘⣽⣿⣿⣿⣿⣿⣿⣿⢏⠦⣡⢋⠲⢌⡑⠦⢌⡱⡐⠎⡤⠩⢔⠨⡅⢃⠲⢌⡱⢌⡱⢢⠱⡘⢤⣉⠻⣿⣿⣿⣿⣿⣿⣿⣿⡗⣍⠖⣯⣼⠃⠀⠀⠀⠀⠀⠀⠀⠀⠀⠀⠀⠀⠀⠀⠀⠀⠀⠀⠀⠀⠀⠀⠀⠀⠀⠀⠀⠀⠀⠀
    ⠀⠀⠀⠀⠀⠀⠀⠀⠀⠀⠀⠀⠀⠀⠀⠀⠀⠀⠀⠀⠀⠀⠀⠀⠀⠀⠀⠀⠀⠀⠀⠀⠀⠀⠀⠀⣿⢺⡱⣚⣿⣿⣿⣿⣿⠟⡕⢎⠲⡡⢎⡱⢊⡜⡘⢆⠲⢡⠓⣌⠓⣌⠓⣌⢃⠳⣈⠲⢌⡒⣡⢣⡙⠦⣌⠣⡍⢿⣿⣿⣿⣿⣿⣿⡹⡰⣋⢿⠃⠀⠀⠀⠀⠀⠀⠀⠀⠀⠀⠀⠀⠀⠀⠀⠀⠀⠀⠀⠀⠀⠀⠀⠀⠀⠀⠀⠀⠀⠀⠀
    ⠀⠀⠀⠀⠀⠀⠀⠀⠀⠀⠀⠀⠀⠀⠀⠀⠀⠀⠀⠀⠀⠀⠀⠀⠀⠀⠀⠀⠀⠀⠀⠀⠀⠀⠀⠀⢿⡟⡠⢇⠼⣻⠿⣟⢣⠟⡸⢜⢣⠣⡜⡠⢇⡸⢣⠜⢣⠇⡛⣄⢛⡀⢟⡀⠟⡤⢃⠻⡄⢣⢄⢣⡘⢇⡄⢧⠛⣤⢘⡿⣿⣿⣿⢟⡣⢣⠇⣿⡇⠀⠀⠀⠀⠀⠀⠀⠀⠀⠀⠀⠀⠀⠀⠀⠀⠀⠀⠀⠀⠀⠀⠀⠀⠀⠀⠀⠀⠀⠀⠀
    ⠀⠀⠀⠀⠀⠀⠀⠀⠀⠀⠀⠀⠀⠀⠀⠀⠀⠀⠀⠀⠀⠀⠀⠀⠀⠀⠀⠀⠀⠀⠀⠀⠀⠀⠀⠀⠚⣧⡑⡌⠒⡡⠚⢤⣳⡾⣱⠪⣅⠳⢬⠱⣊⠴⣃⠮⡑⢎⡱⢌⠦⣙⢢⡙⡜⡰⣉⠖⣩⠲⡌⢦⡙⠦⡜⢢⠛⡤⢓⡜⣆⠳⡜⢪⡑⢣⠋⣾⢁⠀⠀⠀⠀⠀⠀⠀⠀⠀⠀⠀⠀⠀⠀⠀⠀⠀⠀⠀⠀⠀⠀⠀⠀⠀⠀⠀⠀⠀⠀⠀
    ⠀⠀⠀⠀⠀⠀⠀⠀⠀⠀⠀⠀⠀⠀⠀⠀⠀⠀⠀⠀⠀⠀⠀⠀⠀⠀⠀⠀⠀⠀⠀⠀⠀⠀⠀⠀⠀⠙⣷⣄⣁⣠⣽⡟⢧⡱⢆⡳⣌⢓⡎⡱⣌⠳⣌⢲⣉⠖⡱⢊⠖⣡⢒⡱⣌⡱⡘⣜⢢⢓⡜⣢⡙⣜⡘⣣⢝⡸⣛⢾⣌⡳⢈⠥⠘⠠⢡⡿⠀⠀⠀⠀⠀⠀⠀⠀⠀⠀⠀⠀⠀⠀⠀⠀⠀⠀⠀⠀⠀⠀⠀⠀⠀⠀⠀⠀⠀⠀⠀⠀
    ⠀⠀⠀⠀⠀⠀⠀⠀⠀⠀⠀⠀⠀⠀⠀⠀⠀⠀⠀⠀⠀⠀⠀⠀⠀⠀⠀⠀⠀⠀⠀⠀⠀⠀⠀⠀⠀⠀⠈⠙⠛⠋⠉⠛⢧⡝⣎⠵⣌⠧⡜⡱⣌⠳⣌⠶⡌⢞⡡⢏⠼⣡⢎⡱⢢⠵⡱⣌⢎⠦⣱⢡⠞⣤⠛⡴⢪⠵⣩⢞⣼⠿⢶⣤⣥⣤⡿⠃⠀⠀⠀⠀⠀⠀⠀⠀⠀⠀⠀⠀⠀⠀⠀⠀⠀⠀⠀⠀⠀⠀⠀⠀⠀⠀⠀⠀⠀⠀⠀⠀
    ⠀⠀⠀⠀⠀⠀⠀⠀⠀⠀⠀⠀⠀⠀⠀⠀⠀⠀⠀⠀⠀⠀⠀⠀⠀⠀⠀⠀⠀⠀⠀⠀⠀⠀⠀⠀⠀⠀⠀⠀⠀⠀⠀⠀⠀⠙⠳⣽⡘⢮⡱⢳⣌⠳⣜⢢⡝⣢⢝⡸⢲⢡⠞⣰⠣⡞⡱⣌⢎⢞⡰⢣⠞⣔⡫⣜⢣⣿⠶⠋⠀⠀⠀⠈⠉⠁⠀⠀⠀⠀⠀⠀⠀⠀⠀⠀⠀⠀⠀⠀⠀⠀⠀⠀⠀⠀⠀⠀⠀⠀⠀⠀⠀⠀⠀⠀⠀⠀⠀⠀
    ⠀⠀⠀⠀⠀⠀⠀⠀⠀⠀⠀⠀⠀⠀⠀⠀⠀⠀⠀⠀⠀⠀⠀⠀⠀⠀⠀⠀⠀⠀⠀⠀⠀⠀⠀⠀⠀⠀⠀⠀⠀⠀⠀⠀⠀⠀⠀⠀⠉⠓⠯⣧⣎⠳⣬⢓⡬⡱⢎⡵⣋⡬⣛⠴⣋⠶⡱⢎⡞⡬⢳⡍⣞⣦⠷⠛⠉⠀⠀⠀⠀⠀⠀⠀⠀⠀⠀⠀⠀⠀⠀⠀⠀⠀⠀⠀⠀⠀⠀⠀⠀⠀⠀⠀⠀⠀⠀⠀⠀⠀⠀⠀⠀⠀⠀⠀⠀⠀⠀⠀
    ⠄⠀⠀⠀⠀⠀⠀⠀⠀⠀⠀⠀⠀⠀⠀⠀⠀⠀⠀⠀⠀⠀⠀⠀⠀⠀⠀⠀⠀⠀⠀⠀⠀⠀⠀⠀⠀⠀⠀⠀⠀⠀⠀⠀⠀⠀⠀⠀⠀⠀⠀⠀⢈⡙⠓⠻⠶⠽⢮⣶⣥⣷⣭⣾⣥⣯⡵⠯⠼⠗⠛⠋⣉⡀⠀⠀⠀⠀⠀⠀⠀⠀⠀⠀⠀⠀⠀⠀⠀⠀⠀⠀⠀⠀⠀⠀⠀⠀⠀⠀⠀⠀⠀⠀⠀⠀⠀⠀⠀⠀⠀⠀⠀⠀⠀⠀⠀⠀⠀⠀
    */

    /// ======================================= BRACE FOR IMPACT =======================================
    /// ============================== HEAVY TEMPLATE METAPROGRAMMING AHEAD ============================
    /// ========================================= DO NOT PANIC =========================================

    struct TaskAttachmentViewWrapperRaw
    {
        TaskAttachmentType type = TaskAttachmentType::UNDEFINED;
        union Value
        {
            u32 undefined;
            TaskBufferView buffer;
            TaskBlasView blas;
            TaskTlasView tlas;
            TaskImageView image;
        } value = {.undefined = {}};
    };

    template <typename T>
    struct TaskAttachmentViewWrapper
    {
        TaskAttachmentViewWrapperRaw _value = {};

        TaskAttachmentViewWrapper() 
        {
            if constexpr(std::is_same_v<T, TaskBufferView>)
            {
                _value = {TaskAttachmentType::BUFFER, {.buffer = TaskBufferView{}}};
            }
            if constexpr(std::is_same_v<T, TaskBlasView>)
            {
                _value = {TaskAttachmentType::BLAS, {.blas = TaskBlasView{}}};
            }
            if constexpr(std::is_same_v<T, TaskTlasView>)
            {
                _value = {TaskAttachmentType::TLAS, {.tlas = TaskTlasView{}}};
            }
            if constexpr(std::is_same_v<T, TaskImageView>)
            {
                _value = {TaskAttachmentType::IMAGE, {.image = TaskImageView{}}};
            }
        }
        TaskAttachmentViewWrapper(TaskBufferViewOrTaskBuffer auto const & v)
            requires(std::is_same_v<T, TaskBufferView>)
            : _value{TaskAttachmentType::BUFFER, {.buffer = v}}
        {
        }
        TaskAttachmentViewWrapper(TaskBlasViewOrTaskBlas auto const & v)
            requires(std::is_same_v<T, TaskBlasView>)
            : _value{TaskAttachmentType::BLAS, {.blas = v}}
        {
        }
        TaskAttachmentViewWrapper(TaskTlasViewOrTaskTlas auto const & v)
            requires(std::is_same_v<T, TaskTlasView>)
            : _value{TaskAttachmentType::TLAS, {.tlas = v}}
        {
        }
        TaskAttachmentViewWrapper(TaskImageViewOrTaskImage auto const & v)
            requires(std::is_same_v<T, TaskImageView>)
            : _value{TaskAttachmentType::IMAGE, {.image = v}}
        {
        }
    };

    // Used to specialize the TaskHeadStruct.
    // Specialized struct will contain an array of all declared attachments,
    // As well as a named field for each declared attachment with the index of that declaration as a value.
    template <daxa::usize ATTACHMENT_COUNT>
    struct TaskHeadStructSpecializeAttachmentDecls
    {
        struct DeclaredAttachments
        {
            std::array<daxa::TaskAttachment, ATTACHMENT_COUNT> value = {};
            u32 count = {};
        };
        using InternalT = DeclaredAttachments;
        using TaskBufferT = daxa::TaskBufferAttachmentIndex const;
        using TaskBlasT = daxa::TaskBlasAttachmentIndex const;
        using TaskTlasT = daxa::TaskTlasAttachmentIndex const;
        using TaskImageT = daxa::TaskImageAttachmentIndex const;
        constexpr static usize DECL_ATTACHMENTS = true;
        template <typename TaskResourceT>
        static constexpr auto process_attachment_decl(DeclaredAttachments & _internal, auto const & initalizer)
        {
            _internal.value.at(_internal.count) = initalizer;
            return _internal.count++;
        }
    };

    // Used to specialize the TaskHeadStruct.
    // Specialized struct will contain a named field for each declared attachment typed as a view for that attachment.
    template <daxa::usize ATTACHMENT_COUNT>
    struct TaskHeadStructSpecializeAttachmentViews
    {
        using InternalT = u32;
        using TaskBufferT = daxa::TaskAttachmentViewWrapper<TaskBufferView>;
        using TaskBlasT = daxa::TaskAttachmentViewWrapper<TaskBlasView>;
        using TaskTlasT = daxa::TaskAttachmentViewWrapper<TaskTlasView>;
        using TaskImageT = daxa::TaskAttachmentViewWrapper<TaskImageView>;
        constexpr static usize DECL_ATTACHMENTS = false;
        template <typename TaskResourceT>
        static constexpr auto process_attachment_decl(InternalT &, auto const &)
        {
            return TaskResourceT{};
        }

        static auto convert(auto const & type) -> daxa::AttachmentViews<ATTACHMENT_COUNT>
        {
            // Binary compatible with TaskHeadStruct for Views type.
            struct Extractor
            {
                u32 dummy = {};
                std::array<TaskAttachmentViewWrapperRaw, ATTACHMENT_COUNT> initializers = {};
            };
            // Compilers collapse here. Usually type traits start to fail so we will just memcpy here until we get c++26 reflection.
            static constexpr u32 SIZEOF_EXTRACTOR = sizeof(Extractor);
            static constexpr u32 SIZEOF_TYPE = sizeof(decltype(type));
            static_assert(SIZEOF_TYPE == SIZEOF_EXTRACTOR, "DAXA_STATIC_ERROR: TaskAttachmentViews Extractor type abi does not match actual views type!");
            Extractor views = {};
            std::memcpy(&views, &type, SIZEOF_EXTRACTOR);
            auto ret = daxa::AttachmentViews<ATTACHMENT_COUNT>{};
            for (daxa::u32 i = 0; i < ATTACHMENT_COUNT; ++i)
            {
                switch (views.initializers[i].type)
                {
                case TaskAttachmentType::BUFFER:
                    ret.views[i] = views.initializers[i].value.buffer;
                    break;
                case TaskAttachmentType::BLAS:
                    ret.views[i] = views.initializers[i].value.blas;
                    break;
                case TaskAttachmentType::TLAS:
                    ret.views[i] = views.initializers[i].value.tlas;
                    break;
                case TaskAttachmentType::IMAGE:
                    ret.views[i] = views.initializers[i].value.image;
                    break;
                default:
                    DAXA_DBG_ASSERT_TRUE_M(false, "Invalid attachment type!");
                }
>>>>>>> e22f1b05
            }
            return ret;
        }
    };

<<<<<<< HEAD
#define _DAXA_HELPER_TH_BUFFER(NAME, TASK_ACCESS, ...)          \
    daxa::TaskBufferAttachmentIndex const NAME =                \
        {add_attachment(daxa::TaskBufferAttachment{             \
            .name = #NAME,                                      \
            .task_access = daxa::TaskBufferAccess::TASK_ACCESS, \
            __VA_ARGS__})};

#define _DAXA_HELPER_TH_BLAS(NAME, TASK_ACCESS)               \
    daxa::TaskBlasAttachmentIndex const NAME =                \
        {add_attachment(daxa::TaskBlasAttachment{             \
            .name = #NAME,                                    \
            .task_access = daxa::TaskBlasAccess::TASK_ACCESS, \
        })};

#define _DAXA_HELPER_TH_TLAS(NAME, TASK_ACCESS, ...)          \
    daxa::TaskTlasAttachmentIndex const NAME =                \
        {add_attachment(daxa::TaskTlasAttachment{             \
            .name = #NAME,                                    \
            .task_access = daxa::TaskTlasAccess::TASK_ACCESS, \
            __VA_ARGS__})};

#define _DAXA_HELPER_TH_IMAGE(NAME, TASK_ACCESS, ...)          \
    daxa::TaskImageAttachmentIndex const NAME =                \
        {add_attachment(daxa::TaskImageAttachment{             \
            .name = #NAME,                                     \
            .task_access = daxa::TaskImageAccess::TASK_ACCESS, \
            __VA_ARGS__})};

#define DAXA_DECL_TASK_HEAD_END                                                                                      \
    }                                                                                                                \
    ;                                                                                                                \
    static inline constexpr auto ATTACHMENT_COUNT = AttachmentsStruct<256>{}.declared_attachments_count;             \
    static inline constexpr auto ATTACHMENTS = AttachmentsStruct<ATTACHMENT_COUNT>{};                                \
    static inline constexpr auto const & AT = ATTACHMENTS;                                                           \
    struct alignas(daxa::detail::get_asb_size_and_alignment(AT.declared_attachments).alignment) AttachmentShaderBlob \
    {                                                                                                                \
        std::array<std::byte, daxa::detail::get_asb_size_and_alignment(AT.declared_attachments).size> value = {};    \
        AttachmentShaderBlob() = default;                                                                            \
        AttachmentShaderBlob(std::span<std::byte const> data) { *this = data; }                                      \
        auto operator=(std::span<std::byte const> data) -> AttachmentShaderBlob &                                    \
        {                                                                                                            \
            DAXA_DBG_ASSERT_TRUE_M(this->value.size() == data.size(), "Blob size missmatch!");                       \
            for (daxa::u32 i = 0; i < data.size(); ++i)                                                              \
                this->value[i] = data[i];                                                                            \
            return *this;                                                                                            \
        }                                                                                                            \
    };                                                                                                               \
    struct Task : public daxa::IPartialTask                                                                          \
    {                                                                                                                \
        using AttachmentViews = daxa::AttachmentViews<ATTACHMENT_COUNT>;                                             \
        static constexpr AttachmentsStruct<ATTACHMENT_COUNT> const & AT = ATTACHMENTS;                               \
        static constexpr daxa::usize ATTACH_COUNT = ATTACHMENT_COUNT;                                                \
        static auto name() -> std::string_view { return std::string_view{NAME}; }                                    \
        static auto attachments() -> std::span<daxa::TaskAttachment const>                                           \
        {                                                                                                            \
            return AT.declared_attachments;                                                                          \
        }                                                                                                            \
    };                                                                                                               \
    }                                                                                                                \
=======
#define DAXA_DECL_TASK_HEAD_BEGIN_PROTO(HEAD_NAME, HEAD_TYPE)                    \
    namespace HEAD_NAME                                                          \
    {                                                                            \
        static inline constexpr char NAME[] = #HEAD_NAME;                        \
        static inline constexpr daxa::TaskType TYPE = daxa::TaskType::HEAD_TYPE; \
        template <typename TDecl, daxa::usize ATTACHMENT_COUNT>                  \
        struct TaskHeadStruct                                                    \
        {                                                                        \
            typename TDecl::InternalT _internal = {};                            \
            operator daxa::AttachmentViews<ATTACHMENT_COUNT>()                   \
                requires(!TDecl::DECL_ATTACHMENTS)                               \
            {                                                                    \
                return TDecl::convert(*this);                                    \
            }

#define DAXA_DECL_TASK_HEAD_BEGIN(HEAD_NAME) DAXA_DECL_TASK_HEAD_BEGIN_PROTO(HEAD_NAME, GENERAL)
#define DAXA_DECL_RASTER_TASK_HEAD_BEGIN(HEAD_NAME) DAXA_DECL_TASK_HEAD_BEGIN_PROTO(HEAD_NAME, RASTER)
#define DAXA_DECL_COMPUTE_TASK_HEAD_BEGIN(HEAD_NAME) DAXA_DECL_TASK_HEAD_BEGIN_PROTO(HEAD_NAME, COMPUTE)
#define DAXA_DECL_RAY_TRACING_TASK_HEAD_BEGIN(HEAD_NAME) DAXA_DECL_TASK_HEAD_BEGIN_PROTO(HEAD_NAME, RAY_TRACING)
#define DAXA_DECL_TRANSFER_TASK_HEAD_BEGIN(HEAD_NAME) DAXA_DECL_TASK_HEAD_BEGIN_PROTO(HEAD_NAME, TRANSFER)

// Intellisense has trouble processing the real attachment declarations.
#if defined(__INTELLISENSE__)
#define _DAXA_HELPER_TH_BUFFER(NAME, TASK_ACCESS, ...) typename TDecl::TaskBufferT NAME = {};
#define _DAXA_HELPER_TH_BLAS(NAME, TASK_ACCESS) typename TDecl::TaskBlasT const NAME = {};
#define _DAXA_HELPER_TH_TLAS(NAME, TASK_ACCESS, ...) typename TDecl::TaskTlasT const NAME = {};
#define _DAXA_HELPER_TH_IMAGE(NAME, TASK_ACCESS, ...) typename TDecl::TaskImageT const NAME = {};
#else
#define _DAXA_HELPER_TH_BUFFER(NAME, TASK_ACCESS, ...)                         \
    typename TDecl::TaskBufferT NAME =                                         \
        {TDecl::template process_attachment_decl<typename TDecl::TaskBufferT>( \
            _internal,                                                         \
            daxa::TaskBufferAttachment{                                        \
                .name = #NAME,                                                 \
                .task_access = daxa::TaskBufferAccess::TASK_ACCESS,            \
                __VA_ARGS__})};

#define _DAXA_HELPER_TH_BLAS(NAME, TASK_ACCESS)                              \
    typename TDecl::TaskBlasT const NAME =                                   \
        {TDecl::template process_attachment_decl<typename TDecl::TaskBlasT>( \
            _internal,                                                       \
            daxa::TaskBlasAttachment{                                        \
                .name = #NAME,                                               \
                .task_access = daxa::TaskBlasAccess::TASK_ACCESS,            \
            })};

#define _DAXA_HELPER_TH_TLAS(NAME, TASK_ACCESS, ...)                         \
    typename TDecl::TaskTlasT const NAME =                                   \
        {TDecl::template process_attachment_decl<typename TDecl::TaskTlasT>( \
            _internal,                                                       \
            daxa::TaskTlasAttachment{                                        \
                .name = #NAME,                                               \
                .task_access = daxa::TaskTlasAccess::TASK_ACCESS,            \
                __VA_ARGS__})};

#define _DAXA_HELPER_TH_IMAGE(NAME, TASK_ACCESS, ...)                         \
    typename TDecl::TaskImageT const NAME =                                   \
        {TDecl::template process_attachment_decl<typename TDecl::TaskImageT>( \
            _internal,                                                        \
            daxa::TaskImageAttachment{                                        \
                .name = #NAME,                                                \
                .task_access = daxa::TaskImageAccess::TASK_ACCESS,            \
                __VA_ARGS__})};
#endif

#define DAXA_DECL_TASK_HEAD_END                                                                                                                \
    }                                                                                                                                          \
    ;                                                                                                                                          \
    static inline constexpr auto ATTACHMENT_COUNT = TaskHeadStruct<daxa::TaskHeadStructSpecializeAttachmentDecls<256>, 256>{}._internal.count; \
    using ATTACHMENTS_T = TaskHeadStruct<daxa::TaskHeadStructSpecializeAttachmentDecls<ATTACHMENT_COUNT>, ATTACHMENT_COUNT>;                   \
    using VIEWS_T = TaskHeadStruct<daxa::TaskHeadStructSpecializeAttachmentViews<ATTACHMENT_COUNT>, ATTACHMENT_COUNT>;                         \
    static inline constexpr auto ATTACHMENTS = ATTACHMENTS_T{};                                                                                \
    static inline constexpr auto const & AT = ATTACHMENTS;                                                                                     \
    struct alignas(daxa::detail::get_asb_size_and_alignment(AT._internal.value).alignment) AttachmentShaderBlob                                \
    {                                                                                                                                          \
        std::array<std::byte, daxa::detail::get_asb_size_and_alignment(AT._internal.value).size> value = {};                                   \
        AttachmentShaderBlob() = default;                                                                                                      \
        AttachmentShaderBlob(std::span<std::byte const> data) { *this = data; }                                                                \
        auto operator=(std::span<std::byte const> data) -> AttachmentShaderBlob &                                                              \
        {                                                                                                                                      \
            DAXA_DBG_ASSERT_TRUE_M(this->value.size() == data.size(), "Blob size missmatch!");                                                 \
            for (daxa::u32 i = 0; i < data.size(); ++i)                                                                                        \
                this->value[i] = data[i];                                                                                                      \
            return *this;                                                                                                                      \
        }                                                                                                                                      \
    };                                                                                                                                         \
    struct Task : public daxa::IPartialTask                                                                                                    \
    {                                                                                                                                          \
        static inline constexpr daxa::TaskType TASK_TYPE = TYPE;                                                                               \
        using AttachmentViews = daxa::AttachmentViews<ATTACHMENT_COUNT>;                                                                       \
        using Views = VIEWS_T;                                                                                                                 \
        static constexpr auto const & AT = ATTACHMENTS_T{};                                                                                    \
        static constexpr auto ATTACH_COUNT = ATTACHMENT_COUNT;                                                                                 \
        static auto name() -> std::string_view { return std::string_view{NAME}; }                                                              \
        auto attachments() const -> std::span<daxa::TaskAttachment const>                                                                      \
        {                                                                                                                                      \
            return AT._internal.value;                                                                                                         \
        }                                                                                                                                      \
        auto task_type() const -> daxa::TaskType                                                                                               \
        {                                                                                                                                      \
            return TYPE;                                                                                                                       \
        }                                                                                                                                      \
    };                                                                                                                                         \
    }                                                                                                                                          \
>>>>>>> e22f1b05
    ;

#define DAXA_TH_BLOB(HEAD_NAME, field_name) HEAD_NAME::AttachmentShaderBlob field_name;

#define DAXA_TH_IMAGE(TASK_ACCESS, VIEW_TYPE, NAME) _DAXA_HELPER_TH_IMAGE(NAME, TASK_ACCESS, .view_type = daxa::ImageViewType::VIEW_TYPE, .shader_array_size = 0)

#define DAXA_TH_IMAGE_ID(TASK_ACCESS, VIEW_TYPE, NAME) _DAXA_HELPER_TH_IMAGE(NAME, TASK_ACCESS, .view_type = daxa::ImageViewType::VIEW_TYPE, .shader_array_size = 1)
#define DAXA_TH_IMAGE_ID_ARRAY(TASK_ACCESS, VIEW_TYPE, NAME, SIZE) _DAXA_HELPER_TH_IMAGE(NAME, TASK_ACCESS, .view_type = daxa::ImageViewType::VIEW_TYPE, .shader_array_size = SIZE)
#define DAXA_TH_IMAGE_ID_MIP_ARRAY(TASK_ACCESS, VIEW_TYPE, NAME, SIZE) _DAXA_HELPER_TH_IMAGE(NAME, TASK_ACCESS, .view_type = daxa::ImageViewType::VIEW_TYPE, .shader_array_size = SIZE, .shader_array_type = daxa::TaskHeadImageArrayType::MIP_LEVELS)

#define DAXA_TH_IMAGE_INDEX(TASK_ACCESS, VIEW_TYPE, NAME) _DAXA_HELPER_TH_IMAGE(NAME, TASK_ACCESS, .view_type = daxa::ImageViewType::VIEW_TYPE, .shader_array_size = 1, .shader_as_index = true)
#define DAXA_TH_IMAGE_INDEX_ARRAY(TASK_ACCESS, VIEW_TYPE, NAME, SIZE) _DAXA_HELPER_TH_IMAGE(NAME, TASK_ACCESS, .view_type = daxa::ImageViewType::VIEW_TYPE, .shader_array_size = SIZE, .shader_as_index = true)
#define DAXA_TH_IMAGE_INDEX_MIP_ARRAY(TASK_ACCESS, VIEW_TYPE, NAME, SIZE) _DAXA_HELPER_TH_IMAGE(NAME, TASK_ACCESS, .view_type = daxa::ImageViewType::VIEW_TYPE, .shader_array_size = SIZE, .shader_array_type = daxa::TaskHeadImageArrayType::MIP_LEVELS, .shader_as_index = true)

#define DAXA_TH_IMAGE_TYPED(TASK_ACCESS, VIEW_TYPE, NAME) _DAXA_HELPER_TH_IMAGE(NAME, TASK_ACCESS, .view_type = VIEW_TYPE::IMAGE_VIEW_TYPE, .shader_array_size = 1, .shader_as_index = VIEW_TYPE::SHADER_INDEX32)
#define DAXA_TH_IMAGE_TYPED_ARRAY(TASK_ACCESS, VIEW_TYPE, NAME, SIZE) _DAXA_HELPER_TH_IMAGE(NAME, TASK_ACCESS, .view_type = VIEW_TYPE::IMAGE_VIEW_TYPE, .shader_array_size = SIZE, .shader_as_index = VIEW_TYPE::SHADER_INDEX32)
#define DAXA_TH_IMAGE_TYPED_MIP_ARRAY(TASK_ACCESS, VIEW_TYPE, NAME, SIZE) _DAXA_HELPER_TH_IMAGE(NAME, TASK_ACCESS, .view_type = VIEW_TYPE::IMAGE_VIEW_TYPE, .shader_array_size = SIZE, .shader_as_index = VIEW_TYPE::SHADER_INDEX32, .shader_array_type = daxa::TaskHeadImageArrayType::MIP_LEVELS)

#define DAXA_TH_STAGE_VAR(STAGE_VAR) daxa::TaskStage stage = {};

#define DAXA_TH_BUFFER(TASK_ACCESS, NAME) _DAXA_HELPER_TH_BUFFER(NAME, TASK_ACCESS, .shader_array_size = 0)
#define DAXA_TH_BUFFER_ID(TASK_ACCESS, NAME) _DAXA_HELPER_TH_BUFFER(NAME, TASK_ACCESS, .shader_array_size = 1, .shader_as_address = false)
#define DAXA_TH_BUFFER_PTR(TASK_ACCESS, PTR_TYPE, NAME) _DAXA_HELPER_TH_BUFFER(NAME, TASK_ACCESS, .shader_array_size = 1, .shader_as_address = true)
#define DAXA_TH_BUFFER_ID_ARRAY(TASK_ACCESS, NAME, SIZE) _DAXA_HELPER_TH_BUFFER(NAME, TASK_ACCESS, .shader_array_size = SIZE, .shader_as_address = false)
#define DAXA_TH_BUFFER_PTR_ARRAY(TASK_ACCESS, PTR_TYPE, NAME, SIZE) _DAXA_HELPER_TH_BUFFER(NAME, TASK_ACCESS, .shader_array_size = SIZE, .shader_as_address = false)
#define DAXA_TH_BLAS(TASK_ACCESS, NAME) _DAXA_HELPER_TH_BLAS(NAME, TASK_ACCESS)
#define DAXA_TH_TLAS(TASK_ACCESS, NAME) _DAXA_HELPER_TH_TLAS(NAME, TASK_ACCESS, .shader_array_size = 0)
#define DAXA_TH_TLAS_PTR(TASK_ACCESS, NAME) _DAXA_HELPER_TH_TLAS(NAME, TASK_ACCESS, .shader_as_address = true)
#define DAXA_TH_TLAS_ID(TASK_ACCESS, NAME) _DAXA_HELPER_TH_TLAS(NAME, TASK_ACCESS, .shader_as_address = false)

    template <typename BufFn, typename ImgFn>
    constexpr void for_each(std::span<TaskAttachmentInfo> attachments, BufFn && buf_fn, ImgFn && img_fn)
    {
        for (u32 index = 0; index < attachments.size(); ++index)
        {
            switch (attachments[index].type)
            {
            case TaskAttachmentType::BUFFER: buf_fn(index, attachments[index].value.buffer); break;
            case TaskAttachmentType::BLAS: buf_fn(index, attachments[index].value.blas); break;
            case TaskAttachmentType::TLAS: buf_fn(index, attachments[index].value.tlas); break;
            case TaskAttachmentType::IMAGE: img_fn(index, attachments[index].value.image); break;
            default: break;
            }
        }
    }

    template <typename BufFn, typename ImgFn>
    constexpr void for_each(std::span<TaskAttachmentInfo const> attachments, BufFn && buf_fn, ImgFn && img_fn)
    {
        for (u32 index = 0; index < attachments.size(); ++index)
        {
            switch (attachments[index].type)
            {
            case TaskAttachmentType::BUFFER: buf_fn(index, attachments[index].value.buffer); break;
            case TaskAttachmentType::BLAS: buf_fn(index, attachments[index].value.blas); break;
            case TaskAttachmentType::TLAS: buf_fn(index, attachments[index].value.tlas); break;
            case TaskAttachmentType::IMAGE: img_fn(index, attachments[index].value.image); break;
            default: break;
            }
        }
    }

<<<<<<< HEAD
    struct TrackedBuffers
    {
        std::span<BufferId const> buffers = {};
        Access latest_access = {};
    };

    struct TaskBufferInfo
    {
        TrackedBuffers initial_buffers = {};
        std::string name = {};
    };

    struct ImplPersistentTaskBufferBlasTlas;
    struct DAXA_EXPORT_CXX TaskBuffer : ManagedPtr<TaskBuffer, ImplPersistentTaskBufferBlasTlas *>
    {
        TaskBuffer() = default;
        TaskBuffer(TaskBufferInfo const & info);

        operator TaskBufferView() const;

        auto view() const -> TaskBufferView;
        /// THREADSAFETY:
        /// * reference MUST NOT be read after the object is destroyed.
        /// @return reference to info of object.
        auto info() const -> TaskBufferInfo const &;
        auto get_state() const -> TrackedBuffers;

        void set_buffers(TrackedBuffers const & buffers);
        void swap_buffers(TaskBuffer & other);

      protected:
        template <typename T, typename H_T>
        friend struct ManagedPtr;
        static auto inc_refcnt(ImplHandle const * object) -> u64;
        static auto dec_refcnt(ImplHandle const * object) -> u64;
    };

    struct TrackedBlas
    {
        std::span<BlasId const> blas = {};
        Access latest_access = {};
    };

    struct TaskBlasInfo
    {
        TrackedBlas initial_blas = {};
        std::string name = {};
    };

    struct DAXA_EXPORT_CXX TaskBlas : ManagedPtr<TaskBlas, ImplPersistentTaskBufferBlasTlas *>
    {
        TaskBlas() = default;
        TaskBlas(TaskBlasInfo const & info);

        operator TaskBlasView() const;

        auto view() const -> TaskBlasView;
        /// THREADSAFETY:
        /// * reference MUST NOT be read after the object is destroyed.
        /// @return reference to info of object.
        auto info() const -> TaskBlasInfo const &;
        auto get_state() const -> TrackedBlas;

        void set_blas(TrackedBlas const & blas);
        void swap_blas(TaskBlas & other);

      protected:
        template <typename T, typename H_T>
        friend struct ManagedPtr;
        static auto inc_refcnt(ImplHandle const * object) -> u64;
        static auto dec_refcnt(ImplHandle const * object) -> u64;
    };

    struct TrackedTlas
    {
        std::span<TlasId const> tlas = {};
        Access latest_access = {};
    };

    struct TaskTlasInfo
    {
        TrackedTlas initial_tlas = {};
        std::string name = {};
    };

    struct DAXA_EXPORT_CXX TaskTlas : ManagedPtr<TaskTlas, ImplPersistentTaskBufferBlasTlas *>
    {
        TaskTlas() = default;
        TaskTlas(TaskTlasInfo const & info);

        operator TaskTlasView() const;

        auto view() const -> TaskTlasView;
        /// THREADSAFETY:
        /// * reference MUST NOT be read after the object is destroyed.
        /// @return reference to info of object.
        auto info() const -> TaskTlasInfo const &;
        auto get_state() const -> TrackedTlas;

        void set_tlas(TrackedTlas const & tlas);
        void swap_tlas(TaskTlas & other);

      protected:
        template <typename T, typename H_T>
        friend struct ManagedPtr;
        static auto inc_refcnt(ImplHandle const * object) -> u64;
        static auto dec_refcnt(ImplHandle const * object) -> u64;
    };

    struct TrackedImages
    {
        std::span<ImageId const> images = {};
        // optional:
        std::span<ImageSliceState const> latest_slice_states = {};
    };

    struct TaskImageInfo
    {
        TrackedImages initial_images = {};
        bool swapchain_image = {};
        std::string name = {};
    };

    struct ImplPersistentTaskImage;
    struct DAXA_EXPORT_CXX TaskImage : ManagedPtr<TaskImage, ImplPersistentTaskImage *>
    {
        TaskImage() = default;
        // TaskImage(TaskImage const & ti) = default;
        TaskImage(TaskImageInfo const & info);

        operator TaskImageView() const;

        auto view() const -> TaskImageView;
        /// THREADSAFETY:
        /// * reference MUST NOT be read after the object is destroyed.
        /// @return reference to info of object.
        auto info() const -> TaskImageInfo const &;
        auto get_state() const -> TrackedImages;

        void set_images(TrackedImages const & images);
        void swap_images(TaskImage & other);

      protected:
        template <typename T, typename H_T>
        friend struct ManagedPtr;
        static auto inc_refcnt(ImplHandle const * object) -> u64;
        static auto dec_refcnt(ImplHandle const * object) -> u64;
    };

    using AttachmentViewPairVariant = Variant<
        std::pair<TaskBufferAttachment, TaskBufferView>,
        std::pair<TaskBlasAttachment, TaskBlasView>,
        std::pair<TaskTlasAttachment, TaskTlasView>,
        std::pair<TaskImageAttachment, TaskImageView>>;

=======
>>>>>>> e22f1b05
    inline auto attachment_view(TaskBufferAttachmentIndex index, TaskBufferView view) -> TaskViewVariant
    {
        return std::pair<daxa::TaskBufferAttachmentIndex, daxa::TaskBufferView>(index, view);
    }

    inline auto attachment_view(TaskBlasAttachmentIndex index, TaskBlasView view) -> TaskViewVariant
    {
        return std::pair<daxa::TaskBlasAttachmentIndex, daxa::TaskBlasView>(index, view);
    }

    inline auto attachment_view(TaskTlasAttachmentIndex index, TaskTlasView view) -> TaskViewVariant
    {
        return std::pair<daxa::TaskTlasAttachmentIndex, daxa::TaskTlasView>(index, view);
    }

    inline auto attachment_view(TaskImageAttachmentIndex index, TaskImageView view) -> TaskViewVariant
    {
        return std::pair<daxa::TaskImageAttachmentIndex, daxa::TaskImageView>(index, view);
    }

    inline auto operator|(TaskBufferAttachmentIndex index, TaskBufferView view) -> TaskViewVariant
    {
        return std::pair<daxa::TaskBufferAttachmentIndex, daxa::TaskBufferView>(index, view);
    }

    inline auto operator|(TaskBlasAttachmentIndex index, TaskBlasView view) -> TaskViewVariant
    {
        return std::pair<daxa::TaskBlasAttachmentIndex, daxa::TaskBlasView>(index, view);
    }

    inline auto operator|(TaskTlasAttachmentIndex index, TaskTlasView view) -> TaskViewVariant
    {
        return std::pair<daxa::TaskTlasAttachmentIndex, daxa::TaskTlasView>(index, view);
    }

    inline auto operator|(TaskImageAttachmentIndex index, TaskImageView view) -> TaskViewVariant
    {
        return std::pair<daxa::TaskImageAttachmentIndex, daxa::TaskImageView>(index, view);
    }

    inline auto inl_attachment(TaskAccess access, TaskBufferView view) -> TaskAttachmentInfo
    {
        TaskBufferAttachmentInfo buf = {};
        buf.name = "inline attachment";
        buf.task_access = access;
        buf.shader_array_size = 0;
        buf.shader_as_address = false;
        buf.view = view;
        TaskAttachmentInfo info = {};
        info.type = daxa::TaskAttachmentType::BUFFER;
        info.value.buffer = buf;
        return info;
    }

    inline auto inl_attachment(TaskAccess access, TaskBlasView view) -> TaskAttachmentInfo
    {
        TaskBlasAttachmentInfo blas = {};
        blas.name = "inline attachment";
        blas.task_access = access;
        blas.view = view;
        TaskAttachmentInfo info = {};
        info.type = daxa::TaskAttachmentType::BLAS;
        info.value.blas = blas;
        return info;
    }

    inline auto inl_attachment(TaskAccess access, TaskTlasView view) -> TaskAttachmentInfo
    {
        TaskTlasAttachmentInfo tlas = {};
        tlas.name = "inline attachment";
        tlas.task_access = access;
        tlas.view = view;
        tlas.shader_as_address = false;
        TaskAttachmentInfo info = {};
        info.type = daxa::TaskAttachmentType::TLAS;
        info.value.tlas = tlas;
        return info;
    }

    inline auto inl_attachment(TaskAccess access, TaskImageView view, ImageViewType view_type = daxa::ImageViewType::MAX_ENUM) -> TaskAttachmentInfo
    {
        TaskImageAttachmentInfo img = {};
        img.name = "inline attachment";
        img.task_access = access;
<<<<<<< HEAD
        img.view_type = daxa::ImageViewType::MAX_ENUM;
=======
        img.view_type = view_type;
>>>>>>> e22f1b05
        img.shader_array_size = 0;
        img.view = view;
        TaskAttachmentInfo info = {};
        info.value.image = img;
        info.type = daxa::TaskAttachmentType::IMAGE;
        return info;
    }

    inline auto inl_attachment(TaskAccess access, ImageViewType view_type, TaskImageView view) -> TaskAttachmentInfo
    {
        TaskImageAttachmentInfo img = {};
        img.name = "inline attachment";
        img.task_access = access;
        img.view_type = view_type;
        img.shader_array_size = 0;
        img.view = view;
        TaskAttachmentInfo info = {};
        info.type = daxa::TaskAttachmentType::IMAGE;
        info.value.image = img;
        return info;
    }
} // namespace daxa<|MERGE_RESOLUTION|>--- conflicted
+++ resolved
@@ -24,65 +24,6 @@
 {
     enum struct TaskAttachmentType : u8
     {
-<<<<<<< HEAD
-        NONE,
-        READ,
-        WRITE,
-        READ_WRITE,
-        READ_WRITE_CONCURRENT,
-        GRAPHICS_SHADER_READ,
-        GRAPHICS_SHADER_WRITE,
-        GRAPHICS_SHADER_READ_WRITE,
-        GRAPHICS_SHADER_READ_WRITE_CONCURRENT,
-        COMPUTE_SHADER_READ,
-        COMPUTE_SHADER_WRITE,
-        COMPUTE_SHADER_READ_WRITE,
-        COMPUTE_SHADER_READ_WRITE_CONCURRENT,
-        RAY_TRACING_SHADER_READ,
-        RAY_TRACING_SHADER_WRITE,
-        RAY_TRACING_SHADER_READ_WRITE,
-        RAY_TRACING_SHADER_READ_WRITE_CONCURRENT,
-        TASK_SHADER_READ,
-        TASK_SHADER_WRITE,
-        TASK_SHADER_READ_WRITE,
-        TASK_SHADER_READ_WRITE_CONCURRENT,
-        MESH_SHADER_READ,
-        MESH_SHADER_WRITE,
-        MESH_SHADER_READ_WRITE,
-        MESH_SHADER_READ_WRITE_CONCURRENT,
-        VERTEX_SHADER_READ,
-        VERTEX_SHADER_WRITE,
-        VERTEX_SHADER_READ_WRITE,
-        VERTEX_SHADER_READ_WRITE_CONCURRENT,
-        TESSELLATION_CONTROL_SHADER_READ,
-        TESSELLATION_CONTROL_SHADER_WRITE,
-        TESSELLATION_CONTROL_SHADER_READ_WRITE,
-        TESSELLATION_CONTROL_SHADER_READ_WRITE_CONCURRENT,
-        TESSELLATION_EVALUATION_SHADER_READ,
-        TESSELLATION_EVALUATION_SHADER_WRITE,
-        TESSELLATION_EVALUATION_SHADER_READ_WRITE,
-        TESSELLATION_EVALUATION_SHADER_READ_WRITE_CONCURRENT,
-        GEOMETRY_SHADER_READ,
-        GEOMETRY_SHADER_WRITE,
-        GEOMETRY_SHADER_READ_WRITE,
-        GEOMETRY_SHADER_READ_WRITE_CONCURRENT,
-        FRAGMENT_SHADER_READ,
-        FRAGMENT_SHADER_WRITE,
-        FRAGMENT_SHADER_READ_WRITE,
-        FRAGMENT_SHADER_READ_WRITE_CONCURRENT,
-        INDEX_READ,
-        DRAW_INDIRECT_INFO_READ,
-        TRANSFER_READ,
-        TRANSFER_WRITE,
-        TRANSFER_READ_WRITE,
-        HOST_TRANSFER_READ,
-        HOST_TRANSFER_WRITE,
-        HOST_TRANSFER_READ_WRITE,
-        ACCELERATION_STRUCTURE_BUILD_READ,
-        ACCELERATION_STRUCTURE_BUILD_WRITE,
-        ACCELERATION_STRUCTURE_BUILD_READ_WRITE,
-        MAX_ENUM = 0x7fffffff,
-=======
         UNDEFINED,
         BUFFER,
         BLAS,
@@ -98,7 +39,6 @@
     struct TaskBlasAttachmentIndex
     {
         u32 value;
->>>>>>> e22f1b05
     };
 
     struct TaskTlasAttachmentIndex
@@ -558,11 +498,7 @@
         using INDEX_TYPE = TaskBufferAttachmentIndex;
         static constexpr TaskAttachmentType ATTACHMENT_TYPE = TaskAttachmentType::BUFFER;
         char const * name = {};
-<<<<<<< HEAD
-        TaskBufferAccess task_access = {};
-=======
         TaskAccess task_access = {};
->>>>>>> e22f1b05
         Access access = {};
         u8 shader_array_size = {};
         bool shader_as_address = {};
@@ -573,11 +509,7 @@
         using INDEX_TYPE = TaskBlasAttachmentIndex;
         static constexpr TaskAttachmentType ATTACHMENT_TYPE = TaskAttachmentType::BLAS;
         char const * name = {};
-<<<<<<< HEAD
-        TaskBlasAccess task_access = {};
-=======
         TaskAccess task_access = {};
->>>>>>> e22f1b05
         Access access = {};
     };
 
@@ -586,11 +518,7 @@
         using INDEX_TYPE = TaskTlasAttachmentIndex;
         static constexpr TaskAttachmentType ATTACHMENT_TYPE = TaskAttachmentType::TLAS;
         char const * name = {};
-<<<<<<< HEAD
-        TaskTlasAccess task_access = {};
-=======
         TaskAccess task_access = {};
->>>>>>> e22f1b05
         Access access = {};
         bool shader_as_address = {};
     };
@@ -600,11 +528,7 @@
         using INDEX_TYPE = TaskImageAttachmentIndex;
         static constexpr TaskAttachmentType ATTACHMENT_TYPE = TaskAttachmentType::IMAGE;
         char const * name = {};
-<<<<<<< HEAD
-        TaskImageAccess task_access = {};
-=======
         TaskAccess task_access = {};
->>>>>>> e22f1b05
         Access access = {};
         ImageViewType view_type = ImageViewType::MAX_ENUM;
         u8 shader_array_size = {};
@@ -843,16 +767,10 @@
         TransferMemoryPool * allocator = {};
         std::span<std::byte const> attachment_shader_blob = {};
         std::string_view task_name = {};
-<<<<<<< HEAD
-
-#if !DAXA_REMOVE_DEPRECATED
-        [[deprecated("Use AttachmentBlob(std::span<std::byte const>) constructor instead")]] void assign_attachment_shader_blob(std::span<std::byte> arr) const
-=======
         usize task_index = {};
 
 #if !DAXA_REMOVE_DEPRECATED
         [[deprecated("Use AttachmentBlob(std::span<std::byte const>) constructor instead, API:3.0")]] void assign_attachment_shader_blob(std::span<std::byte> arr) const
->>>>>>> e22f1b05
         {
             std::memcpy(
                 arr.data(),
@@ -1181,30 +1099,6 @@
                        daxa::TaskImageView>,
                    ATTACHMENT_COUNT>
             views = {};
-    };
-
-<<<<<<< HEAD
-    template <usize ATTACHMENT_COUNT, StringLiteral NAME>
-    struct PartialTask : IPartialTask
-    {
-        /// NOTE: Used to add attachments and declare named constant indices to the added attachment.
-        template <IsTaskResourceAttachment IndexT>
-        static auto add_attachment(IndexT const & attach) -> IndexT::INDEX_TYPE
-        {
-            declared_attachments.at(cur_attach_index) = attach;
-            return {cur_attach_index++};
-        }
-        static auto name() -> std::string_view { return std::string_view{NAME.value, NAME.SIZE}; }
-        static auto attachments() -> std::span<TaskAttachment const>
-        {
-            return declared_attachments;
-        }
-        static constexpr inline usize ATTACH_COUNT = ATTACHMENT_COUNT;
-        static inline std::array<TaskAttachment, ATTACHMENT_COUNT> declared_attachments = {};
-        using AttachmentViews = daxa::AttachmentViews<ATTACHMENT_COUNT>;
-
-      private:
-        static inline u32 cur_attach_index = 0;
     };
 
     /*
@@ -1250,64 +1144,6 @@
     ⠄⠀⠀⠀⠀⠀⠀⠀⠀⠀⠀⠀⠀⠀⠀⠀⠀⠀⠀⠀⠀⠀⠀⠀⠀⠀⠀⠀⠀⠀⠀⠀⠀⠀⠀⠀⠀⠀⠀⠀⠀⠀⠀⠀⠀⠀⠀⠀⠀⠀⠀⠀⢈⡙⠓⠻⠶⠽⢮⣶⣥⣷⣭⣾⣥⣯⡵⠯⠼⠗⠛⠋⣉⡀⠀⠀⠀⠀⠀⠀⠀⠀⠀⠀⠀⠀⠀⠀⠀⠀⠀⠀⠀⠀⠀⠀⠀⠀⠀⠀⠀⠀⠀⠀⠀⠀⠀⠀⠀⠀⠀⠀⠀⠀⠀⠀⠀⠀⠀⠀
     */
 
-#define DAXA_DECL_TASK_HEAD_BEGIN(HEAD_NAME)                                              \
-    namespace HEAD_NAME                                                                   \
-    {                                                                                     \
-        static inline constexpr char NAME[] = #HEAD_NAME;                                 \
-        template <daxa::usize ATTACHMENT_COUNT>                                           \
-        struct AttachmentsStruct                                                          \
-        {                                                                                 \
-            daxa::u32 declared_attachments_count = {};                                    \
-            std::array<daxa::TaskAttachment, ATTACHMENT_COUNT> declared_attachments = {}; \
-                                                                                          \
-            auto constexpr add_attachment(auto attachment) -> daxa::u32                   \
-            {                                                                             \
-                declared_attachments.at(declared_attachments_count) = attachment;         \
-                return declared_attachments_count++;                                      \
-=======
-    /*
-    ⠀⠀⢀⣀⣄⣀⠀⠀⠀⠀⠀⠀⠀⠀⠀⠀⠀⠀⠀⠀⠀⠀⠀⠀⠀⠀⠀⠀⠀⠀⠀⠀⠀⠀⠀⠀⠀⠀⠀⠀⠀⠀⠀⠀⠀⠀⠀⠀⠀⠀⠀⠀⠀⠀⠀⠀⠀⠀⠀⠀⠀⠀⠀⠀⠀⠀⠀⠀⠀⠀⠀⠀⠀⠀⠀⠀⠀⠀⠀⠀⠀⠀⠀⠀⠀⠀⠀⠀⠀⠀⠀⠀⠀⠀⠀⠀⠀⠀⠀⠀⠀⠀⠀⠀⠀⠀⢀⣴⠾⠛⠛⠷⣦⡀⠀⠀⠀⠀⠀⠀
-    ⢠⣶⠛⠋⠉⡙⢷⡀⠀⠀⠀⠀⠀⠀⠀⠀⠀⠀⠀⠀⠀⠀⠀⠀⠀⠀⠀⠀⠀⠀⠀⠀⠀⠀⠀⠀⠀⠀⠀⠀⠀⠀⠀⠀⠀⠀⠀⠀⠀⠀⠀⠀⠀⠀⠀⠀⠀⠀⠀⠀⠀⠀⠀⠀⠀⠀⠀⠀⠀⠀⠀⠀⠀⠀⠀⠀⠀⠀⠀⠀⠀⠀⠀⠀⠀⠀⠀⠀⠀⠀⠀⠀⠀⠀⠀⠀⠀⠀⠀⠀⠀⠀⠀⠀⠀⠀⣾⣿⠐⡡⢂⠢⠈⠻⣦⡀⠀⠀⠀⠀
-    ⣾⠃⠠⡀⠥⡐⡙⣧⣰⣤⣀⠀⠀⠀⠀⠀⠀⠀⠀⠀⠀⠀⠀⠀⠀⠀⠀⠀⠀⠀⠀⠀⠀⠀⠀⠀⠀⠀⠀⠀⠀⠀⠀⠀⠀⠀⠀⠀⠀⠀⠀⠀⠀⠀⠀⠀⠀⠀⠀⠀⠀⠀⠀⠀⠀⠀⠀⠀⠀⠀⠀⠀⠀⠀⠀⠀⠀⠀⠀⠀⠀⠀⠀⠀⠀⠀⠀⠀⠀⠀⠀⠀⠀⠀⠀⠀⠀⠀⠀⠀⠀⠀⠀⠀⠀⠀⢿⡹⡜⢄⠣⢤⣩⣦⣸⣧⠀⠀⠀⠀
-    ⣿⡀⢢⠑⠢⣵⡿⠛⠉⠉⠉⣷⡄⠀⠀⠀⠀⠀⠀⠀⠀⠀⠀⠀⠀⣀⣀⠀⠀⠀⠀⠀⠀⠀⠀⠀⠀⠀⠀⠀⠀⠀⠀⠀⠀⠀⠀⠀⠀⠀⠀⠀⠀⠀⠀⠀⠀⠀⠀⠀⠀⠀⠀⠀⠀⠀⠀⠀⠀⠀⠀⠀⠀⠀⠀⠀⠀⠀⠀⠀⠀⠀⠀⠀⠀⠀⠀⠀⠀⠀⠀⠀⠀⠀⠀⠀⠀⠀⠀⠀⠀⠀⠀⠀⠀⠀⠀⢿⣜⢬⣿⠛⠉⠉⠉⠻⣧⡀⠀⠀
-    ⣹⣇⠢⣉⣾⡏⠀⠠⠀⢆⠡⣘⣷⠀⠀⠀⠀⠀⠀⠀⠀⠀⣠⡾⠟⠋⢉⠛⢷⣄⠀⠀⠀⠀⠀⠀⠀⠀⠀⠀⠀⠀⠀⠀⠀⠀⠀⠀⠀⠀⠀⠀⠀⠀⠀⠀⠀⠀⠀⠀⠀⠀⠀⠀⠀⠀⠀⠀⠀⠀⠀⠀⠀⠀⠀⠀⠀⠀⠀⠀⠀⠀⠀⠀⠀⠀⠀⠀⠀⠀⠀⠀⠀⠀⠀⠀⠀⠀⠀⠀⠀⠀⠀⠀⠀⠀⠀⠀⢻⣿⡆⠱⡈⠔⠠⠄⠈⢷⡄⠀
-    ⠀⢿⣦⢡⣿⠀⠌⡐⠩⡄⢊⢵⣇⣠⣀⣀⡀⠀⠀⠀⠀⣼⠟⢁⢀⠂⠆⡌⢢⢿⡀⠀⠀⠀⠀⠀⠀⠀⠀⠀⠀⠀⠀⠀⠀⠀⠀⠀⠀⠀⠀⠀⠀⠀⠀⠀⣤⡀⠀⠀⠀⠀⣾⣅⠀⠀⠀⠀⠀⠀⠀⠀⠀⠀⠀⠀⠀⠀⠀⠀⠀⠀⠀⠀⠀⠀⠀⠀⠀⠀⠀⠀⠀⠀⠀⠀⠀⠀⠀⠀⠀⠀⠀⠀⠀⠀⠀⠀⢻⡏⢷⡣⠜⣈⠆⡡⠂⠌⣷⠀
-    ⠀⠀⢹⡞⣧⠈⡆⢡⠃⣼⣾⡟⠛⠉⠉⠉⠛⣷⡄⠀⢸⡏⠐⢨⡄⡍⠒⣬⢡⣿⠀⠀⠀⠀⠀⠀⠀⠀⠀⠀⠀⠀⠀⠀⠀⠀⠀⠀⠀⠀⠀⠀⠀⠀⠀⣴⡟⠁⠀⠀⠀⠀⠑⢻⣶⠀⠀⠀⠀⠀⠀⠀⠀⠀⠀⠀⠀⠀⠀⠀⠀⠀⠀⠀⠀⠀⠀⠀⠀⠀⠀⠀⠀⠀⠀⢠⣴⣾⡖⣶⣦⠀⠀⠀⠀⠀⠀⠀⢸⡏⡜⣷⢱⢨⡆⢱⠈⡆⣿⠀
-    ⠀⠀⠀⠽⣇⠎⡰⣩⡼⡟⠁⠄⡀⠠⠀⠀⠀⠈⢿⡄⡿⢄⢃⠖⡰⣉⠖⣡⡿⠁⠀⠀⠀⠀⠀⠀⠀⠀⠀⠀⠀⠀⠀⠀⠀⠀⠀⠀⠀⠀⠀⠀⠀⣀⣷⡿⠁⣀⣠⣀⣤⣤⣤⣼⣿⣷⣦⣀⠀⠀⠀⠀⠀⠀⠀⠀⠀⠀⠀⠀⠀⠀⠀⠀⠀⠀⠀⠀⠀⠀⠀⠀⠀⠀⣰⢯⠋⡀⢀⠀⠉⢿⣆⠀⠀⠀⠀⠀⣸⢗⢡⣿⣂⣖⣨⡱⢊⡔⣿⠀
-    ⠀⠀⠀⠀⣯⠒⠥⡾⢇⠰⡉⠔⡠⠃⡌⢐⠡⠀⣼⡟⡓⢌⢒⢪⠑⣌⡾⠋⠀⠀⠀⠀⠀⠀⠀⠀⠀⠀⠀⠀⠀⠀⠀⠀⠀⠀⠀⠀⠀⠀⠀⣠⣴⣿⣿⣿⣻⠭⠿⠛⠒⠓⠚⠛⠛⠿⣿⣿⣿⣿⣳⡶⢦⣄⣀⠀⠀⠀⠀⠀⠀⠀⠀⠀⠀⠀⠀⠀⠀⠀⠀⠀⠀⠀⣾⡚⠤⣁⠢⠐⣀⠀⣿⡀⠀⠀⠀⢈⡟⣸⢟⠉⠁⠀⠉⠙⢷⣴⠇⠀
-    ⠀⠀⠀⠀⢿⣩⢲⣟⢌⡒⡱⢊⠴⢡⢘⣄⣢⣽⠞⡑⢌⠂⢎⠤⢋⡞⠁⠀⠀⠀⠀⠀⠀⠀⠀⠀⠀⠀⠀⠀⠀⠀⠀⠀⠀⠀⠀⢀⣠⣶⣿⣿⣿⠿⠋⡀⢀⠠⠀⠄⠠⠂⠄⠄⡠⠀⠄⡈⠉⠛⠛⠛⡙⠺⣭⡗⣦⣄⡀⠀⠀⠀⠀⠀⠀⠀⠀⠀⠀⠀⠀⠀⠀⠀⠈⢿⣰⠂⡅⢣⠐⡠⢽⡇⠀⠀⢀⡾⡅⣯⢄⠊⠤⢁⠂⠄⠀⠙⣧⡀
-    ⠀⠀⠀⠀⠺⣇⢾⢭⢢⠱⣡⠋⣔⣷⠋⡍⠰⢀⠊⠰⢈⠜⡠⢊⣽⠁⠀⠀⠀⠀⠀⠀⠀⠀⠀⠀⠀⠀⠀⠀⠀⠀⠀⠀⠀⣠⡶⣿⡿⠛⠛⡉⡁⢄⠂⡔⢠⠂⡅⢊⢡⠘⡐⢌⣠⡑⠢⢐⠡⢊⠔⡡⢂⠅⣂⠙⡳⣎⡟⣶⣄⠀⠀⠀⠀⠀⠀⠀⠀⠀⠀⠀⠀⠀⠀⠀⠹⣯⠰⢃⡜⢠⢺⡇⠀⢰⡾⠅⠃⢿⣜⠌⡒⢄⢊⡐⡁⢂⠘⣧
-    ⠀⠀⠀⠀⠀⢻⣺⡇⢎⡱⢄⡓⣾⠄⢣⠈⠅⡂⠡⠑⡈⢢⠑⢢⡟⠀⠀⠀⠀⠀⠀⠀⠀⠀⠀⠀⠀⠀⠀⠀⠀⠀⢀⣴⡾⣫⠗⡅⣢⣥⣧⢽⠶⠟⣶⢶⣿⠆⡜⡐⠦⠱⢌⠢⡜⢏⣿⠛⣛⠳⢾⣤⡣⡜⣠⠓⡤⢩⢳⡎⡝⡷⣄⠀⠀⠀⠀⠀⠀⠀⠀⠀⠀⠀⠀⠀⠀⢸⡟⡰⢈⠆⡹⣇⣰⠿⡀⢌⠒⠤⠙⢷⣼⡠⢆⡔⢡⠂⠔⣻
-    ⠀⠀⠀⠀⠀⠐⢻⣏⠦⣑⢊⠔⣿⠈⢆⡑⠂⡌⢠⠑⡈⠤⡉⢼⡇⠀⠀⠀⠀⠀⠀⠀⠀⠀⠀⠀⠀⠀⠀⠀⢀⣴⢻⢣⠞⣣⢵⣾⡿⢋⠃⢆⠬⣹⠗⡬⡑⢎⠴⣉⠎⣕⢪⡑⢎⠲⡸⢯⣅⡚⠤⡘⡙⠿⣶⣍⡒⠧⢎⠼⣑⢣⢏⢷⣆⡀⠀⠀⠀⠀⠀⠀⠀⠀⠀⠀⠀⢀⡿⡐⠥⠚⡄⡙⠓⠤⡑⢌⡘⠤⡉⣼⢌⣷⠢⠜⢢⠉⢆⣿
-    ⠀⠀⠀⠀⠀⠀⠐⣯⣚⠤⡋⡜⢫⠩⢄⠢⡑⡠⢃⠰⡁⢆⠱⣈⡧⠀⠀⠀⠀⠀⠀⠀⠀⠀⠀⠀⠀⠀⠀⣠⣾⠏⣎⢣⣾⣿⡋⢍⡰⢌⡚⣌⣾⢋⠳⡰⣉⢎⠲⣡⠚⡤⠣⡜⣌⢣⠱⣩⠙⠷⣧⠵⡨⠜⡨⠻⣿⣇⠮⣑⢎⢣⠞⣬⡙⣯⡀⠀⠀⠀⠀⠀⠀⠀⠀⠀⠀⣸⢻⡌⡱⢃⡜⣨⡕⢢⠑⣢⠘⢤⣹⢏⡜⣠⢣⠙⢦⡙⢦⠇
-    ⠀⠀⠀⠀⠀⠀⠀⠽⣎⠖⡱⢌⠥⢊⠖⠓⠒⠿⣮⡔⡡⢎⠰⢂⣿⠀⠀⠀⠀⠀⠀⠀⠀⠀⠀⠀⠀⢀⣼⡛⣆⡛⣴⣿⡟⠰⣌⠲⡌⢶⢞⡋⢦⡉⠖⣑⣢⣮⣵⣶⣷⣶⣷⣶⣶⣥⣧⣢⡙⢢⡑⢎⡡⡙⠴⣛⠛⡦⢓⢬⠚⣌⡓⢦⡹⢜⡻⣆⠀⠀⠀⠀⠀⠀⠀⠀⢰⣿⢜⡢⢱⣡⡿⠛⠛⢒⠳⢤⢋⠴⣛⠣⡔⢢⢎⡙⢦⣱⠟⠀
-    ⠀⠀⠀⠀⠀⠀⠀⠀⢻⣝⡰⣉⠖⣡⠚⣈⠁⠄⠈⢻⣶⡨⢡⢃⡿⠀⠀⠀⠀⠀⠀⠀⠀⠀⠀⠀⢀⡾⢳⠍⣦⠱⣊⠏⡽⣉⢆⠳⢌⠣⢆⡙⣤⣾⣿⣿⣿⣿⣿⣿⣿⣿⣿⣿⣿⣿⣿⣿⣿⣷⣼⡠⢃⠝⡢⢅⠫⡔⡍⢦⠹⢤⡙⢦⠱⣋⡜⡻⣆⠀⠀⠀⠀⠀⠀⠀⠈⢻⣜⠲⣱⣿⠀⠂⡍⠰⣈⠦⡉⢖⡡⢓⡌⢣⠎⣜⣶⠏⠀⠀
-    ⠀⠀⠀⠀⠀⠀⠀⠀⠠⢻⣖⡡⠞⣄⠓⡄⠣⢐⠀⠀⢻⣿⣥⡾⠁⠀⠀⠀⠀⠀⠀⠀⠀⠀⠀⢀⡾⣍⢧⢫⠔⡫⠴⣉⠖⡡⢎⡱⢊⡱⣼⣾⣿⣿⣿⣿⣿⣿⣿⣿⣿⣿⣿⣿⣿⣿⣿⣿⣿⣿⣿⣿⣷⣎⡑⢎⡱⡘⡜⢢⠝⣢⡙⣌⢳⡑⢮⠱⣹⣆⠀⠀⠀⠀⠀⠀⠀⠈⢿⡱⣿⣿⠀⢃⠌⡱⢠⢒⡉⢦⡑⢣⡜⢣⣾⠞⠁⠀⠀⠀
-    ⠀⠀⠀⠀⠀⠀⠀⠀⠀⠀⠻⣼⠱⣌⠓⡬⠑⡌⠠⠁⢸⣿⠁⠀⠀⠀⠀⠀⠀⠀⠀⠀⠀⠀⠀⣾⢑⠎⡖⣩⢎⡱⢣⠜⡬⡑⢎⠔⣣⣾⣿⣿⣿⣿⣿⣿⣿⣿⣿⣿⣿⣿⣿⣿⣿⣿⣿⣿⣿⣿⣿⣿⣿⣿⣮⡢⡑⡜⢌⡱⢪⠔⡱⢊⢦⠹⣌⠏⣄⢻⡆⠀⠀⠀⠀⠀⠀⠀⠁⠙⢿⣿⡌⡐⢌⠰⠡⢎⠜⣢⠙⣦⡽⠟⠁⠀⠀⠀⠀⠀
-    ⠀⠀⠀⠀⠀⠀⠀⠀⠀⠀⠀⠈⠻⣦⣝⡰⢩⢌⠱⣈⣾⠏⠀⠀⠀⠀⠀⠀⠀⠀⠀⠀⠀⠀⣸⠇⣎⠹⡬⣑⠎⣔⠣⣍⠒⡭⢌⣾⣿⣿⣿⣿⣿⣿⣿⣿⣿⣿⣿⣿⣿⣿⣿⣿⣿⣿⣿⣿⣿⣿⣿⣿⣿⣿⣿⣷⡕⡘⠦⣡⢃⢎⡱⣉⢦⢋⡜⡎⢥⠊⣿⡀⠀⠀⠀⠀⠀⠀⠀⠀⠀⠹⣿⣔⣈⠒⣍⣢⣽⡴⠟⠉⠀⠀⠀⠀⠀⠀⠀⠀
-    ⠀⠀⠀⠀⠀⠀⠀⠀⠀⠀⠀⠀⠀⠀⠉⠙⠛⠚⠛⠉⠁⠀⠀⠀⠀⠀⠀⠀⠀⠀⠀⠀⠀⢠⡿⠐⣌⢓⠲⣉⠞⡤⢓⠬⡑⢆⣾⣿⣿⣿⣿⣿⣿⣿⣿⣿⣿⣿⣿⣿⣿⣿⣿⣿⣿⣿⣿⣿⣿⣿⣿⣿⣿⣿⣿⣿⣿⣎⢒⡡⠎⢦⠱⡌⠦⡍⠖⣭⠒⡌⢸⣇⠀⠀⠀⠀⠀⠀⠀⠀⠀⠀⠀⠉⠙⠛⠋⠉⠁⠀⠀⠀⠀⠀⠀⠀⠀⠀⠀⠀
-    ⠀⠀⠀⠀⠀⠀⠀⠀⠀⠀⠀⠀⠀⠀⠀⠀⠀⠀⠀⠀⠀⠀⠀⠀⠀⠀⠀⠀⠀⠀⠀⠀⠀⢼⡇⢢⠙⡜⢦⢋⡴⢡⠚⡤⢓⣼⣿⣿⣿⣿⣿⣿⣿⣿⣿⣿⣿⣿⣿⣿⣿⣿⣿⣿⣿⣿⣿⣿⣿⣿⣿⣿⣿⣿⣿⣿⣿⣿⡌⢣⠔⡌⢦⠱⢢⠕⡲⣉⠖⣁⠚⣿⠀⠀⠀⠀⠀⠀⠀⠀⠀⠀⠀⠀⠀⠀⠀⠀⠀⠀⠀⠀⠀⠀⠀⠀⠀⠀⠀⠀
-    ⠀⠀⠀⠀⠀⠀⠀⠀⠀⠀⠀⠀⠀⠀⠀⠀⠀⠀⠀⠀⠀⠀⠀⠀⠀⠀⠀⠀⠀⠀⠀⠀⠀⣾⠁⢢⠹⣌⠳⣌⠲⣡⢋⠴⣹⣿⣿⣿⣿⣿⣿⣿⣿⣿⣿⣿⣿⣿⣿⣿⣿⣿⣿⣿⣿⣿⣿⣿⣿⣿⣿⣿⣿⣿⣿⣿⣿⣿⣿⡐⢎⡜⢢⡙⢆⢫⠱⣌⠳⣀⠂⣿⡄⠀⠀⠀⠀⠀⠀⠀⠀⠀⠀⠀⠀⠀⠀⠀⠀⠀⠀⠀⠀⠀⠀⠀⠀⠀⠀⠀
-    ⠀⠀⠀⠀⠀⠀⠀⠀⠀⠀⠀⠀⠀⠀⠀⠀⠀⠀⠀⠀⠀⠀⠀⠀⠀⠀⠀⠀⠀⠀⠀⠀⠠⣿⠐⢂⠳⣌⠳⣌⠳⣄⢋⣴⣿⣿⣿⣿⣿⣿⣿⣿⣿⣿⣿⣿⣿⣿⣿⣿⣿⣿⣿⣿⣿⣿⣿⣿⣿⣿⣿⣿⣿⣿⣿⣿⣿⣿⣿⣿⡰⢌⠣⡜⣌⠣⡝⢤⠳⢄⠂⢹⡇⠀⠀⠀⠀⠀⠀⠀⠀⠀⠀⠀⠀⠀⠀⠀⠀⠀⠀⠀⠀⠀⠀⠀⠀⠀⠀⠀
-    ⠀⠀⠀⠀⠀⠀⠀⠀⠀⠀⠀⠀⠀⠀⠀⠀⠀⠀⠀⠀⠀⠀⠀⠀⠀⠀⠀⠀⠀⠀⠀⠀⢸⣿⠀⢣⡙⣔⠣⡜⠲⡌⢦⣿⣿⣿⣿⣿⣿⣿⣿⣿⣿⣿⣿⣿⣿⣿⣿⣿⣿⣿⣿⣿⣿⣿⣿⣿⣿⣿⣿⣿⣿⣿⣿⣿⣿⣿⣿⣿⣧⢊⠵⡘⢤⡓⢬⢣⡙⠢⠌⢸⡇⠀⠀⠀⠀⠀⠀⠀⠀⠀⠀⠀⠀⠀⠀⠀⠀⠀⠀⠀⠀⠀⠀⠀⠀⠀⠀⠀
-    ⠀⠀⠀⠀⠀⠀⠀⠀⠀⠀⠀⠀⠀⠀⠀⠀⠀⠀⠀⠀⠀⠀⠀⠀⠀⠀⠀⠀⠀⠀⠀⠀⠸⣿⠈⠴⡱⢌⡳⢌⠳⡘⣾⣿⣿⣿⣿⣿⣿⣿⣿⣿⣿⣿⣿⣿⣿⣿⣿⣿⣿⣿⣿⣿⣿⣿⣿⣿⣿⣿⣿⣿⣿⣿⣿⣿⣿⣿⣿⣿⣿⣎⠲⣉⠦⡙⣆⢣⠚⡅⠊⣿⡇⠀⠀⠀⠀⠀⠀⠀⠀⠀⠀⠀⠀⠀⠀⠀⠀⠀⠀⠀⠀⠀⠀⠀⠀⠀⠀⠀
-    ⠀⠀⠀⠀⠀⠀⠀⠀⠀⠀⠀⠀⠀⠀⠀⠀⠀⠀⠀⠀⠀⠀⠀⠀⠀⠀⠀⠀⠀⠀⠀⠀⠘⣿⡈⡱⣘⢣⠜⡬⢣⢹⣿⣿⣿⣿⣿⣿⣿⣿⣿⣿⣿⣿⣿⣿⣿⣿⣿⣿⣿⣿⣿⣿⣿⣿⣿⣿⣿⣿⣿⣿⣿⣿⣿⣿⣿⣿⣿⣿⣿⣿⡰⡡⢎⡱⡌⡖⣍⠒⡡⣿⡇⠀⠀⠀⠀⠀⠀⠀⠀⠀⠀⠀⠀⠀⠀⠀⠀⠀⠀⠀⠀⠀⠀⠀⠀⠀⠀⠀
-    ⠀⠀⠀⠀⠀⠀⠀⠀⠀⠀⠀⠀⠀⠀⠀⠀⠀⠀⠀⠀⠀⠀⠀⠀⠀⠀⠀⠀⠀⠀⠀⠀⠀⣿⡇⡒⣍⠮⡜⢆⢣⣿⣿⣿⣿⣿⣿⣿⣿⣿⣿⣿⣿⣿⣿⡿⠟⡋⠍⡠⠄⡠⢀⠂⡍⢙⠻⣿⣿⣿⣿⣿⣿⣿⣿⣿⣿⣿⣿⣿⣿⣿⣧⡑⢮⠰⡱⢜⡢⠍⢤⣿⠁⠀⠀⠀⠀⠀⠀⠀⠀⠀⠀⠀⠀⠀⠀⠀⠀⠀⠀⠀⠀⠀⠀⠀⠀⠀⠀⠀
-    ⠀⠀⠀⠀⠀⠀⠀⠀⠀⠀⠀⠀⠀⠀⠀⠀⠀⠀⠀⠀⠀⠀⠀⠀⠀⠀⠀⠀⠀⠀⠀⠀⠀⣺⣇⣱⢎⢲⣉⠮⢼⣿⣿⣿⣿⣿⣿⣿⣿⣿⣿⣿⣿⢟⡋⠔⣡⠘⠤⡑⢨⠐⡁⢎⠠⢃⠌⡐⡙⢿⣿⣿⣿⣿⣿⣿⣿⣿⣿⣿⣿⣿⣿⡜⣌⢣⠕⣎⡱⣩⢘⡿⠃⠀⠀⠀⠀⠀⠀⠀⠀⠀⠀⠀⠀⠀⠀⠀⠀⠀⠀⠀⠀⠀⠀⠀⠀⠀⠀⠀
-    ⠀⠀⠀⠀⠀⠀⠀⠀⠀⠀⠀⠀⠀⠀⠀⠀⠀⠀⠀⠀⠀⠀⠀⠀⠀⠀⠀⠀⠀⠀⠀⠀⠀⠩⣷⡐⣏⠦⣃⠞⣾⣿⣿⣿⣿⣿⣿⣿⣿⣿⣿⡟⡑⠢⠜⡰⢠⢉⠒⡌⢄⠣⡘⠄⠣⢌⠢⡑⢌⠢⡙⢿⣿⣿⣿⣿⣿⣿⣿⣿⣿⣿⣿⣯⠔⣣⢚⡴⣑⡃⢾⠇⠀⠀⠀⠀⠀⠀⠀⠀⠀⠀⠀⠀⠀⠀⠀⠀⠀⠀⠀⠀⠀⠀⠀⠀⠀⠀⠀⠀
-    ⠀⠀⠀⠀⠀⠀⠀⠀⠀⠀⠀⠀⠀⠀⠀⠀⠀⠀⠀⠀⠀⠀⠀⠀⠀⠀⠀⠀⠀⠀⠀⠀⠀⠀⢸⣷⠸⣜⡰⢻⣿⣿⣿⣿⣿⣿⣿⣿⣿⣿⠋⡴⢉⠜⢢⠑⠢⢌⠒⡌⢢⠑⠤⣉⠲⡈⢆⠱⢌⠢⢡⠃⡽⣿⣿⣿⣿⣿⣿⣿⣿⣿⣿⣿⢜⢢⠣⢖⡱⢌⡿⠀⠀⠀⠀⠀⠀⠀⠀⠀⠀⠀⠀⠀⠀⠀⠀⠀⠀⠀⠀⠀⠀⠀⠀⠀⠀⠀⠀⠀
-    ⠀⠀⠀⠀⠀⠀⠀⠀⠀⠀⠀⠀⠀⠀⠀⠀⠀⠀⠀⠀⠀⠀⠀⠀⠀⠀⠀⠀⠀⠀⠀⠀⠀⠀⠈⢻⣷⢆⡇⣻⣿⣿⣿⣿⣿⣿⣿⣿⡿⣁⠳⢨⠜⡨⢆⣉⠣⣊⠜⣈⠆⣙⡐⢢⠡⣑⢊⠒⡌⢣⢑⡊⡔⣊⢿⣿⣿⣿⣿⣿⣿⣿⣿⣿⡎⡖⣹⢊⡵⣿⠁⠀⠀⠀⠀⠀⠀⠀⠀⠀⠀⠀⠀⠀⠀⠀⠀⠀⠀⠀⠀⠀⠀⠀⠀⠀⠀⠀⠀⠀
-    ⠀⠀⠀⠀⠀⠀⠀⠀⠀⠀⠀⠀⠀⠀⠀⠀⠀⠀⠀⠀⠀⠀⠀⠀⠀⠀⠀⠀⠀⠀⠀⠀⠀⠀⠀⠈⣿⢼⡘⣽⣿⣿⣿⣿⣿⣿⣿⢏⠦⣡⢋⠲⢌⡑⠦⢌⡱⡐⠎⡤⠩⢔⠨⡅⢃⠲⢌⡱⢌⡱⢢⠱⡘⢤⣉⠻⣿⣿⣿⣿⣿⣿⣿⣿⡗⣍⠖⣯⣼⠃⠀⠀⠀⠀⠀⠀⠀⠀⠀⠀⠀⠀⠀⠀⠀⠀⠀⠀⠀⠀⠀⠀⠀⠀⠀⠀⠀⠀⠀⠀
-    ⠀⠀⠀⠀⠀⠀⠀⠀⠀⠀⠀⠀⠀⠀⠀⠀⠀⠀⠀⠀⠀⠀⠀⠀⠀⠀⠀⠀⠀⠀⠀⠀⠀⠀⠀⠀⣿⢺⡱⣚⣿⣿⣿⣿⣿⠟⡕⢎⠲⡡⢎⡱⢊⡜⡘⢆⠲⢡⠓⣌⠓⣌⠓⣌⢃⠳⣈⠲⢌⡒⣡⢣⡙⠦⣌⠣⡍⢿⣿⣿⣿⣿⣿⣿⡹⡰⣋⢿⠃⠀⠀⠀⠀⠀⠀⠀⠀⠀⠀⠀⠀⠀⠀⠀⠀⠀⠀⠀⠀⠀⠀⠀⠀⠀⠀⠀⠀⠀⠀⠀
-    ⠀⠀⠀⠀⠀⠀⠀⠀⠀⠀⠀⠀⠀⠀⠀⠀⠀⠀⠀⠀⠀⠀⠀⠀⠀⠀⠀⠀⠀⠀⠀⠀⠀⠀⠀⠀⢿⡟⡠⢇⠼⣻⠿⣟⢣⠟⡸⢜⢣⠣⡜⡠⢇⡸⢣⠜⢣⠇⡛⣄⢛⡀⢟⡀⠟⡤⢃⠻⡄⢣⢄⢣⡘⢇⡄⢧⠛⣤⢘⡿⣿⣿⣿⢟⡣⢣⠇⣿⡇⠀⠀⠀⠀⠀⠀⠀⠀⠀⠀⠀⠀⠀⠀⠀⠀⠀⠀⠀⠀⠀⠀⠀⠀⠀⠀⠀⠀⠀⠀⠀
-    ⠀⠀⠀⠀⠀⠀⠀⠀⠀⠀⠀⠀⠀⠀⠀⠀⠀⠀⠀⠀⠀⠀⠀⠀⠀⠀⠀⠀⠀⠀⠀⠀⠀⠀⠀⠀⠚⣧⡑⡌⠒⡡⠚⢤⣳⡾⣱⠪⣅⠳⢬⠱⣊⠴⣃⠮⡑⢎⡱⢌⠦⣙⢢⡙⡜⡰⣉⠖⣩⠲⡌⢦⡙⠦⡜⢢⠛⡤⢓⡜⣆⠳⡜⢪⡑⢣⠋⣾⢁⠀⠀⠀⠀⠀⠀⠀⠀⠀⠀⠀⠀⠀⠀⠀⠀⠀⠀⠀⠀⠀⠀⠀⠀⠀⠀⠀⠀⠀⠀⠀
-    ⠀⠀⠀⠀⠀⠀⠀⠀⠀⠀⠀⠀⠀⠀⠀⠀⠀⠀⠀⠀⠀⠀⠀⠀⠀⠀⠀⠀⠀⠀⠀⠀⠀⠀⠀⠀⠀⠙⣷⣄⣁⣠⣽⡟⢧⡱⢆⡳⣌⢓⡎⡱⣌⠳⣌⢲⣉⠖⡱⢊⠖⣡⢒⡱⣌⡱⡘⣜⢢⢓⡜⣢⡙⣜⡘⣣⢝⡸⣛⢾⣌⡳⢈⠥⠘⠠⢡⡿⠀⠀⠀⠀⠀⠀⠀⠀⠀⠀⠀⠀⠀⠀⠀⠀⠀⠀⠀⠀⠀⠀⠀⠀⠀⠀⠀⠀⠀⠀⠀⠀
-    ⠀⠀⠀⠀⠀⠀⠀⠀⠀⠀⠀⠀⠀⠀⠀⠀⠀⠀⠀⠀⠀⠀⠀⠀⠀⠀⠀⠀⠀⠀⠀⠀⠀⠀⠀⠀⠀⠀⠈⠙⠛⠋⠉⠛⢧⡝⣎⠵⣌⠧⡜⡱⣌⠳⣌⠶⡌⢞⡡⢏⠼⣡⢎⡱⢢⠵⡱⣌⢎⠦⣱⢡⠞⣤⠛⡴⢪⠵⣩⢞⣼⠿⢶⣤⣥⣤⡿⠃⠀⠀⠀⠀⠀⠀⠀⠀⠀⠀⠀⠀⠀⠀⠀⠀⠀⠀⠀⠀⠀⠀⠀⠀⠀⠀⠀⠀⠀⠀⠀⠀
-    ⠀⠀⠀⠀⠀⠀⠀⠀⠀⠀⠀⠀⠀⠀⠀⠀⠀⠀⠀⠀⠀⠀⠀⠀⠀⠀⠀⠀⠀⠀⠀⠀⠀⠀⠀⠀⠀⠀⠀⠀⠀⠀⠀⠀⠀⠙⠳⣽⡘⢮⡱⢳⣌⠳⣜⢢⡝⣢⢝⡸⢲⢡⠞⣰⠣⡞⡱⣌⢎⢞⡰⢣⠞⣔⡫⣜⢣⣿⠶⠋⠀⠀⠀⠈⠉⠁⠀⠀⠀⠀⠀⠀⠀⠀⠀⠀⠀⠀⠀⠀⠀⠀⠀⠀⠀⠀⠀⠀⠀⠀⠀⠀⠀⠀⠀⠀⠀⠀⠀⠀
-    ⠀⠀⠀⠀⠀⠀⠀⠀⠀⠀⠀⠀⠀⠀⠀⠀⠀⠀⠀⠀⠀⠀⠀⠀⠀⠀⠀⠀⠀⠀⠀⠀⠀⠀⠀⠀⠀⠀⠀⠀⠀⠀⠀⠀⠀⠀⠀⠀⠉⠓⠯⣧⣎⠳⣬⢓⡬⡱⢎⡵⣋⡬⣛⠴⣋⠶⡱⢎⡞⡬⢳⡍⣞⣦⠷⠛⠉⠀⠀⠀⠀⠀⠀⠀⠀⠀⠀⠀⠀⠀⠀⠀⠀⠀⠀⠀⠀⠀⠀⠀⠀⠀⠀⠀⠀⠀⠀⠀⠀⠀⠀⠀⠀⠀⠀⠀⠀⠀⠀⠀
-    ⠄⠀⠀⠀⠀⠀⠀⠀⠀⠀⠀⠀⠀⠀⠀⠀⠀⠀⠀⠀⠀⠀⠀⠀⠀⠀⠀⠀⠀⠀⠀⠀⠀⠀⠀⠀⠀⠀⠀⠀⠀⠀⠀⠀⠀⠀⠀⠀⠀⠀⠀⠀⢈⡙⠓⠻⠶⠽⢮⣶⣥⣷⣭⣾⣥⣯⡵⠯⠼⠗⠛⠋⣉⡀⠀⠀⠀⠀⠀⠀⠀⠀⠀⠀⠀⠀⠀⠀⠀⠀⠀⠀⠀⠀⠀⠀⠀⠀⠀⠀⠀⠀⠀⠀⠀⠀⠀⠀⠀⠀⠀⠀⠀⠀⠀⠀⠀⠀⠀⠀
-    */
-
     /// ======================================= BRACE FOR IMPACT =======================================
     /// ============================== HEAVY TEMPLATE METAPROGRAMMING AHEAD ============================
     /// ========================================= DO NOT PANIC =========================================
@@ -1447,73 +1283,11 @@
                 default:
                     DAXA_DBG_ASSERT_TRUE_M(false, "Invalid attachment type!");
                 }
->>>>>>> e22f1b05
             }
             return ret;
         }
     };
 
-<<<<<<< HEAD
-#define _DAXA_HELPER_TH_BUFFER(NAME, TASK_ACCESS, ...)          \
-    daxa::TaskBufferAttachmentIndex const NAME =                \
-        {add_attachment(daxa::TaskBufferAttachment{             \
-            .name = #NAME,                                      \
-            .task_access = daxa::TaskBufferAccess::TASK_ACCESS, \
-            __VA_ARGS__})};
-
-#define _DAXA_HELPER_TH_BLAS(NAME, TASK_ACCESS)               \
-    daxa::TaskBlasAttachmentIndex const NAME =                \
-        {add_attachment(daxa::TaskBlasAttachment{             \
-            .name = #NAME,                                    \
-            .task_access = daxa::TaskBlasAccess::TASK_ACCESS, \
-        })};
-
-#define _DAXA_HELPER_TH_TLAS(NAME, TASK_ACCESS, ...)          \
-    daxa::TaskTlasAttachmentIndex const NAME =                \
-        {add_attachment(daxa::TaskTlasAttachment{             \
-            .name = #NAME,                                    \
-            .task_access = daxa::TaskTlasAccess::TASK_ACCESS, \
-            __VA_ARGS__})};
-
-#define _DAXA_HELPER_TH_IMAGE(NAME, TASK_ACCESS, ...)          \
-    daxa::TaskImageAttachmentIndex const NAME =                \
-        {add_attachment(daxa::TaskImageAttachment{             \
-            .name = #NAME,                                     \
-            .task_access = daxa::TaskImageAccess::TASK_ACCESS, \
-            __VA_ARGS__})};
-
-#define DAXA_DECL_TASK_HEAD_END                                                                                      \
-    }                                                                                                                \
-    ;                                                                                                                \
-    static inline constexpr auto ATTACHMENT_COUNT = AttachmentsStruct<256>{}.declared_attachments_count;             \
-    static inline constexpr auto ATTACHMENTS = AttachmentsStruct<ATTACHMENT_COUNT>{};                                \
-    static inline constexpr auto const & AT = ATTACHMENTS;                                                           \
-    struct alignas(daxa::detail::get_asb_size_and_alignment(AT.declared_attachments).alignment) AttachmentShaderBlob \
-    {                                                                                                                \
-        std::array<std::byte, daxa::detail::get_asb_size_and_alignment(AT.declared_attachments).size> value = {};    \
-        AttachmentShaderBlob() = default;                                                                            \
-        AttachmentShaderBlob(std::span<std::byte const> data) { *this = data; }                                      \
-        auto operator=(std::span<std::byte const> data) -> AttachmentShaderBlob &                                    \
-        {                                                                                                            \
-            DAXA_DBG_ASSERT_TRUE_M(this->value.size() == data.size(), "Blob size missmatch!");                       \
-            for (daxa::u32 i = 0; i < data.size(); ++i)                                                              \
-                this->value[i] = data[i];                                                                            \
-            return *this;                                                                                            \
-        }                                                                                                            \
-    };                                                                                                               \
-    struct Task : public daxa::IPartialTask                                                                          \
-    {                                                                                                                \
-        using AttachmentViews = daxa::AttachmentViews<ATTACHMENT_COUNT>;                                             \
-        static constexpr AttachmentsStruct<ATTACHMENT_COUNT> const & AT = ATTACHMENTS;                               \
-        static constexpr daxa::usize ATTACH_COUNT = ATTACHMENT_COUNT;                                                \
-        static auto name() -> std::string_view { return std::string_view{NAME}; }                                    \
-        static auto attachments() -> std::span<daxa::TaskAttachment const>                                           \
-        {                                                                                                            \
-            return AT.declared_attachments;                                                                          \
-        }                                                                                                            \
-    };                                                                                                               \
-    }                                                                                                                \
-=======
 #define DAXA_DECL_TASK_HEAD_BEGIN_PROTO(HEAD_NAME, HEAD_TYPE)                    \
     namespace HEAD_NAME                                                          \
     {                                                                            \
@@ -1618,7 +1392,6 @@
         }                                                                                                                                      \
     };                                                                                                                                         \
     }                                                                                                                                          \
->>>>>>> e22f1b05
     ;
 
 #define DAXA_TH_BLOB(HEAD_NAME, field_name) HEAD_NAME::AttachmentShaderBlob field_name;
@@ -1681,164 +1454,6 @@
         }
     }
 
-<<<<<<< HEAD
-    struct TrackedBuffers
-    {
-        std::span<BufferId const> buffers = {};
-        Access latest_access = {};
-    };
-
-    struct TaskBufferInfo
-    {
-        TrackedBuffers initial_buffers = {};
-        std::string name = {};
-    };
-
-    struct ImplPersistentTaskBufferBlasTlas;
-    struct DAXA_EXPORT_CXX TaskBuffer : ManagedPtr<TaskBuffer, ImplPersistentTaskBufferBlasTlas *>
-    {
-        TaskBuffer() = default;
-        TaskBuffer(TaskBufferInfo const & info);
-
-        operator TaskBufferView() const;
-
-        auto view() const -> TaskBufferView;
-        /// THREADSAFETY:
-        /// * reference MUST NOT be read after the object is destroyed.
-        /// @return reference to info of object.
-        auto info() const -> TaskBufferInfo const &;
-        auto get_state() const -> TrackedBuffers;
-
-        void set_buffers(TrackedBuffers const & buffers);
-        void swap_buffers(TaskBuffer & other);
-
-      protected:
-        template <typename T, typename H_T>
-        friend struct ManagedPtr;
-        static auto inc_refcnt(ImplHandle const * object) -> u64;
-        static auto dec_refcnt(ImplHandle const * object) -> u64;
-    };
-
-    struct TrackedBlas
-    {
-        std::span<BlasId const> blas = {};
-        Access latest_access = {};
-    };
-
-    struct TaskBlasInfo
-    {
-        TrackedBlas initial_blas = {};
-        std::string name = {};
-    };
-
-    struct DAXA_EXPORT_CXX TaskBlas : ManagedPtr<TaskBlas, ImplPersistentTaskBufferBlasTlas *>
-    {
-        TaskBlas() = default;
-        TaskBlas(TaskBlasInfo const & info);
-
-        operator TaskBlasView() const;
-
-        auto view() const -> TaskBlasView;
-        /// THREADSAFETY:
-        /// * reference MUST NOT be read after the object is destroyed.
-        /// @return reference to info of object.
-        auto info() const -> TaskBlasInfo const &;
-        auto get_state() const -> TrackedBlas;
-
-        void set_blas(TrackedBlas const & blas);
-        void swap_blas(TaskBlas & other);
-
-      protected:
-        template <typename T, typename H_T>
-        friend struct ManagedPtr;
-        static auto inc_refcnt(ImplHandle const * object) -> u64;
-        static auto dec_refcnt(ImplHandle const * object) -> u64;
-    };
-
-    struct TrackedTlas
-    {
-        std::span<TlasId const> tlas = {};
-        Access latest_access = {};
-    };
-
-    struct TaskTlasInfo
-    {
-        TrackedTlas initial_tlas = {};
-        std::string name = {};
-    };
-
-    struct DAXA_EXPORT_CXX TaskTlas : ManagedPtr<TaskTlas, ImplPersistentTaskBufferBlasTlas *>
-    {
-        TaskTlas() = default;
-        TaskTlas(TaskTlasInfo const & info);
-
-        operator TaskTlasView() const;
-
-        auto view() const -> TaskTlasView;
-        /// THREADSAFETY:
-        /// * reference MUST NOT be read after the object is destroyed.
-        /// @return reference to info of object.
-        auto info() const -> TaskTlasInfo const &;
-        auto get_state() const -> TrackedTlas;
-
-        void set_tlas(TrackedTlas const & tlas);
-        void swap_tlas(TaskTlas & other);
-
-      protected:
-        template <typename T, typename H_T>
-        friend struct ManagedPtr;
-        static auto inc_refcnt(ImplHandle const * object) -> u64;
-        static auto dec_refcnt(ImplHandle const * object) -> u64;
-    };
-
-    struct TrackedImages
-    {
-        std::span<ImageId const> images = {};
-        // optional:
-        std::span<ImageSliceState const> latest_slice_states = {};
-    };
-
-    struct TaskImageInfo
-    {
-        TrackedImages initial_images = {};
-        bool swapchain_image = {};
-        std::string name = {};
-    };
-
-    struct ImplPersistentTaskImage;
-    struct DAXA_EXPORT_CXX TaskImage : ManagedPtr<TaskImage, ImplPersistentTaskImage *>
-    {
-        TaskImage() = default;
-        // TaskImage(TaskImage const & ti) = default;
-        TaskImage(TaskImageInfo const & info);
-
-        operator TaskImageView() const;
-
-        auto view() const -> TaskImageView;
-        /// THREADSAFETY:
-        /// * reference MUST NOT be read after the object is destroyed.
-        /// @return reference to info of object.
-        auto info() const -> TaskImageInfo const &;
-        auto get_state() const -> TrackedImages;
-
-        void set_images(TrackedImages const & images);
-        void swap_images(TaskImage & other);
-
-      protected:
-        template <typename T, typename H_T>
-        friend struct ManagedPtr;
-        static auto inc_refcnt(ImplHandle const * object) -> u64;
-        static auto dec_refcnt(ImplHandle const * object) -> u64;
-    };
-
-    using AttachmentViewPairVariant = Variant<
-        std::pair<TaskBufferAttachment, TaskBufferView>,
-        std::pair<TaskBlasAttachment, TaskBlasView>,
-        std::pair<TaskTlasAttachment, TaskTlasView>,
-        std::pair<TaskImageAttachment, TaskImageView>>;
-
-=======
->>>>>>> e22f1b05
     inline auto attachment_view(TaskBufferAttachmentIndex index, TaskBufferView view) -> TaskViewVariant
     {
         return std::pair<daxa::TaskBufferAttachmentIndex, daxa::TaskBufferView>(index, view);
@@ -1923,11 +1538,7 @@
         TaskImageAttachmentInfo img = {};
         img.name = "inline attachment";
         img.task_access = access;
-<<<<<<< HEAD
-        img.view_type = daxa::ImageViewType::MAX_ENUM;
-=======
         img.view_type = view_type;
->>>>>>> e22f1b05
         img.shader_array_size = 0;
         img.view = view;
         TaskAttachmentInfo info = {};
