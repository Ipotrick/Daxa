--- conflicted
+++ resolved
@@ -799,12 +799,8 @@
         auto get(TaskImageView view) const -> TaskImageAttachmentInfo const &;
         auto get(usize index) const -> TaskAttachmentInfo const &;
 
-<<<<<<< HEAD
-        auto layout(TaskImageIndexOrView auto timage, [[maybe_unused]] u32 array_index = 0) const -> ImageLayout
-=======
         [[deprecated("Layout is guaranteed to always be general, stop using this function; API:3.2")]] 
         auto layout(TaskImageIndexOrView auto timage) const -> ImageLayout
->>>>>>> b04c7d69
         {
             return daxa::ImageLayout::GENERAL;
         }
