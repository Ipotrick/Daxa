#pragma once

#include <daxa/daxa.hpp>

#include "task_list.inl"

#if !DAXA_BUILT_WITH_UTILS_TASK_LIST
#error "[package management error] You must build Daxa with the DAXA_ENABLE_UTILS_TASK_LIST CMake option enabled, or request the utils-task-list feature in vcpkg"
#endif

#include "mem.hpp"

namespace daxa
{
    struct TaskList;
    struct Device;
    struct CommandSubmitInfo;
    struct PresentInfo;

    using TaskInputDefaultT = std::span<GenericTaskResourceUse>;

    struct TaskInterfaceUses
    {
        auto operator[](TaskBufferHandle const & handle) const -> TaskBufferUse<> const &;
        auto operator[](TaskImageHandle const & handle) const -> TaskImageUse<> const &;
<<<<<<< HEAD

=======
        auto constant_buffer_set_info() const -> SetConstantBufferInfo;
>>>>>>> f7a0f4fc
      protected:
        friend struct ImplTaskRuntimeInterface;
        friend struct TaskList;
        friend struct ImplTaskList;
        friend struct TaskInterface;
        TaskInterfaceUses(void * a_backend);
        void * backend = {};
    };

    struct TaskInterface
    {
        auto get_device() const -> Device &;
        auto get_command_list() const -> CommandList;
        auto get_allocator() const -> TransferMemoryPool &;

        TaskInterfaceUses uses;

      protected:
        friend struct ImplTaskRuntimeInterface;
        friend struct TaskList;
        friend struct ImplTaskList;
        friend struct TaskInterface;
        TaskInterface(void * a_backend);
        void * backend = {};
    };

    using TaskCallback = std::function<void(TaskInterface const &)>;

    struct TaskTransientBufferInfo
    {
        u32 size = {};
        std::string name = {};
    };

    struct TaskTransientImageInfo
    {
        u32 dimensions = 2;
        Format format = Format::R8G8B8A8_UNORM;
        ImageAspectFlags aspect = ImageAspectFlagBits::COLOR;
        Extent3D size = {0, 0, 0};
        u32 mip_level_count = 1;
        u32 array_layer_count = 1;
        u32 sample_count = 1;
        std::string name = {};
    };

    struct TaskImageAliasInfo
    {
        std::string alias = {};
        std::variant<TaskImageHandle, std::string> aliased_image = {};
        u32 base_mip_level_offset = {};
        u32 base_array_layer_offset = {};
    };

    struct TaskBufferAliasInfo
    {
        std::string alias = {};
        std::variant<TaskBufferHandle, std::string> aliased_buffer = {};
    };

    template <typename TaskArgs>
    struct TaskInfo
    {
        TaskArgs args = {};
        TaskCallback task = {};
        std::string name = {};
    };

    struct TaskListInfo
    {
        Device device;
        /// @brief Optionally the user can provide a swapchain. This enables the use of present.
        std::optional<Swapchain> swapchain = {};
        /// @brief Task reordering can drastically improve performance,
        /// yet is it also nice to have sequential callback execution.
        bool reorder_tasks = true;
        /// @brief Some drivers have bad implementations for split barriers.
        /// If that is the case for you, you can turn off all use of split barriers.
        /// Daxa will use pipeline barriers instead if this is set.
        bool use_split_barriers = true;
        /// @brief Each condition doubled the number of permutations.
        /// For a low number of permutations its is preferable to precompile all permutations.
        /// For a large number of permutations it might be preferable to only create the permutations actually used on the fly just before they are needed.
        /// The second option is enabled by using jit (just in time) compilation.
        bool jit_compile_permutations = {};
        /// @brief Task list can branch the execution based on conditionals. All conditionals must be set before execution and stay constant while executing.
        /// This is usefull to create permutations of a task list without having to create a seperate task list.
        /// Another benefit is that task list can generate synch between executions of permutations while it can not generate synch between two seperate task lists.
        usize permutation_condition_count = {};
        /// @brief Task list will put performance markers that are used by profilers like nsight around each tasks execution by default.
        bool enable_command_labels = true;
        std::array<f32, 4> task_list_label_color = {0.463f, 0.333f, 0.671f, 1.0f};
        std::array<f32, 4> task_batch_label_color = {0.563f, 0.433f, 0.771f, 1.0f};
        std::array<f32, 4> task_label_color = {0.663f, 0.533f, 0.871f, 1.0f};
        /// @brief Records debug information about the execution if enabled. This string is retrievable with the function get_debug_string.
        bool record_debug_information = {};
        u32 staging_memory_pool_size = 262'144; // 2^16 bytes.
        std::string name = {};
    };

    struct TaskSubmitInfo
    {
        PipelineStageFlags * additional_src_stages = {};
        std::vector<CommandList> * additional_command_lists = {};
        std::vector<BinarySemaphore> * additional_wait_binary_semaphores = {};
        std::vector<BinarySemaphore> * additional_signal_binary_semaphores = {};
        std::vector<std::pair<TimelineSemaphore, u64>> * additional_wait_timeline_semaphores = {};
        std::vector<std::pair<TimelineSemaphore, u64>> * additional_signal_timeline_semaphores = {};
    };

    struct TaskPresentInfo
    {
        std::vector<BinarySemaphore> * additional_binary_semaphores = {};
    };

    struct TaskCompleteInfo
    {
    };

    struct TaskImageLastUse
    {
        ImageMipArraySlice slice = {};
        ImageLayout layout = {};
        Access access = {};
    };

    struct TaskListConditionalInfo
    {
        u32 condition_index = {};
        std::function<void()> when_true = {};
        std::function<void()> when_false = {};
    };

    struct ExecutionInfo
    {
        std::span<bool> permutation_condition_values = {};
        bool record_debug_string = {};
    };

    struct TrackedBuffers
    {
        std::span<BufferId const> buffers = {};
        Access latest_access = {};
    };

    struct TaskBufferInfo
    {
        TrackedBuffers initial_buffers = {};
        std::string name = {};
    };

    struct TaskBuffer : ManagedPtr
    {
        TaskBuffer() = default;
        TaskBuffer(TaskBufferInfo const & info);

        operator TaskBufferHandle() const;

        auto handle() const -> TaskBufferHandle;
        auto info() const -> TaskBufferInfo const &;
        auto get_state() const -> TrackedBuffers;

        void set_buffers(TrackedBuffers const & buffers);
        void swap_buffers(TaskBuffer & other);
    };

    struct TrackedImages
    {
        std::span<ImageId const> images = {};
        // optional:
        std::span<ImageSliceState const> latest_slice_states = {};
    };

    struct TaskImageInfo
    {
        TrackedImages initial_images = {};
        bool swapchain_image = {};
        std::string name = {};
    };

    struct TaskImage : ManagedPtr
    {
        TaskImage() = default;
        TaskImage(TaskImageInfo const & info);

        operator TaskImageHandle() const;

        auto handle() const -> TaskImageHandle;
        auto info() const -> TaskImageInfo const &;
        auto get_state() const -> TrackedImages;

        void set_images(TrackedImages const & images);
        void swap_images(TaskImage & other);
    };

    struct InlineTaskInfo
    {
        std::vector<GenericTaskResourceUse> uses = {};
        TaskCallback task = {};
        isize constant_buffer_slot = -1;
        std::string name = {};
    };

    struct TaskList : ManagedPtr
    {
        TaskList() = default;

        TaskList(TaskListInfo const & info);
        ~TaskList();

        void use_persistent_buffer(TaskBuffer const & buffer);
        void use_persistent_image(TaskImage const & image);

        auto create_transient_buffer(TaskTransientBufferInfo const & info) -> TaskBufferHandle;
        auto create_transient_image(TaskTransientImageInfo const & info) -> TaskImageHandle;

        template <typename Task>
        void add_task(Task const & task)
        {
            std::unique_ptr<BaseTask> base_task = std::make_unique<PredeclaredTask<Task>>(task);
            add_task(std::move(base_task));
        }

        void add_task(InlineTaskInfo && info)
        {
            std::unique_ptr<BaseTask> base_task = std::make_unique<InlineTask>(
                std::move(info.uses),
                std::move(info.task),
                std::move(info.name),
                info.constant_buffer_slot);
            add_task(std::move(base_task));
        }

        void conditional(TaskListConditionalInfo const & conditional_info);
        void submit(TaskSubmitInfo const & info);
        void present(TaskPresentInfo const & info);

        void complete(TaskCompleteInfo const & info);

        void execute(ExecutionInfo const & info);
        auto get_command_lists() -> std::vector<CommandList>;

        auto get_debug_string() -> std::string;

      private:
        void add_task(std::unique_ptr<BaseTask> && base_task);
    };
} // namespace daxa<|MERGE_RESOLUTION|>--- conflicted
+++ resolved
@@ -23,11 +23,7 @@
     {
         auto operator[](TaskBufferHandle const & handle) const -> TaskBufferUse<> const &;
         auto operator[](TaskImageHandle const & handle) const -> TaskImageUse<> const &;
-<<<<<<< HEAD
-
-=======
         auto constant_buffer_set_info() const -> SetConstantBufferInfo;
->>>>>>> f7a0f4fc
       protected:
         friend struct ImplTaskRuntimeInterface;
         friend struct TaskList;
