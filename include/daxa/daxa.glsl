--- conflicted
+++ resolved
@@ -13,6 +13,7 @@
 #extension GL_KHR_shader_subgroup_clustered : enable
 #extension GL_KHR_shader_subgroup_quad : enable
 #extension GL_EXT_scalar_block_layout : require
+// __APPLE__ needs this disabled
 // #extension GL_EXT_shader_image_load_formatted : require
 #extension GL_EXT_control_flow_attributes : require
 #extension GL_EXT_shader_image_int64 : require
@@ -133,11 +134,6 @@
 // Daxa implementation detail begin
 layout(scalar, binding = DAXA_BUFFER_DEVICE_ADDRESS_BUFFER_BINDING, set = 1) restrict readonly buffer daxa_BufferDeviceAddressBufferBlock { daxa_u64 addresses[]; }
 daxa_buffer_device_address_buffer;
-<<<<<<< HEAD
-layout(binding = DAXA_SAMPLER_BINDING, set = 1) uniform sampler daxa_SamplerTable[];
-layout(binding = DAXA_SAMPLER_BINDING, set = 1) uniform samplerShadow daxa_SamplerShadowTable[];
-=======
->>>>>>> 55182fae
 // Daxa implementation detail end
 
 /// @brief Retrieves a buffer device address to the start of the buffer of the given buffer id.
@@ -169,23 +165,15 @@
 /// @brief Defines the storage image layout used in all buffer references in daxa glsl with format specification.
 #define DAXA_STORAGE_IMAGE_LAYOUT_WITH_FORMAT(FORMAT) layout(FORMAT, binding = DAXA_STORAGE_IMAGE_BINDING, set = 1)
 
-<<<<<<< HEAD
 /// @brief Defines the storage image layout used in all buffer references in daxa glsl.
 #define DAXA_STORAGE_IMAGE_LAYOUT layout(binding = DAXA_STORAGE_IMAGE_BINDING, set = 1, rgba8)
 /// @brief Defines the sampled image layout used in all buffer references in daxa glsl.
 #define DAXA_SAMPLED_IMAGE_LAYOUT layout(binding = DAXA_SAMPLED_IMAGE_BINDING, set = 1)
 /// @brief Defines the sampler layout used in all buffer references in daxa glsl.
 #define DAXA_SAMPLER_LAYOUT layout(binding = DAXA_SAMPLER_BINDING, set = 1)
-=======
-/// @brief Defines the storage image layout used for all storage images in daxa glsl.
-#define DAXA_STORAGE_IMAGE_LAYOUT layout(binding = DAXA_STORAGE_IMAGE_BINDING, set = 0)
-/// @brief Defines the sampled image layout used for all sampled images in daxa glsl.
-#define DAXA_SAMPLED_IMAGE_LAYOUT layout(binding = DAXA_SAMPLED_IMAGE_BINDING, set = 0)
-/// @brief Defines the sampler layout used for all samplers in daxa glsl.
-#define DAXA_SAMPLER_LAYOUT layout(binding = DAXA_SAMPLER_BINDING, set = 0)
 #if defined(DAXA_RAY_TRACING)
 /// @brief Defines the acceleration structure layout used ifor all acceleration structures in daxa glsl.
-#define DAXA_ACCELERATION_STRUCTURE_LAYOUT layout(binding = DAXA_ACCELERATION_STRUCTURE_BINDING, set = 0)
+#define DAXA_ACCELERATION_STRUCTURE_LAYOUT layout(binding = DAXA_ACCELERATION_STRUCTURE_BINDING, set = 1)
 #endif
 
 // Daxa implementation detail begin
@@ -195,7 +183,6 @@
 DAXA_ACCELERATION_STRUCTURE_LAYOUT uniform accelerationStructureEXT daxa_AccelerationStructureTable[];
 #endif
 // Daxa implementation detail end
->>>>>>> 55182fae
 
 /// @brief  Defines three buffer reference using daxa's buffer reference layout.
 ///         The three blocks are 1. read write, 2. read only, 3. read write coherent.
