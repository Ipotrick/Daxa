--- conflicted
+++ resolved
@@ -409,15 +409,9 @@
 
 /// ONLY USED BY IMPLEMENTATION!
 #define _DAXA_DECL_IMAGE(DIMENSION)                                                          \
-<<<<<<< HEAD
     DAXA_STORAGE_IMAGE_LAYOUT_WITH_FORMAT(rgba8) uniform image##DIMENSION daxa_image##DIMENSION##Table[];       \
     DAXA_STORAGE_IMAGE_LAYOUT_WITH_FORMAT(rgba8i) uniform iimage##DIMENSION daxa_iimage##DIMENSION##Table[];     \
     DAXA_STORAGE_IMAGE_LAYOUT_WITH_FORMAT(rgba8ui) uniform uimage##DIMENSION daxa_uimage##DIMENSION##Table[];     \
-=======
-    DAXA_STORAGE_IMAGE_LAYOUT uniform image##DIMENSION daxa_image##DIMENSION##Table[];       \
-    DAXA_STORAGE_IMAGE_LAYOUT uniform iimage##DIMENSION daxa_iimage##DIMENSION##Table[];     \
-    DAXA_STORAGE_IMAGE_LAYOUT uniform uimage##DIMENSION daxa_uimage##DIMENSION##Table[];     \
->>>>>>> c7b58e9a
     DAXA_SAMPLED_IMAGE_LAYOUT uniform texture##DIMENSION daxa_texture##DIMENSION##Table[];   \
     DAXA_SAMPLED_IMAGE_LAYOUT uniform itexture##DIMENSION daxa_itexture##DIMENSION##Table[]; \
     DAXA_SAMPLED_IMAGE_LAYOUT uniform utexture##DIMENSION daxa_utexture##DIMENSION##Table[];
