#pragma once

#include <daxa/core.hpp>
#include <daxa/gpu_resources.hpp>
#include <daxa/pipeline.hpp>
#include <daxa/sync.hpp>

#include <span>

namespace daxa
{
    static inline constexpr usize CONSTANT_BUFFER_BINDINGS_COUNT = 8;

    struct CommandRecorderInfo
    {
        SmallString name = "";
    };

    struct ImageBlitInfo
    {
        ImageId src_image = {};
        ImageLayout src_image_layout = ImageLayout::TRANSFER_SRC_OPTIMAL;
        ImageId dst_image = {};
        ImageLayout dst_image_layout = ImageLayout::TRANSFER_DST_OPTIMAL;
        ImageArraySlice src_slice = {};
        std::array<Offset3D, 2> src_offsets = {};
        ImageArraySlice dst_slice = {};
        std::array<Offset3D, 2> dst_offsets = {};
        Filter filter = {};
    };

    struct BufferCopyInfo
    {
        BufferId src_buffer = {};
        BufferId dst_buffer = {};
        usize src_offset = {};
        usize dst_offset = {};
        usize size = {};
    };

    struct BufferImageCopyInfo
    {
        BufferId buffer = {};
        usize buffer_offset = {};
        ImageId image = {};
        ImageLayout image_layout = ImageLayout::TRANSFER_DST_OPTIMAL;
        ImageArraySlice image_slice = {};
        Offset3D image_offset = {};
        Extent3D image_extent = {};
    };

    struct ImageBufferCopyInfo
    {
        ImageId image = {};
        ImageLayout image_layout = ImageLayout::TRANSFER_SRC_OPTIMAL;
        ImageArraySlice image_slice = {};
        Offset3D image_offset = {};
        Extent3D image_extent = {};
        BufferId buffer = {};
        usize buffer_offset = {};
    };

    struct ImageCopyInfo
    {
        ImageId src_image = {};
        ImageLayout src_image_layout = daxa::ImageLayout::TRANSFER_SRC_OPTIMAL;
        ImageId dst_image = {};
        ImageLayout dst_image_layout = daxa::ImageLayout::TRANSFER_DST_OPTIMAL;
        ImageArraySlice src_slice = {};
        Offset3D src_offset = {};
        ImageArraySlice dst_slice = {};
        Offset3D dst_offset = {};
        Extent3D extent = {};
    };

    struct ImageClearInfo
    {
        ImageLayout dst_image_layout = daxa::ImageLayout::TRANSFER_DST_OPTIMAL;
        ClearValue clear_value = {};
        ImageId dst_image = {};
        ImageMipArraySlice dst_slice = {};
    };
    struct BufferClearInfo
    {
        BufferId buffer = {};
        usize offset = {};
        usize size = {};
        u32 clear_value = {};
    };

    struct RenderAttachmentInfo
    {
        ImageViewId image_view = {};
        ImageLayout layout = ImageLayout::ATTACHMENT_OPTIMAL;
        AttachmentLoadOp load_op = AttachmentLoadOp::DONT_CARE;
        AttachmentStoreOp store_op = AttachmentStoreOp::STORE;
        ClearValue clear_value = {};
    };

    struct RenderPassBeginInfo
    {
        FixedList<RenderAttachmentInfo, 8> color_attachments = {};
        Optional<RenderAttachmentInfo> depth_attachment = {};
        Optional<RenderAttachmentInfo> stencil_attachment = {};
        Rect2D render_area = {};
    };

    struct DispatchInfo
    {
        u32 x = 1;
        u32 y = 1;
        u32 z = 1;
    };

    struct DispatchIndirectInfo
    {
        BufferId indirect_buffer = {};
        usize offset = {};
    };

    struct DrawMeshTasksIndirectInfo
    {
        BufferId indirect_buffer = {};
        usize offset = {};
        u32 draw_count = 1;
        u32 stride = 12;
    };

    struct DrawMeshTasksIndirectCountInfo
    {
        BufferId indirect_buffer = {};
        usize offset = {};
        BufferId count_buffer = {};
        usize count_offset = {};
        u32 max_count = {};
        u32 stride = 12;
    };

    struct DrawInfo
    {
        u32 vertex_count = {};
        u32 instance_count = 1;
        u32 first_vertex = {};
        u32 first_instance = {};
    };

    struct DrawIndexedInfo
    {
        u32 index_count = {};
        u32 instance_count = 1;
        u32 first_index = {};
        i32 vertex_offset = {};
        u32 first_instance = {};
    };

    struct DrawIndirectInfo
    {
        BufferId draw_command_buffer = {};
        usize indirect_buffer_offset = {};
        u32 draw_count = 1;
        u32 draw_command_stride = {};
        bool is_indexed = {};
    };

    struct DrawIndirectCountInfo
    {
        BufferId draw_command_buffer = {};
        usize indirect_buffer = {};
        BufferId count_buffer = {};
        usize count_buffer_offset = {};
        u32 max_draw_count = static_cast<u32>(std::numeric_limits<u16>::max());
        u32 draw_command_stride = {};
        bool is_indexed = {};
    };

    struct ResetEventInfo
    {
        Event & event;
        PipelineStageFlags stage = {};
    };

    struct WaitEventInfo
    {
        std::span<Event const> events = {};
    };

    struct WriteTimestampInfo
    {
        TimelineQueryPool & query_pool;
        PipelineStageFlags pipeline_stage = {};
        u32 query_index = {};
    };

    struct ResetTimestampsInfo
    {
        TimelineQueryPool & query_pool;
        u32 start_index = {};
        u32 count = {};
    };

    struct CommandLabelInfo
    {
        std::array<f32, 4> label_color = {0.463f, 0.333f, 0.671f, 1.0f};
        SmallString name = "";
    };

    struct SetUniformBufferInfo
    {
        // Binding slot the buffer will be bound to.
        u32 slot = {};
        BufferId buffer = {};
        usize size = {};
        usize offset = {};
    };

    struct DepthBiasInfo
    {
        f32 constant_factor = {};
        f32 clamp = {};
        f32 slope_factor = {};
    };

    struct SetIndexBufferInfo
    {
        BufferId id = {};
        usize offset = {};
        IndexType index_type = IndexType::uint32;
    };

<<<<<<< HEAD
    struct BuildAccelerationStructuresInfo
    {
        std::span<TlasBuildInfo const> tlas_build_infos = {};
        std::span<BlasBuildInfo const> blas_build_infos = {};
    };

    struct ExecutableCommandList : ManagedPtr<ExecutableCommandList, daxa_ExecutableCommandList>
=======
    struct DAXA_EXPORT_CXX ExecutableCommandList : ManagedPtr<ExecutableCommandList, daxa_ExecutableCommandList>
>>>>>>> 03d2f875
    {
      protected:
        template <typename T, typename H_T>
        friend struct ManagedPtr;
        static auto inc_refcnt(ImplHandle const * object) -> u64;
        static auto dec_refcnt(ImplHandle const * object) -> u64;
    };

    struct CommandRecorder;
    struct DAXA_EXPORT_CXX RenderCommandRecorder
    {
      private:
        daxa_CommandRecorder internal = {};
        friend struct CommandRecorder;

      public:
        RenderCommandRecorder() = default;
        ~RenderCommandRecorder();
        RenderCommandRecorder(RenderCommandRecorder const &) = delete;
        RenderCommandRecorder & operator=(RenderCommandRecorder const &) = delete;
        RenderCommandRecorder(RenderCommandRecorder &&);
        RenderCommandRecorder & operator=(RenderCommandRecorder &&);

        /// @brief  Starts a renderpass scope akin to the dynamic rendering feature in vulkan.
        ///         Between the begin and end renderpass commands, the renderpass persists and drawcalls can be recorded.
        [[nodiscard]] auto end_renderpass() && -> CommandRecorder;

        void push_constant_vptr(void const * data, u32 size);
        template <typename T>
        void push_constant(T const & constant)
        {
            push_constant_vptr(&constant, static_cast<u32>(sizeof(T)));
        }
        /// @brief  Binds a buffer region to the uniform buffer slot.
        ///         There are 8 uniform buffer slots (indices range from 0 to 7).
        ///         The buffer range is user managed, The buffer MUST not be destroyed before the command list is submitted!
        ///         Changes to these bindings only become visible to commands AFTER a pipeline is bound!
        ///         This is in stark contrast to OpenGl like bindings which are visible immediately to all commands after binding.
        ///         This is deliberate to discourage overuse of uniform buffers over descriptor sets.
        ///         Set uniform buffer slots are cleared after a pipeline is bound.
        ///         Before setting another pipeline, they need to be set again.
        /// @param info parameters.
        void set_uniform_buffer(SetUniformBufferInfo const & info);
        void set_pipeline(RasterPipeline const & pipeline);
        void set_viewport(ViewportInfo const & info);
        void set_scissor(Rect2D const & info);
        void set_depth_bias(DepthBiasInfo const & info);
        void set_index_buffer(SetIndexBufferInfo const & info);

        void draw(DrawInfo const & info);
        void draw_indexed(DrawIndexedInfo const & info);
        void draw_indirect(DrawIndirectInfo const & info);
        void draw_indirect_count(DrawIndirectCountInfo const & info);
        void draw_mesh_tasks(u32 x, u32 y, u32 z);
        void draw_mesh_tasks_indirect(DrawMeshTasksIndirectInfo const & info);
        void draw_mesh_tasks_indirect_count(DrawMeshTasksIndirectCountInfo const & info);
    };

    // TODO: Add software command list for more robust uncoupled command recording.
    /**
     * @brief   CommandRecorder is used to encode commands into a VkCommandBuffer.
     *          In order to submit a command list one must complete it.
     *          Completing a command list does SIGNIFICANT driver cpu work,
     *          so do not always complete just before submitting.
     *
     * THREADSAFETY:
     * * must be externally synchronized
     * * can be passed between different threads
     * * may only be accessed by one thread at a time
     * WARNING:
     * * creating a command list, it will LOCK resource lifetimes
     * * calling collect_garbage will BLOCK until all resource lifetime locks have been unlocked
     * * completing a command list will remove its lock on the resource lifetimes
     * * most record commands can throw exceptions on invalid inputs such as invalid ids
     * * using deferred destructions will make the completed command list not reusable,
     *   as resources can only be destroyed once
     */
    struct DAXA_EXPORT_CXX CommandRecorder
    {
      private:
        daxa_CommandRecorder internal = {};
        friend struct RenderCommandRecorder;

      public:
        CommandRecorder() = default;
        ~CommandRecorder();
        CommandRecorder(CommandRecorder const &) = delete;
        CommandRecorder & operator=(CommandRecorder const &) = delete;
        CommandRecorder(CommandRecorder &&);
        CommandRecorder & operator=(CommandRecorder &&);

        void copy_buffer_to_buffer(BufferCopyInfo const & info);
        void copy_buffer_to_image(BufferImageCopyInfo const & info);
        void copy_image_to_buffer(ImageBufferCopyInfo const & info);
        void copy_image_to_image(ImageCopyInfo const & info);
        void blit_image_to_image(ImageBlitInfo const & info);
        void clear_buffer(BufferClearInfo const & info);
        void clear_image(ImageClearInfo const & info);
        void build_acceleration_structures(BuildAccelerationStructuresInfo const & info);

        /// @brief  Successive pipeline barrier calls are combined.
        ///         As soon as a non-pipeline barrier command is recorded, the currently recorded barriers are flushed with a vkCmdPipelineBarrier2 call.
        /// @param info parameters.
        void pipeline_barrier(MemoryBarrierInfo const & info);
        /// @brief  Successive pipeline barrier calls are combined.
        ///         As soon as a non-pipeline barrier command is recorded, the currently recorded barriers are flushed with a vkCmdPipelineBarrier2 call.
        /// @param info parameters.
        void pipeline_barrier_image_transition(ImageMemoryBarrierInfo const & info);
        void signal_event(EventSignalInfo const & info);
        void wait_events(std::span<EventWaitInfo const> const & infos);
        void wait_event(EventWaitInfo const & info);
        void reset_event(ResetEventInfo const & info);

        void push_constant_vptr(void const * data, u32 size);
        template <typename T>
        void push_constant(T const & constant)
        {
            push_constant_vptr(&constant, static_cast<u32>(sizeof(T)));
        }
        /// @brief  Binds a buffer region to the uniform buffer slot.
        ///         There are 8 uniform buffer slots (indices range from 0 to 7).
        ///         The buffer range is user managed, The buffer MUST not be destroyed before the command list is submitted!
        ///         Changes to these bindings only become visible to commands AFTER a pipeline is bound!
        ///         This is in stark contrast to OpenGl like bindings which are visible immediately to all commands after binding.
        ///         This is deliberate to discourage overuse of uniform buffers over descriptor sets.
        ///         Set uniform buffer slots are cleared after a pipeline is bound.
        ///         Before setting another pipeline, they need to be set again.
        /// @param info parameters.
        void set_uniform_buffer(SetUniformBufferInfo const & info);
        void set_pipeline(ComputePipeline const & pipeline);
        void dispatch(DispatchInfo const & info);
        void dispatch_indirect(DispatchIndirectInfo const & info);

        /// @brief  Destroys the buffer AFTER the gpu is finished executing the command list.
        ///         Zombifies object after submitting the commands.
        ///         Useful for large uploads exceeding staging memory pools.
        /// @param id buffer to be destroyed after command list finishes.
        void destroy_buffer_deferred(BufferId id);
        /// @brief  Destroys the image AFTER the gpu is finished executing the command list.
        ///         Zombifies object after submitting the commands.
        ///         Useful for large uploads exceeding staging memory pools.
        /// @param id image to be destroyed after command list finishes.
        void destroy_image_deferred(ImageId id);
        /// @brief  Destroys the image view AFTER the gpu is finished executing the command list.
        ///         Zombifies object after submitting the commands.
        ///         Useful for large uploads exceeding staging memory pools.
        /// @param id image view to be destroyed after command list finishes.
        void destroy_image_view_deferred(ImageViewId id);
        /// @brief  Destroys the sampler AFTER the gpu is finished executing the command list.
        ///         Zombifies object after submitting the commands.
        ///         Useful for large uploads exceeding staging memory pools.
        /// @param id image sampler be destroyed after command list finishes.
        void destroy_sampler_deferred(SamplerId id);

        /// @brief  Starts a renderpass scope akin to the dynamic rendering feature in vulkan.
        ///         Between the begin and end renderpass commands, the renderpass persists and drawcalls can be recorded.
        /// @param info parameters.
        [[nodiscard]] auto begin_renderpass(RenderPassBeginInfo const & info) && -> RenderCommandRecorder;
        // void set_pipeline(RasterPipeline const & pipeline);
        // void set_viewport(ViewportInfo const & info);
        // void set_scissor(Rect2D const & info);
        // void set_depth_bias(DepthBiasInfo const & info);
        // void set_index_buffer(SetIndexBufferInfo const & info);
        // void draw(DrawInfo const & info);
        // void draw_indexed(DrawIndexedInfo const & info);
        // void draw_indirect(DrawIndirectInfo const & info);
        // void draw_indirect_count(DrawIndirectCountInfo const & info);
        // void draw_mesh_tasks(u32 x, u32 y, u32 z);
        // void draw_mesh_tasks_indirect(DrawMeshTasksIndirectInfo const & info);
        // void draw_mesh_tasks_indirect_count(DrawMeshTasksIndirectCountInfo const & info);

        void write_timestamp(WriteTimestampInfo const & info);
        void reset_timestamps(ResetTimestampsInfo const & info);

        void begin_label(CommandLabelInfo const & info);
        void end_label();

        [[nodiscard]] auto complete_current_commands() -> ExecutableCommandList;

        /// THREADSAFETY:
        /// * reference MUST NOT be read after the device is destroyed.
        /// @return reference to info of object.
        [[nodiscard]] auto info() const -> CommandRecorderInfo const &;
    };
} // namespace daxa<|MERGE_RESOLUTION|>--- conflicted
+++ resolved
@@ -227,17 +227,13 @@
         IndexType index_type = IndexType::uint32;
     };
 
-<<<<<<< HEAD
     struct BuildAccelerationStructuresInfo
     {
         std::span<TlasBuildInfo const> tlas_build_infos = {};
         std::span<BlasBuildInfo const> blas_build_infos = {};
     };
 
-    struct ExecutableCommandList : ManagedPtr<ExecutableCommandList, daxa_ExecutableCommandList>
-=======
     struct DAXA_EXPORT_CXX ExecutableCommandList : ManagedPtr<ExecutableCommandList, daxa_ExecutableCommandList>
->>>>>>> 03d2f875
     {
       protected:
         template <typename T, typename H_T>
