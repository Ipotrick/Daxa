--- conflicted
+++ resolved
@@ -240,13 +240,8 @@
 __generic<T : ITexelElement> extension TYPE<T>\
 {\
     static TYPE<T> get(daxa::ImageViewId i) { return TABLE[i.index()]; }\
-<<<<<<< HEAD
-    static TYPE<T> get_coherent(daxa::ImageViewId i) { return TABLE ## _coherent[i.index()]; }\
-    static TYPE<T> get(daxa::ImageViewIndex i) { return TABLE[i.index()]; }\
-=======
     static TYPE<T> get(daxa::ImageViewIndex i) { return TABLE[i.index()]; }\
     static TYPE<T> get_coherent(daxa::ImageViewId i) { return TABLE ## _coherent[i.index()]; }\
->>>>>>> e22f1b05
     static TYPE<T> get_coherent(daxa::ImageViewIndex i) { return TABLE ## _coherent[i.index()]; }\
 }\
 namespace daxa\
@@ -259,11 +254,7 @@
         TYPE<T> get_coherent() { return TYPE<T>::get_coherent(id); }\
     };    \
     __generic<T : ITexelElement>\
-<<<<<<< HEAD
-    struct TYPE ## Idx\
-=======
     struct TYPE ## Index\
->>>>>>> e22f1b05
     {\
         ImageViewIndex index;\
         TYPE<T> get() { return TYPE<T>::get(index); }\
