--- conflicted
+++ resolved
@@ -2,10 +2,7 @@
 #define __DAXA_GPU_RESOURCES_H__
 
 #include "types.h"
-<<<<<<< HEAD
 #include <vma/vk_mem_alloc.h>
-=======
->>>>>>> e22f1b05
 
 #include <daxa/c/types.h>
 
