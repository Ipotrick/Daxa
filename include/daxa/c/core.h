#ifndef __DAXA_CORE_H__
#define __DAXA_CORE_H__

#include <stdint.h>

#if defined(__cplusplus)
<<<<<<< HEAD
#define DAXA_EXPORT extern "C"
#define DAXA_ZERO_INIT \
    {                  \
    }
#else
#define DAXA_EXPORT
#define DAXA_ZERO_INIT \
    {                  \
        0              \
    }
=======
#define DAXA_EXPORT extern "C" DAXA_CMAKE_EXPORT
#define DAXA_EXPORT_CXX DAXA_CMAKE_EXPORT
#define DAXA_ZERO_INIT {}
#else
#define DAXA_EXPORT DAXA_CMAKE_EXPORT
#define DAXA_ZERO_INIT {0}
>>>>>>> 03d2f875
#endif

#if defined(__cplusplus)
#define DAXA_NO_DISCARD [[nodiscard]]
#else
#define DAXA_NO_DISCARD
#endif

#define _DAXA_TEST_PRINT(...)

#define DAXA_SHADERLANG_GLSL 1
#define DAXA_SHADERLANG_HLSL 2

static uint32_t const DAXA_ID_INDEX_BITS = 20;
static uint32_t const DAXA_ID_INDEX_MASK = (1ull << 20) - 1ull;
static uint32_t const DAXA_ID_INDEX_OFFSET = 0;
static uint32_t const DAXA_ID_VERSION_BITS = 44;
static uint64_t const DAXA_ID_VERSION_MASK = (1ull << 44) - 1ull;
static uint32_t const DAXA_ID_VERSION_OFFSET = 20;

typedef struct daxa_ImplDevice * daxa_Device;
typedef struct daxa_ImplCommandRecorder * daxa_CommandRecorder;
typedef struct daxa_ImplCommandRecorder * daxa_CommandRecorder;
typedef struct daxa_ImplExecutableCommandList * daxa_ExecutableCommandList;
typedef struct daxa_ImplInstance * daxa_Instance;
typedef struct daxa_ImplComputePipeline * daxa_ComputePipeline;
typedef struct daxa_ImplRasterPipeline * daxa_RasterPipeline;
typedef struct daxa_ImplSwapchain * daxa_Swapchain;
typedef struct daxa_ImplBinarySemaphore * daxa_BinarySemaphore;
typedef struct daxa_ImplTimelineSemaphore * daxa_TimelineSemaphore;
typedef struct daxa_ImplEvent * daxa_Event;
typedef struct daxa_ImplTimelineQueryPool * daxa_TimelineQueryPool;
typedef struct daxa_ImplMemoryBlock * daxa_MemoryBlock;

typedef uint64_t daxa_Flags;

typedef char daxa_Bool8;

typedef struct
{
    uint64_t value;
} daxa_BufferId;

typedef struct
{
    uint64_t value;
} daxa_ImageId;

typedef struct
{
    uint64_t value;
} daxa_ImageViewId;

typedef struct
{
    uint64_t value;
} daxa_SamplerId;

typedef struct
{
    uint64_t value;
} daxa_TlasId;

typedef struct
{
    uint64_t value;
} daxa_BlasId;

#define _DAXA_DECL_VEC2_TYPE(SCALAR_TYPE) \
    typedef struct                        \
    {                                     \
        SCALAR_TYPE x;                    \
        SCALAR_TYPE y;                    \
    }
typedef uint32_t daxa_b32;
typedef int32_t daxa_i32;
typedef uint32_t daxa_u32;
typedef int64_t daxa_i64;
typedef uint64_t daxa_u64;
typedef float daxa_f32;
typedef double daxa_f64;

#if defined(__GNUC__) || defined(__clang__)
#pragma GCC diagnostic push
#pragma GCC diagnostic ignored "-Wgnu-anonymous-struct"
#elif defined(_MSC_VER)
#pragma warning(push)
#pragma warning(disable : 4201)
#endif

_DAXA_DECL_VEC2_TYPE(daxa_f32)
daxa_f32vec2;
_DAXA_DECL_VEC2_TYPE(daxa_f64)
daxa_f64vec2;
_DAXA_DECL_VEC2_TYPE(daxa_u32)
daxa_u32vec2;
_DAXA_DECL_VEC2_TYPE(daxa_i32)
daxa_i32vec2;

#define _DAXA_DECL_VEC3_TYPE(SCALAR_TYPE) \
    typedef struct                        \
    {                                     \
        SCALAR_TYPE x;                    \
        SCALAR_TYPE y;                    \
        SCALAR_TYPE z;                    \
    }

_DAXA_DECL_VEC3_TYPE(daxa_f32)
daxa_f32vec3;
_DAXA_DECL_VEC3_TYPE(daxa_f64)
daxa_f64vec3;
_DAXA_DECL_VEC3_TYPE(daxa_u32)
daxa_u32vec3;
_DAXA_DECL_VEC3_TYPE(daxa_i32)
daxa_i32vec3;

#define _DAXA_DECL_VEC4_TYPE(SCALAR_TYPE) \
    typedef struct                        \
    {                                     \
        SCALAR_TYPE x;                    \
        SCALAR_TYPE y;                    \
        SCALAR_TYPE z;                    \
        SCALAR_TYPE w;                    \
    }
_DAXA_DECL_VEC4_TYPE(daxa_f32)
daxa_f32vec4;
_DAXA_DECL_VEC4_TYPE(daxa_f64)
daxa_f64vec4;
_DAXA_DECL_VEC4_TYPE(daxa_u32)
daxa_u32vec4;
_DAXA_DECL_VEC4_TYPE(daxa_i32)
daxa_i32vec4;
_DAXA_DECL_VEC2_TYPE(daxa_f32vec2)
daxa_f32mat2x2;
#define daxa_rowmaj_f32mat2x2 daxa_f32mat2x2
_DAXA_DECL_VEC3_TYPE(daxa_f32vec2)
daxa_f32mat2x3;
#define daxa_rowmaj_f32mat3x2 daxa_f32mat2x3
_DAXA_DECL_VEC4_TYPE(daxa_f32vec2)
daxa_f32mat2x4;
#define daxa_rowmaj_f32mat4x2 daxa_f32mat2x4
_DAXA_DECL_VEC2_TYPE(daxa_f64vec2)
daxa_f64mat2x2;
#define daxa_rowmaj_f64mat2x2 daxa_f64mat2x2
_DAXA_DECL_VEC3_TYPE(daxa_f64vec2)
daxa_f64mat2x3;
#define daxa_rowmaj_f64mat3x2 daxa_f64mat2x3
_DAXA_DECL_VEC4_TYPE(daxa_f64vec2)
daxa_f64mat2x4;
#define daxa_rowmaj_f64mat4x2 daxa_f64mat2x4
_DAXA_DECL_VEC2_TYPE(daxa_f32vec3)
daxa_f32mat3x2;
#define daxa_rowmaj_f32mat2x3 daxa_f32mat3x2
_DAXA_DECL_VEC3_TYPE(daxa_f32vec3)
daxa_f32mat3x3;
#define daxa_rowmaj_f32mat3x3 daxa_f32mat3x3
_DAXA_DECL_VEC4_TYPE(daxa_f32vec3)
daxa_f32mat3x4;
#define daxa_rowmaj_f32mat4x3 daxa_f32mat3x4
_DAXA_DECL_VEC2_TYPE(daxa_f64vec3)
daxa_f64mat3x2;
#define daxa_rowmaj_f64mat2x3 daxa_f64mat3x2
_DAXA_DECL_VEC3_TYPE(daxa_f64vec3)
daxa_f64mat3x3;
#define daxa_rowmaj_f64mat3x3 daxa_f64mat3x3
_DAXA_DECL_VEC4_TYPE(daxa_f64vec3)
daxa_f64mat3x4;
#define daxa_rowmaj_f64mat4x3 daxa_f64mat3x4
_DAXA_DECL_VEC2_TYPE(daxa_f32vec4)
daxa_f32mat4x2;
#define daxa_rowmaj_f32mat2x4 daxa_f32mat4x2
_DAXA_DECL_VEC3_TYPE(daxa_f32vec4)
daxa_f32mat4x3;
#define daxa_rowmaj_f32mat3x4 daxa_f32mat4x3
_DAXA_DECL_VEC4_TYPE(daxa_f32vec4)
daxa_f32mat4x4;
#define daxa_rowmaj_f32mat4x4 daxa_f32mat4x4
_DAXA_DECL_VEC2_TYPE(daxa_f64vec4)
daxa_f64mat4x2;
#define daxa_rowmaj_f64mat2x4 daxa_f64mat4x2
_DAXA_DECL_VEC3_TYPE(daxa_f64vec4)
daxa_f64mat4x3;
#define daxa_rowmaj_f64mat3x4 daxa_f64mat4x3
_DAXA_DECL_VEC4_TYPE(daxa_f64vec4)
daxa_f64mat4x4;
#define daxa_rowmaj_f64mat4x4 daxa_f64mat4x4
_DAXA_DECL_VEC2_TYPE(daxa_i32vec2)
daxa_i32mat2x2;
#define daxa_rowmaj_i32mat2x2 daxa_i32mat2x2
_DAXA_DECL_VEC3_TYPE(daxa_i32vec2)
daxa_i32mat2x3;
#define daxa_rowmaj_i32mat3x2 daxa_i32mat2x3
_DAXA_DECL_VEC4_TYPE(daxa_i32vec2)
daxa_i32mat2x4;
#define daxa_rowmaj_i32mat4x2 daxa_i32mat2x4
_DAXA_DECL_VEC2_TYPE(daxa_u32vec2)
daxa_u32mat2x2;
#define daxa_rowmaj_u32mat2x2 daxa_u32mat2x2
_DAXA_DECL_VEC3_TYPE(daxa_u32vec2)
daxa_u32mat2x3;
#define daxa_rowmaj_u32mat3x2 daxa_u32mat2x3
_DAXA_DECL_VEC4_TYPE(daxa_u32vec2)
daxa_u32mat2x4;
#define daxa_rowmaj_u32mat4x2 daxa_u32mat2x4
_DAXA_DECL_VEC2_TYPE(daxa_i32vec3)
daxa_i32mat3x2;
#define daxa_rowmaj_i32mat2x3 daxa_i32mat3x2
_DAXA_DECL_VEC3_TYPE(daxa_i32vec3)
daxa_i32mat3x3;
#define daxa_rowmaj_i32mat3x3 daxa_i32mat3x3
_DAXA_DECL_VEC4_TYPE(daxa_i32vec3)
daxa_i32mat3x4;
#define daxa_rowmaj_i32mat4x3 daxa_i32mat3x4
_DAXA_DECL_VEC2_TYPE(daxa_u32vec3)
daxa_u32mat3x2;
#define daxa_rowmaj_u32mat2x3 daxa_u32mat3x2
_DAXA_DECL_VEC3_TYPE(daxa_u32vec3)
daxa_u32mat3x3;
#define daxa_rowmaj_u32mat3x3 daxa_u32mat3x3
_DAXA_DECL_VEC4_TYPE(daxa_u32vec3)
daxa_u32mat3x4;
#define daxa_rowmaj_u32mat4x3 daxa_u32mat3x4
_DAXA_DECL_VEC2_TYPE(daxa_i32vec4)
daxa_i32mat4x2;
#define daxa_rowmaj_i32mat2x4 daxa_i32mat4x2
_DAXA_DECL_VEC3_TYPE(daxa_i32vec4)
daxa_i32mat4x3;
#define daxa_rowmaj_i32mat3x4 daxa_i32mat4x3
_DAXA_DECL_VEC4_TYPE(daxa_i32vec4)
daxa_i32mat4x4;
#define daxa_rowmaj_i32mat4x4 daxa_i32mat4x4
_DAXA_DECL_VEC2_TYPE(daxa_u32vec4)
daxa_u32mat4x2;
#define daxa_rowmaj_u32mat2x4 daxa_u32mat4x2
_DAXA_DECL_VEC3_TYPE(daxa_u32vec4)
daxa_u32mat4x3;
#define daxa_rowmaj_u32mat3x4 daxa_u32mat4x3
_DAXA_DECL_VEC4_TYPE(daxa_u32vec4)
daxa_u32mat4x4;
#define daxa_rowmaj_u32mat4x4 daxa_u32mat4x4

#define DAXA_SMALL_STRING_CAPACITY 63

#if defined(__GNUC__) || defined(__clang__)
#pragma GCC diagnostic pop
#elif defined(_MSC_VER)
#pragma warning(pop)
#endif

// TODO(Raytracing): Should this say like this?
static uint32_t const DAXA_GEOMETRY_INSTANCE_TRIANGLE_FACING_CULL_DISABLE = 0x00000001;
static uint32_t const DAXA_GEOMETRY_INSTANCE_TRIANGLE_FLIP_FACING = 0x00000002;
static uint32_t const DAXA_GEOMETRY_INSTANCE_FORCE_OPAQUE = 0x00000004;
static uint32_t const DAXA_GEOMETRY_INSTANCE_FORCE_NO_OPAQUE = 0x00000008;

/// ABI: Must stay compatible with 'VkAccelerationStructureInstanceKHR'
typedef struct
{
    daxa_rowmaj_f32mat3x4 transform;
    uint32_t instance_custom_index : 24;
    uint32_t mask : 8;
    uint32_t instance_shader_binding_table_record_offset : 24;
    uint32_t flags : 8;
    uint64_t blas_device_address;
} daxa_BlasInstanceData;

#endif
<|MERGE_RESOLUTION|>--- conflicted
+++ resolved
@@ -1,292 +1,279 @@
-#ifndef __DAXA_CORE_H__
-#define __DAXA_CORE_H__
-
-#include <stdint.h>
-
-#if defined(__cplusplus)
-<<<<<<< HEAD
-#define DAXA_EXPORT extern "C"
-#define DAXA_ZERO_INIT \
-    {                  \
-    }
-#else
-#define DAXA_EXPORT
-#define DAXA_ZERO_INIT \
-    {                  \
-        0              \
-    }
-=======
-#define DAXA_EXPORT extern "C" DAXA_CMAKE_EXPORT
-#define DAXA_EXPORT_CXX DAXA_CMAKE_EXPORT
-#define DAXA_ZERO_INIT {}
-#else
-#define DAXA_EXPORT DAXA_CMAKE_EXPORT
-#define DAXA_ZERO_INIT {0}
->>>>>>> 03d2f875
-#endif
-
-#if defined(__cplusplus)
-#define DAXA_NO_DISCARD [[nodiscard]]
-#else
-#define DAXA_NO_DISCARD
-#endif
-
-#define _DAXA_TEST_PRINT(...)
-
-#define DAXA_SHADERLANG_GLSL 1
-#define DAXA_SHADERLANG_HLSL 2
-
-static uint32_t const DAXA_ID_INDEX_BITS = 20;
-static uint32_t const DAXA_ID_INDEX_MASK = (1ull << 20) - 1ull;
-static uint32_t const DAXA_ID_INDEX_OFFSET = 0;
-static uint32_t const DAXA_ID_VERSION_BITS = 44;
-static uint64_t const DAXA_ID_VERSION_MASK = (1ull << 44) - 1ull;
-static uint32_t const DAXA_ID_VERSION_OFFSET = 20;
-
-typedef struct daxa_ImplDevice * daxa_Device;
-typedef struct daxa_ImplCommandRecorder * daxa_CommandRecorder;
-typedef struct daxa_ImplCommandRecorder * daxa_CommandRecorder;
-typedef struct daxa_ImplExecutableCommandList * daxa_ExecutableCommandList;
-typedef struct daxa_ImplInstance * daxa_Instance;
-typedef struct daxa_ImplComputePipeline * daxa_ComputePipeline;
-typedef struct daxa_ImplRasterPipeline * daxa_RasterPipeline;
-typedef struct daxa_ImplSwapchain * daxa_Swapchain;
-typedef struct daxa_ImplBinarySemaphore * daxa_BinarySemaphore;
-typedef struct daxa_ImplTimelineSemaphore * daxa_TimelineSemaphore;
-typedef struct daxa_ImplEvent * daxa_Event;
-typedef struct daxa_ImplTimelineQueryPool * daxa_TimelineQueryPool;
-typedef struct daxa_ImplMemoryBlock * daxa_MemoryBlock;
-
-typedef uint64_t daxa_Flags;
-
-typedef char daxa_Bool8;
-
-typedef struct
-{
-    uint64_t value;
-} daxa_BufferId;
-
-typedef struct
-{
-    uint64_t value;
-} daxa_ImageId;
-
-typedef struct
-{
-    uint64_t value;
-} daxa_ImageViewId;
-
-typedef struct
-{
-    uint64_t value;
-} daxa_SamplerId;
-
-typedef struct
-{
-    uint64_t value;
-} daxa_TlasId;
-
-typedef struct
-{
-    uint64_t value;
-} daxa_BlasId;
-
-#define _DAXA_DECL_VEC2_TYPE(SCALAR_TYPE) \
-    typedef struct                        \
-    {                                     \
-        SCALAR_TYPE x;                    \
-        SCALAR_TYPE y;                    \
-    }
-typedef uint32_t daxa_b32;
-typedef int32_t daxa_i32;
-typedef uint32_t daxa_u32;
-typedef int64_t daxa_i64;
-typedef uint64_t daxa_u64;
-typedef float daxa_f32;
-typedef double daxa_f64;
-
-#if defined(__GNUC__) || defined(__clang__)
-#pragma GCC diagnostic push
-#pragma GCC diagnostic ignored "-Wgnu-anonymous-struct"
-#elif defined(_MSC_VER)
-#pragma warning(push)
-#pragma warning(disable : 4201)
-#endif
-
-_DAXA_DECL_VEC2_TYPE(daxa_f32)
-daxa_f32vec2;
-_DAXA_DECL_VEC2_TYPE(daxa_f64)
-daxa_f64vec2;
-_DAXA_DECL_VEC2_TYPE(daxa_u32)
-daxa_u32vec2;
-_DAXA_DECL_VEC2_TYPE(daxa_i32)
-daxa_i32vec2;
-
-#define _DAXA_DECL_VEC3_TYPE(SCALAR_TYPE) \
-    typedef struct                        \
-    {                                     \
-        SCALAR_TYPE x;                    \
-        SCALAR_TYPE y;                    \
-        SCALAR_TYPE z;                    \
-    }
-
-_DAXA_DECL_VEC3_TYPE(daxa_f32)
-daxa_f32vec3;
-_DAXA_DECL_VEC3_TYPE(daxa_f64)
-daxa_f64vec3;
-_DAXA_DECL_VEC3_TYPE(daxa_u32)
-daxa_u32vec3;
-_DAXA_DECL_VEC3_TYPE(daxa_i32)
-daxa_i32vec3;
-
-#define _DAXA_DECL_VEC4_TYPE(SCALAR_TYPE) \
-    typedef struct                        \
-    {                                     \
-        SCALAR_TYPE x;                    \
-        SCALAR_TYPE y;                    \
-        SCALAR_TYPE z;                    \
-        SCALAR_TYPE w;                    \
-    }
-_DAXA_DECL_VEC4_TYPE(daxa_f32)
-daxa_f32vec4;
-_DAXA_DECL_VEC4_TYPE(daxa_f64)
-daxa_f64vec4;
-_DAXA_DECL_VEC4_TYPE(daxa_u32)
-daxa_u32vec4;
-_DAXA_DECL_VEC4_TYPE(daxa_i32)
-daxa_i32vec4;
-_DAXA_DECL_VEC2_TYPE(daxa_f32vec2)
-daxa_f32mat2x2;
-#define daxa_rowmaj_f32mat2x2 daxa_f32mat2x2
-_DAXA_DECL_VEC3_TYPE(daxa_f32vec2)
-daxa_f32mat2x3;
-#define daxa_rowmaj_f32mat3x2 daxa_f32mat2x3
-_DAXA_DECL_VEC4_TYPE(daxa_f32vec2)
-daxa_f32mat2x4;
-#define daxa_rowmaj_f32mat4x2 daxa_f32mat2x4
-_DAXA_DECL_VEC2_TYPE(daxa_f64vec2)
-daxa_f64mat2x2;
-#define daxa_rowmaj_f64mat2x2 daxa_f64mat2x2
-_DAXA_DECL_VEC3_TYPE(daxa_f64vec2)
-daxa_f64mat2x3;
-#define daxa_rowmaj_f64mat3x2 daxa_f64mat2x3
-_DAXA_DECL_VEC4_TYPE(daxa_f64vec2)
-daxa_f64mat2x4;
-#define daxa_rowmaj_f64mat4x2 daxa_f64mat2x4
-_DAXA_DECL_VEC2_TYPE(daxa_f32vec3)
-daxa_f32mat3x2;
-#define daxa_rowmaj_f32mat2x3 daxa_f32mat3x2
-_DAXA_DECL_VEC3_TYPE(daxa_f32vec3)
-daxa_f32mat3x3;
-#define daxa_rowmaj_f32mat3x3 daxa_f32mat3x3
-_DAXA_DECL_VEC4_TYPE(daxa_f32vec3)
-daxa_f32mat3x4;
-#define daxa_rowmaj_f32mat4x3 daxa_f32mat3x4
-_DAXA_DECL_VEC2_TYPE(daxa_f64vec3)
-daxa_f64mat3x2;
-#define daxa_rowmaj_f64mat2x3 daxa_f64mat3x2
-_DAXA_DECL_VEC3_TYPE(daxa_f64vec3)
-daxa_f64mat3x3;
-#define daxa_rowmaj_f64mat3x3 daxa_f64mat3x3
-_DAXA_DECL_VEC4_TYPE(daxa_f64vec3)
-daxa_f64mat3x4;
-#define daxa_rowmaj_f64mat4x3 daxa_f64mat3x4
-_DAXA_DECL_VEC2_TYPE(daxa_f32vec4)
-daxa_f32mat4x2;
-#define daxa_rowmaj_f32mat2x4 daxa_f32mat4x2
-_DAXA_DECL_VEC3_TYPE(daxa_f32vec4)
-daxa_f32mat4x3;
-#define daxa_rowmaj_f32mat3x4 daxa_f32mat4x3
-_DAXA_DECL_VEC4_TYPE(daxa_f32vec4)
-daxa_f32mat4x4;
-#define daxa_rowmaj_f32mat4x4 daxa_f32mat4x4
-_DAXA_DECL_VEC2_TYPE(daxa_f64vec4)
-daxa_f64mat4x2;
-#define daxa_rowmaj_f64mat2x4 daxa_f64mat4x2
-_DAXA_DECL_VEC3_TYPE(daxa_f64vec4)
-daxa_f64mat4x3;
-#define daxa_rowmaj_f64mat3x4 daxa_f64mat4x3
-_DAXA_DECL_VEC4_TYPE(daxa_f64vec4)
-daxa_f64mat4x4;
-#define daxa_rowmaj_f64mat4x4 daxa_f64mat4x4
-_DAXA_DECL_VEC2_TYPE(daxa_i32vec2)
-daxa_i32mat2x2;
-#define daxa_rowmaj_i32mat2x2 daxa_i32mat2x2
-_DAXA_DECL_VEC3_TYPE(daxa_i32vec2)
-daxa_i32mat2x3;
-#define daxa_rowmaj_i32mat3x2 daxa_i32mat2x3
-_DAXA_DECL_VEC4_TYPE(daxa_i32vec2)
-daxa_i32mat2x4;
-#define daxa_rowmaj_i32mat4x2 daxa_i32mat2x4
-_DAXA_DECL_VEC2_TYPE(daxa_u32vec2)
-daxa_u32mat2x2;
-#define daxa_rowmaj_u32mat2x2 daxa_u32mat2x2
-_DAXA_DECL_VEC3_TYPE(daxa_u32vec2)
-daxa_u32mat2x3;
-#define daxa_rowmaj_u32mat3x2 daxa_u32mat2x3
-_DAXA_DECL_VEC4_TYPE(daxa_u32vec2)
-daxa_u32mat2x4;
-#define daxa_rowmaj_u32mat4x2 daxa_u32mat2x4
-_DAXA_DECL_VEC2_TYPE(daxa_i32vec3)
-daxa_i32mat3x2;
-#define daxa_rowmaj_i32mat2x3 daxa_i32mat3x2
-_DAXA_DECL_VEC3_TYPE(daxa_i32vec3)
-daxa_i32mat3x3;
-#define daxa_rowmaj_i32mat3x3 daxa_i32mat3x3
-_DAXA_DECL_VEC4_TYPE(daxa_i32vec3)
-daxa_i32mat3x4;
-#define daxa_rowmaj_i32mat4x3 daxa_i32mat3x4
-_DAXA_DECL_VEC2_TYPE(daxa_u32vec3)
-daxa_u32mat3x2;
-#define daxa_rowmaj_u32mat2x3 daxa_u32mat3x2
-_DAXA_DECL_VEC3_TYPE(daxa_u32vec3)
-daxa_u32mat3x3;
-#define daxa_rowmaj_u32mat3x3 daxa_u32mat3x3
-_DAXA_DECL_VEC4_TYPE(daxa_u32vec3)
-daxa_u32mat3x4;
-#define daxa_rowmaj_u32mat4x3 daxa_u32mat3x4
-_DAXA_DECL_VEC2_TYPE(daxa_i32vec4)
-daxa_i32mat4x2;
-#define daxa_rowmaj_i32mat2x4 daxa_i32mat4x2
-_DAXA_DECL_VEC3_TYPE(daxa_i32vec4)
-daxa_i32mat4x3;
-#define daxa_rowmaj_i32mat3x4 daxa_i32mat4x3
-_DAXA_DECL_VEC4_TYPE(daxa_i32vec4)
-daxa_i32mat4x4;
-#define daxa_rowmaj_i32mat4x4 daxa_i32mat4x4
-_DAXA_DECL_VEC2_TYPE(daxa_u32vec4)
-daxa_u32mat4x2;
-#define daxa_rowmaj_u32mat2x4 daxa_u32mat4x2
-_DAXA_DECL_VEC3_TYPE(daxa_u32vec4)
-daxa_u32mat4x3;
-#define daxa_rowmaj_u32mat3x4 daxa_u32mat4x3
-_DAXA_DECL_VEC4_TYPE(daxa_u32vec4)
-daxa_u32mat4x4;
-#define daxa_rowmaj_u32mat4x4 daxa_u32mat4x4
-
-#define DAXA_SMALL_STRING_CAPACITY 63
-
-#if defined(__GNUC__) || defined(__clang__)
-#pragma GCC diagnostic pop
-#elif defined(_MSC_VER)
-#pragma warning(pop)
-#endif
-
-// TODO(Raytracing): Should this say like this?
-static uint32_t const DAXA_GEOMETRY_INSTANCE_TRIANGLE_FACING_CULL_DISABLE = 0x00000001;
-static uint32_t const DAXA_GEOMETRY_INSTANCE_TRIANGLE_FLIP_FACING = 0x00000002;
-static uint32_t const DAXA_GEOMETRY_INSTANCE_FORCE_OPAQUE = 0x00000004;
-static uint32_t const DAXA_GEOMETRY_INSTANCE_FORCE_NO_OPAQUE = 0x00000008;
-
-/// ABI: Must stay compatible with 'VkAccelerationStructureInstanceKHR'
-typedef struct
-{
-    daxa_rowmaj_f32mat3x4 transform;
-    uint32_t instance_custom_index : 24;
-    uint32_t mask : 8;
-    uint32_t instance_shader_binding_table_record_offset : 24;
-    uint32_t flags : 8;
-    uint64_t blas_device_address;
-} daxa_BlasInstanceData;
-
-#endif
+#ifndef __DAXA_CORE_H__
+#define __DAXA_CORE_H__
+
+#include <stdint.h>
+
+#if defined(__cplusplus)
+#define DAXA_EXPORT extern "C" DAXA_CMAKE_EXPORT
+#define DAXA_EXPORT_CXX DAXA_CMAKE_EXPORT
+#define DAXA_ZERO_INIT {}
+#else
+#define DAXA_EXPORT
+#define DAXA_ZERO_INIT {0}
+#endif
+
+#if defined(__cplusplus)
+#define DAXA_NO_DISCARD [[nodiscard]]
+#else
+#define DAXA_NO_DISCARD
+#endif
+
+#define _DAXA_TEST_PRINT(...)
+
+#define DAXA_SHADERLANG_GLSL 1
+#define DAXA_SHADERLANG_HLSL 2
+
+static uint32_t const DAXA_ID_INDEX_BITS = 20;
+static uint32_t const DAXA_ID_INDEX_MASK = (1ull << 20) - 1ull;
+static uint32_t const DAXA_ID_INDEX_OFFSET = 0;
+static uint32_t const DAXA_ID_VERSION_BITS = 44;
+static uint64_t const DAXA_ID_VERSION_MASK = (1ull << 44) - 1ull;
+static uint32_t const DAXA_ID_VERSION_OFFSET = 20;
+
+typedef struct daxa_ImplDevice * daxa_Device;
+typedef struct daxa_ImplCommandRecorder * daxa_CommandRecorder;
+typedef struct daxa_ImplCommandRecorder * daxa_CommandRecorder;
+typedef struct daxa_ImplExecutableCommandList * daxa_ExecutableCommandList;
+typedef struct daxa_ImplInstance * daxa_Instance;
+typedef struct daxa_ImplComputePipeline * daxa_ComputePipeline;
+typedef struct daxa_ImplRasterPipeline * daxa_RasterPipeline;
+typedef struct daxa_ImplSwapchain * daxa_Swapchain;
+typedef struct daxa_ImplBinarySemaphore * daxa_BinarySemaphore;
+typedef struct daxa_ImplTimelineSemaphore * daxa_TimelineSemaphore;
+typedef struct daxa_ImplEvent * daxa_Event;
+typedef struct daxa_ImplTimelineQueryPool * daxa_TimelineQueryPool;
+typedef struct daxa_ImplMemoryBlock * daxa_MemoryBlock;
+
+typedef uint64_t daxa_Flags;
+
+typedef char daxa_Bool8;
+
+typedef struct
+{
+    uint64_t value;
+} daxa_BufferId;
+
+typedef struct
+{
+    uint64_t value;
+} daxa_ImageId;
+
+typedef struct
+{
+    uint64_t value;
+} daxa_ImageViewId;
+
+typedef struct
+{
+    uint64_t value;
+} daxa_SamplerId;
+
+typedef struct
+{
+    uint64_t value;
+} daxa_TlasId;
+
+typedef struct
+{
+    uint64_t value;
+} daxa_BlasId;
+
+#define _DAXA_DECL_VEC2_TYPE(SCALAR_TYPE) \
+    typedef struct                        \
+    {                                     \
+        SCALAR_TYPE x;                    \
+        SCALAR_TYPE y;                    \
+    }
+typedef uint32_t daxa_b32;
+typedef int32_t daxa_i32;
+typedef uint32_t daxa_u32;
+typedef int64_t daxa_i64;
+typedef uint64_t daxa_u64;
+typedef float daxa_f32;
+typedef double daxa_f64;
+
+#if defined(__GNUC__) || defined(__clang__)
+#pragma GCC diagnostic push
+#pragma GCC diagnostic ignored "-Wgnu-anonymous-struct"
+#elif defined(_MSC_VER)
+#pragma warning(push)
+#pragma warning(disable : 4201)
+#endif
+
+_DAXA_DECL_VEC2_TYPE(daxa_f32)
+daxa_f32vec2;
+_DAXA_DECL_VEC2_TYPE(daxa_f64)
+daxa_f64vec2;
+_DAXA_DECL_VEC2_TYPE(daxa_u32)
+daxa_u32vec2;
+_DAXA_DECL_VEC2_TYPE(daxa_i32)
+daxa_i32vec2;
+
+#define _DAXA_DECL_VEC3_TYPE(SCALAR_TYPE) \
+    typedef struct                        \
+    {                                     \
+        SCALAR_TYPE x;                    \
+        SCALAR_TYPE y;                    \
+        SCALAR_TYPE z;                    \
+    }
+
+_DAXA_DECL_VEC3_TYPE(daxa_f32)
+daxa_f32vec3;
+_DAXA_DECL_VEC3_TYPE(daxa_f64)
+daxa_f64vec3;
+_DAXA_DECL_VEC3_TYPE(daxa_u32)
+daxa_u32vec3;
+_DAXA_DECL_VEC3_TYPE(daxa_i32)
+daxa_i32vec3;
+
+#define _DAXA_DECL_VEC4_TYPE(SCALAR_TYPE) \
+    typedef struct                        \
+    {                                     \
+        SCALAR_TYPE x;                    \
+        SCALAR_TYPE y;                    \
+        SCALAR_TYPE z;                    \
+        SCALAR_TYPE w;                    \
+    }
+_DAXA_DECL_VEC4_TYPE(daxa_f32)
+daxa_f32vec4;
+_DAXA_DECL_VEC4_TYPE(daxa_f64)
+daxa_f64vec4;
+_DAXA_DECL_VEC4_TYPE(daxa_u32)
+daxa_u32vec4;
+_DAXA_DECL_VEC4_TYPE(daxa_i32)
+daxa_i32vec4;
+_DAXA_DECL_VEC2_TYPE(daxa_f32vec2)
+daxa_f32mat2x2;
+#define daxa_rowmaj_f32mat2x2 daxa_f32mat2x2
+_DAXA_DECL_VEC3_TYPE(daxa_f32vec2)
+daxa_f32mat2x3;
+#define daxa_rowmaj_f32mat3x2 daxa_f32mat2x3
+_DAXA_DECL_VEC4_TYPE(daxa_f32vec2)
+daxa_f32mat2x4;
+#define daxa_rowmaj_f32mat4x2 daxa_f32mat2x4
+_DAXA_DECL_VEC2_TYPE(daxa_f64vec2)
+daxa_f64mat2x2;
+#define daxa_rowmaj_f64mat2x2 daxa_f64mat2x2
+_DAXA_DECL_VEC3_TYPE(daxa_f64vec2)
+daxa_f64mat2x3;
+#define daxa_rowmaj_f64mat3x2 daxa_f64mat2x3
+_DAXA_DECL_VEC4_TYPE(daxa_f64vec2)
+daxa_f64mat2x4;
+#define daxa_rowmaj_f64mat4x2 daxa_f64mat2x4
+_DAXA_DECL_VEC2_TYPE(daxa_f32vec3)
+daxa_f32mat3x2;
+#define daxa_rowmaj_f32mat2x3 daxa_f32mat3x2
+_DAXA_DECL_VEC3_TYPE(daxa_f32vec3)
+daxa_f32mat3x3;
+#define daxa_rowmaj_f32mat3x3 daxa_f32mat3x3
+_DAXA_DECL_VEC4_TYPE(daxa_f32vec3)
+daxa_f32mat3x4;
+#define daxa_rowmaj_f32mat4x3 daxa_f32mat3x4
+_DAXA_DECL_VEC2_TYPE(daxa_f64vec3)
+daxa_f64mat3x2;
+#define daxa_rowmaj_f64mat2x3 daxa_f64mat3x2
+_DAXA_DECL_VEC3_TYPE(daxa_f64vec3)
+daxa_f64mat3x3;
+#define daxa_rowmaj_f64mat3x3 daxa_f64mat3x3
+_DAXA_DECL_VEC4_TYPE(daxa_f64vec3)
+daxa_f64mat3x4;
+#define daxa_rowmaj_f64mat4x3 daxa_f64mat3x4
+_DAXA_DECL_VEC2_TYPE(daxa_f32vec4)
+daxa_f32mat4x2;
+#define daxa_rowmaj_f32mat2x4 daxa_f32mat4x2
+_DAXA_DECL_VEC3_TYPE(daxa_f32vec4)
+daxa_f32mat4x3;
+#define daxa_rowmaj_f32mat3x4 daxa_f32mat4x3
+_DAXA_DECL_VEC4_TYPE(daxa_f32vec4)
+daxa_f32mat4x4;
+#define daxa_rowmaj_f32mat4x4 daxa_f32mat4x4
+_DAXA_DECL_VEC2_TYPE(daxa_f64vec4)
+daxa_f64mat4x2;
+#define daxa_rowmaj_f64mat2x4 daxa_f64mat4x2
+_DAXA_DECL_VEC3_TYPE(daxa_f64vec4)
+daxa_f64mat4x3;
+#define daxa_rowmaj_f64mat3x4 daxa_f64mat4x3
+_DAXA_DECL_VEC4_TYPE(daxa_f64vec4)
+daxa_f64mat4x4;
+#define daxa_rowmaj_f64mat4x4 daxa_f64mat4x4
+_DAXA_DECL_VEC2_TYPE(daxa_i32vec2)
+daxa_i32mat2x2;
+#define daxa_rowmaj_i32mat2x2 daxa_i32mat2x2
+_DAXA_DECL_VEC3_TYPE(daxa_i32vec2)
+daxa_i32mat2x3;
+#define daxa_rowmaj_i32mat3x2 daxa_i32mat2x3
+_DAXA_DECL_VEC4_TYPE(daxa_i32vec2)
+daxa_i32mat2x4;
+#define daxa_rowmaj_i32mat4x2 daxa_i32mat2x4
+_DAXA_DECL_VEC2_TYPE(daxa_u32vec2)
+daxa_u32mat2x2;
+#define daxa_rowmaj_u32mat2x2 daxa_u32mat2x2
+_DAXA_DECL_VEC3_TYPE(daxa_u32vec2)
+daxa_u32mat2x3;
+#define daxa_rowmaj_u32mat3x2 daxa_u32mat2x3
+_DAXA_DECL_VEC4_TYPE(daxa_u32vec2)
+daxa_u32mat2x4;
+#define daxa_rowmaj_u32mat4x2 daxa_u32mat2x4
+_DAXA_DECL_VEC2_TYPE(daxa_i32vec3)
+daxa_i32mat3x2;
+#define daxa_rowmaj_i32mat2x3 daxa_i32mat3x2
+_DAXA_DECL_VEC3_TYPE(daxa_i32vec3)
+daxa_i32mat3x3;
+#define daxa_rowmaj_i32mat3x3 daxa_i32mat3x3
+_DAXA_DECL_VEC4_TYPE(daxa_i32vec3)
+daxa_i32mat3x4;
+#define daxa_rowmaj_i32mat4x3 daxa_i32mat3x4
+_DAXA_DECL_VEC2_TYPE(daxa_u32vec3)
+daxa_u32mat3x2;
+#define daxa_rowmaj_u32mat2x3 daxa_u32mat3x2
+_DAXA_DECL_VEC3_TYPE(daxa_u32vec3)
+daxa_u32mat3x3;
+#define daxa_rowmaj_u32mat3x3 daxa_u32mat3x3
+_DAXA_DECL_VEC4_TYPE(daxa_u32vec3)
+daxa_u32mat3x4;
+#define daxa_rowmaj_u32mat4x3 daxa_u32mat3x4
+_DAXA_DECL_VEC2_TYPE(daxa_i32vec4)
+daxa_i32mat4x2;
+#define daxa_rowmaj_i32mat2x4 daxa_i32mat4x2
+_DAXA_DECL_VEC3_TYPE(daxa_i32vec4)
+daxa_i32mat4x3;
+#define daxa_rowmaj_i32mat3x4 daxa_i32mat4x3
+_DAXA_DECL_VEC4_TYPE(daxa_i32vec4)
+daxa_i32mat4x4;
+#define daxa_rowmaj_i32mat4x4 daxa_i32mat4x4
+_DAXA_DECL_VEC2_TYPE(daxa_u32vec4)
+daxa_u32mat4x2;
+#define daxa_rowmaj_u32mat2x4 daxa_u32mat4x2
+_DAXA_DECL_VEC3_TYPE(daxa_u32vec4)
+daxa_u32mat4x3;
+#define daxa_rowmaj_u32mat3x4 daxa_u32mat4x3
+_DAXA_DECL_VEC4_TYPE(daxa_u32vec4)
+daxa_u32mat4x4;
+#define daxa_rowmaj_u32mat4x4 daxa_u32mat4x4
+
+#define DAXA_SMALL_STRING_CAPACITY 63
+
+#if defined(__GNUC__) || defined(__clang__)
+#pragma GCC diagnostic pop
+#elif defined(_MSC_VER)
+#pragma warning(pop)
+#endif
+
+// TODO(Raytracing): Should this say like this?
+static uint32_t const DAXA_GEOMETRY_INSTANCE_TRIANGLE_FACING_CULL_DISABLE = 0x00000001;
+static uint32_t const DAXA_GEOMETRY_INSTANCE_TRIANGLE_FLIP_FACING = 0x00000002;
+static uint32_t const DAXA_GEOMETRY_INSTANCE_FORCE_OPAQUE = 0x00000004;
+static uint32_t const DAXA_GEOMETRY_INSTANCE_FORCE_NO_OPAQUE = 0x00000008;
+
+/// ABI: Must stay compatible with 'VkAccelerationStructureInstanceKHR'
+typedef struct
+{
+    daxa_rowmaj_f32mat3x4 transform;
+    uint32_t instance_custom_index : 24;
+    uint32_t mask : 8;
+    uint32_t instance_shader_binding_table_record_offset : 24;
+    uint32_t flags : 8;
+    uint64_t blas_device_address;
+} daxa_BlasInstanceData;
+
+#endif