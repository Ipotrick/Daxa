#ifndef __DAXA_DEVICE_H__
#define __DAXA_DEVICE_H__

#include <daxa/c/types.h>
#include <daxa/c/sync.h>
#include <daxa/c/gpu_resources.h>
#include <daxa/c/pipeline.h>
#include <daxa/c/command_recorder.h>
#include <daxa/c/swapchain.h>
#include <daxa/c/sync.h>

#define DAXA_MAX_COMPUTE_QUEUE_COUNT 4u
#define DAXA_MAX_TRANSFER_QUEUE_COUNT 2u
#define DAXA_MAX_TOTAL_QUEUE_COUNT (1u + DAXA_MAX_COMPUTE_QUEUE_COUNT + DAXA_MAX_TRANSFER_QUEUE_COUNT)

typedef enum
{
    DAXA_DEVICE_TYPE_OTHER = 0,
    DAXA_DEVICE_TYPE_INTEGRATED_GPU = 1,
    DAXA_DEVICE_TYPE_DISCRETE_GPU = 2,
    DAXA_DEVICE_TYPE_VIRTUAL_GPU = 3,
    DAXA_DEVICE_TYPE_CPU = 4,
    DAXA_DEVICE_TYPE_MAX_ENUM = 0x7fffffff,
} daxa_DeviceType;

typedef struct
{
    uint32_t max_image_dimension1d;
    uint32_t max_image_dimension2d;
    uint32_t max_image_dimension3d;
    uint32_t max_image_dimension_cube;
    uint32_t max_image_array_layers;
    uint32_t max_texel_buffer_elements;
    uint32_t max_uniform_buffer_range;
    uint32_t max_storage_buffer_range;
    uint32_t max_push_constants_size;
    uint32_t max_memory_allocation_count;
    uint32_t max_sampler_allocation_count;
    uint64_t buffer_image_granularity;
    uint64_t sparse_address_space_size;
    uint32_t max_bound_descriptor_sets;
    uint32_t max_per_stage_descriptor_samplers;
    uint32_t max_per_stage_descriptor_uniform_buffers;
    uint32_t max_per_stage_descriptor_storage_buffers;
    uint32_t max_per_stage_descriptor_sampled_images;
    uint32_t max_per_stage_descriptor_storage_images;
    uint32_t max_per_stage_descriptor_input_attachments;
    uint32_t max_per_stage_resources;
    uint32_t max_descriptor_set_samplers;
    uint32_t max_descriptor_set_uniform_buffers;
    uint32_t max_descriptor_set_uniform_buffers_dynamic;
    uint32_t max_descriptor_set_storage_buffers;
    uint32_t max_descriptor_set_storage_buffers_dynamic;
    uint32_t max_descriptor_set_sampled_images;
    uint32_t max_descriptor_set_storage_images;
    uint32_t max_descriptor_set_input_attachments;
    uint32_t max_vertex_input_attributes;
    uint32_t max_vertex_input_bindings;
    uint32_t max_vertex_input_attribute_offset;
    uint32_t max_vertex_input_binding_stride;
    uint32_t max_vertex_output_components;
    uint32_t max_tessellation_generation_level;
    uint32_t max_tessellation_patch_size;
    uint32_t max_tessellation_control_per_vertex_input_components;
    uint32_t max_tessellation_control_per_vertex_output_components;
    uint32_t max_tessellation_control_per_patch_output_components;
    uint32_t max_tessellation_control_total_output_components;
    uint32_t max_tessellation_evaluation_input_components;
    uint32_t max_tessellation_evaluation_output_components;
    uint32_t max_geometry_shader_invocations;
    uint32_t max_geometry_input_components;
    uint32_t max_geometry_output_components;
    uint32_t max_geometry_output_vertices;
    uint32_t max_geometry_total_output_components;
    uint32_t max_fragment_input_components;
    uint32_t max_fragment_output_attachments;
    uint32_t max_fragment_dual_src_attachments;
    uint32_t max_fragment_combined_output_resources;
    uint32_t max_compute_shared_memory_size;
    uint32_t max_compute_work_group_count[3];
    uint32_t max_compute_work_group_invocations;
    uint32_t max_compute_work_group_size[3];
    uint32_t sub_pixel_precision_bits;
    uint32_t sub_texel_precision_bits;
    uint32_t mipmap_precision_bits;
    uint32_t max_draw_indexed_index_value;
    uint32_t max_draw_indirect_count;
    float max_sampler_lod_bias;
    float max_sampler_anisotropy;
    uint32_t max_viewports;
    uint32_t max_viewport_dimensions[2];
    float viewport_bounds_range[2];
    uint32_t viewport_sub_pixel_bits;
    size_t min_memory_map_alignment;
    uint64_t min_texel_buffer_offset_alignment;
    uint64_t min_uniform_buffer_offset_alignment;
    uint64_t min_storage_buffer_offset_alignment;
    int32_t min_texel_offset;
    uint32_t max_texel_offset;
    int32_t min_texel_gather_offset;
    uint32_t max_texel_gather_offset;
    float min_interpolation_offset;
    float max_interpolation_offset;
    uint32_t sub_pixel_interpolation_offset_bits;
    uint32_t max_framebuffer_width;
    uint32_t max_framebuffer_height;
    uint32_t max_framebuffer_layers;
    uint32_t framebuffer_color_sample_counts;
    uint32_t framebuffer_depth_sample_counts;
    uint32_t framebuffer_stencil_sample_counts;
    uint32_t framebuffer_no_attachments_sample_counts;
    uint32_t max_color_attachments;
    uint32_t sampled_image_color_sample_counts;
    uint32_t sampled_image_integer_sample_counts;
    uint32_t sampled_image_depth_sample_counts;
    uint32_t sampled_image_stencil_sample_counts;
    uint32_t storage_image_sample_counts;
    uint32_t max_sample_mask_words;
    uint32_t timestamp_compute_and_graphics;
    float timestamp_period;
    uint32_t max_clip_distances;
    uint32_t max_cull_distances;
    uint32_t max_combined_clip_and_cull_distances;
    uint32_t discrete_queue_priorities;
    float point_size_range[2];
    float line_width_range[2];
    float point_size_granularity;
    float line_width_granularity;
    uint32_t strict_lines;
    uint32_t standard_sample_locations;
    uint64_t optimal_buffer_copy_offset_alignment;
    uint64_t optimal_buffer_copy_row_pitch_alignment;
    uint64_t non_coherent_atom_size;
} daxa_DeviceLimits;

// MUST BE ABI COMPATIBLE WITH VkPhysicalDeviceRayTracingPipelinePropertiesKHR!
typedef struct
{
    uint32_t shader_group_handle_size;
    uint32_t max_ray_recursion_depth;
    uint32_t max_shader_group_stride;
    uint32_t shader_group_base_alignment;
    uint32_t shader_group_handle_capture_replay_size;
    uint32_t max_ray_dispatch_invocation_count;
    uint32_t shader_group_handle_alignment;
    uint32_t max_ray_hit_attribute_size;
} daxa_RayTracingPipelineProperties;

// MUST BE ABI COMPATIBLE WITH VkPhysicalDeviceAccelerationStructurePropertiesKHR!
typedef struct
{
    uint64_t max_geometry_count;
    uint64_t max_instance_count;
    uint64_t max_primitive_count;
    uint32_t max_per_stage_descriptor_acceleration_structures;
    uint32_t max_per_stage_descriptor_update_after_bind_acceleration_structures;
    uint32_t max_descriptor_set_acceleration_structures;
    uint32_t max_descriptor_set_update_after_bind_acceleration_structures;
    uint32_t min_acceleration_structure_scratch_offset_alignment;
} daxa_AccelerationStructureProperties;

// MUST BE ABI COMPATIBLE WITH VkPhysicalDeviceRayTracingInvocationReorderPropertiesNV!
typedef struct
{
    uint32_t invocation_reorder_mode;
} daxa_RayTracingInvocationReorderProperties;

// Is NOT ABI Compatible with VkPhysicalDeviceHostImageCopyProperties!
typedef struct
{
    uint8_t optimal_tiling_layout_uuid[16U];
    daxa_Bool8 identical_memory_type_requirements;
} daxa_HostImageCopyProperties;

// Is NOT ABI Compatible with VkPhysicalDeviceMeshShaderPropertiesEXT!
typedef struct
{
    uint32_t max_task_work_group_total_count;
    uint32_t max_task_work_group_count[3];
    uint32_t max_task_work_group_invocations;
    uint32_t max_task_work_group_size[3];
    uint32_t max_task_payload_size;
    uint32_t max_task_shared_memory_size;
    uint32_t max_task_payload_and_shared_memory_size;
    uint32_t max_mesh_work_group_total_count;
    uint32_t max_mesh_work_group_count[3];
    uint32_t max_mesh_work_group_invocations;
    uint32_t max_mesh_work_group_size[3];
    uint32_t max_mesh_shared_memory_size;
    uint32_t max_mesh_payload_and_shared_memory_size;
    uint32_t max_mesh_output_memory_size;
    uint32_t max_mesh_payload_and_output_memory_size;
    uint32_t max_mesh_output_components;
    uint32_t max_mesh_output_vertices;
    uint32_t max_mesh_output_primitives;
    uint32_t max_mesh_output_layers;
    uint32_t max_mesh_multiview_view_count;
    uint32_t mesh_output_per_vertex_granularity;
    uint32_t mesh_output_per_primitive_granularity;
    uint32_t max_preferred_task_work_group_invocations;
    uint32_t max_preferred_mesh_work_group_invocations;
    daxa_Bool8 prefers_local_invocation_vertex_output;
    daxa_Bool8 prefers_local_invocation_primitive_output;
    daxa_Bool8 prefers_compact_vertex_output;
    daxa_Bool8 prefers_compact_primitive_output;
} daxa_MeshShaderProperties;

typedef enum
{
    DAXA_MISSING_REQUIRED_VK_FEATURE_NONE,
    DAXA_MISSING_REQUIRED_VK_FEATURE_IMAGE_CUBE_ARRAY,
    DAXA_MISSING_REQUIRED_VK_FEATURE_INDEPENDENT_BLEND,
    DAXA_MISSING_REQUIRED_VK_FEATURE_TESSELLATION_SHADER,
    DAXA_MISSING_REQUIRED_VK_FEATURE_MULTI_DRAW_INDIRECT,
    DAXA_MISSING_REQUIRED_VK_FEATURE_DEPTH_CLAMP,
    DAXA_MISSING_REQUIRED_VK_FEATURE_FILL_MODE_NON_SOLID,
    DAXA_MISSING_REQUIRED_VK_FEATURE_WIDE_LINES,
    DAXA_MISSING_REQUIRED_VK_FEATURE_SAMPLER_ANISOTROPY,
    DAXA_MISSING_REQUIRED_VK_FEATURE_FRAGMENT_STORES_AND_ATOMICS,
    DAXA_MISSING_REQUIRED_VK_FEATURE_SHADER_STORAGE_IMAGE_MULTISAMPLE,
    DAXA_MISSING_REQUIRED_VK_FEATURE_SHADER_STORAGE_IMAGE_READ_WITHOUT_FORMAT,
    DAXA_MISSING_REQUIRED_VK_FEATURE_SHADER_STORAGE_IMAGE_WRITE_WITHOUT_FORMAT,
    DAXA_MISSING_REQUIRED_VK_FEATURE_SHADER_INT64,
    DAXA_MISSING_REQUIRED_VK_FEATURE_IMAGE_GATHER_EXTENDED,
    DAXA_MISSING_REQUIRED_VK_FEATURE_VARIABLE_POINTERS_STORAGE_BUFFER,
    DAXA_MISSING_REQUIRED_VK_FEATURE_VARIABLE_POINTERS,
    DAXA_MISSING_REQUIRED_VK_FEATURE_BUFFER_DEVICE_ADDRESS,
    DAXA_MISSING_REQUIRED_VK_FEATURE_BUFFER_DEVICE_ADDRESS_CAPTURE_REPLAY,
    DAXA_MISSING_REQUIRED_VK_FEATURE_BUFFER_DEVICE_ADDRESS_MULTI_DEVICE,
    DAXA_MISSING_REQUIRED_VK_FEATURE_SHADER_SAMPLED_IMAGE_ARRAY_NON_UNIFORM_INDEXING,
    DAXA_MISSING_REQUIRED_VK_FEATURE_SHADER_STORAGE_BUFFER_ARRAY_NON_UNIFORM_INDEXING,
    DAXA_MISSING_REQUIRED_VK_FEATURE_SHADER_STORAGE_IMAGE_ARRAY_NON_UNIFORM_INDEXING,
    DAXA_MISSING_REQUIRED_VK_FEATURE_DESCRIPTOR_BINDING_SAMPLED_IMAGE_UPDATE_AFTER_BIND,
    DAXA_MISSING_REQUIRED_VK_FEATURE_DESCRIPTOR_BINDING_STORAGE_IMAGE_UPDATE_AFTER_BIND,
    DAXA_MISSING_REQUIRED_VK_FEATURE_DESCRIPTOR_BINDING_STORAGE_BUFFER_UPDATE_AFTER_BIND,
    DAXA_MISSING_REQUIRED_VK_FEATURE_DESCRIPTOR_BINDING_UPDATE_UNUSED_WHILE_PENDING,
    DAXA_MISSING_REQUIRED_VK_FEATURE_DESCRIPTOR_BINDING_PARTIALLY_BOUND,
    DAXA_MISSING_REQUIRED_VK_FEATURE_RUNTIME_DESCRIPTOR_ARRAY,
    DAXA_MISSING_REQUIRED_VK_FEATURE_HOST_QUERY_RESET,
    DAXA_MISSING_REQUIRED_VK_FEATURE_DYNAMIC_RENDERING,
    DAXA_MISSING_REQUIRED_VK_FEATURE_SYNCHRONIZATION2,
    DAXA_MISSING_REQUIRED_VK_FEATURE_TIMELINE_SEMAPHORE,
    DAXA_MISSING_REQUIRED_VK_FEATURE_SUBGROUP_SIZE_CONTROL,
    DAXA_MISSING_REQUIRED_VK_FEATURE_COMPUTE_FULL_SUBGROUPS,
    DAXA_MISSING_REQUIRED_VK_FEATURE_SCALAR_BLOCK_LAYOUT,
    DAXA_MISSING_REQUIRED_VK_FEATURE_ACCELERATION_STRUCTURE_CAPTURE_REPLAY,
    DAXA_MISSING_REQUIRED_VK_FEATURE_VULKAN_MEMORY_MODEL,
    DAXA_MISSING_REQUIRED_VK_FEATURE_ROBUST_BUFFER_ACCESS2,
    DAXA_MISSING_REQUIRED_VK_FEATURE_ROBUST_IMAGE_ACCESS2,
    DAXA_MISSING_REQUIRED_VK_FEATURE_MAX_ENUM
} daxa_MissingRequiredVkFeature;

typedef enum
{
    DAXA_EXPLICIT_FEATURE_FLAG_NONE = 0,
    DAXA_EXPLICIT_FEATURE_FLAG_BUFFER_DEVICE_ADDRESS_CAPTURE_REPLAY = 0x1 << 0,
    DAXA_EXPLICIT_FEATURE_FLAG_ACCELERATION_STRUCTURE_CAPTURE_REPLAY = 0x1 << 1,
    DAXA_EXPLICIT_FEATURE_FLAG_VK_MEMORY_MODEL = 0x1 << 2,
    DAXA_EXPLICIT_FEATURE_FLAG_ROBUSTNESS_2 = 0x1 << 3,
    DAXA_EXPLICIT_FEATURE_FLAG_PIPELINE_LIBRARY_GROUP_HANDLES = 0x1 << 4,
} daxa_DeviceExplicitFeatureFlagBits;

typedef daxa_DeviceExplicitFeatureFlagBits daxa_ExplicitFeatureFlags;

typedef enum
{
    DAXA_IMPLICIT_FEATURE_FLAG_NONE = 0,
    DAXA_IMPLICIT_FEATURE_FLAG_MESH_SHADER = 0x1 << 0,
    DAXA_IMPLICIT_FEATURE_FLAG_BASIC_RAY_TRACING = 0x1 << 1,
    DAXA_IMPLICIT_FEATURE_FLAG_RAY_TRACING_PIPELINE = 0x1 << 2,
    DAXA_IMPLICIT_FEATURE_FLAG_RAY_TRACING_INVOCATION_REORDER = 0x1 << 3,
    DAXA_IMPLICIT_FEATURE_FLAG_RAY_TRACING_POSITION_FETCH = 0x1 << 4,
    DAXA_IMPLICIT_FEATURE_FLAG_CONSERVATIVE_RASTERIZATION = 0x1 << 5,
    DAXA_IMPLICIT_FEATURE_FLAG_SHADER_ATOMIC_INT64 = 0x1 << 6,
    DAXA_IMPLICIT_FEATURE_FLAG_IMAGE_ATOMIC64 = 0x1 << 7,
    DAXA_IMPLICIT_FEATURE_FLAG_SHADER_FLOAT16 = 0x1 << 8,
    DAXA_IMPLICIT_FEATURE_FLAG_SHADER_INT8 = 0x1 << 9,
    DAXA_IMPLICIT_FEATURE_FLAG_DYNAMIC_STATE_3 = 0x1 << 10,
    DAXA_IMPLICIT_FEATURE_FLAG_SHADER_ATOMIC_FLOAT = 0x1 << 11,
    DAXA_IMPLICIT_FEATURE_FLAG_SWAPCHAIN = 0x1 << 12,
    DAXA_IMPLICIT_FEATURE_FLAG_SHADER_INT16 = 0x1 << 13,
    DAXA_IMPLICIT_FEATURE_FLAG_SHADER_CLOCK = 0x1 << 14,
<<<<<<< HEAD
    DAXA_IMPLICIT_FEATURE_FLAG_HOST_IMAGE_COPY = 0x1 << 15,
=======
    DAXA_IMPLICIT_FEATURE_FLAG_LINE_RASTERIZATION = 0x1 << 15,
>>>>>>> 9624c464
} daxa_DeviceImplicitFeatureFlagBits;

typedef daxa_DeviceImplicitFeatureFlagBits daxa_ImplicitFeatureFlags;

typedef struct
{
    uint32_t vulkan_api_version;
    uint32_t driver_version;
    uint32_t vendor_id;
    uint32_t device_id;
    daxa_DeviceType device_type;
    char device_name[256U];
    char pipeline_cache_uuid[16U];
    daxa_DeviceLimits limits;
    daxa_Optional(daxa_MeshShaderProperties) mesh_shader_properties;
    daxa_Optional(daxa_RayTracingPipelineProperties) ray_tracing_pipeline_properties;
    daxa_Optional(daxa_AccelerationStructureProperties) acceleration_structure_properties;
    daxa_Optional(daxa_RayTracingInvocationReorderProperties) ray_tracing_invocation_reorder_properties;
<<<<<<< HEAD
    daxa_Optional(daxa_HostImageCopyProperties) host_image_copy_properties;
=======
    daxa_u32 required_subgroup_size_stages;
>>>>>>> 9624c464
    daxa_u32 compute_queue_count;
    daxa_u32 transfer_queue_count;
    daxa_ImplicitFeatureFlags implicit_features;
    daxa_ExplicitFeatureFlags explicit_features;
    daxa_MissingRequiredVkFeature missing_required_feature;
} daxa_DeviceProperties;

/// DEPRECATED: use daxa_instance_create_device_2 and daxa_DeviceInfo2 instead!
DAXA_EXPORT int32_t
daxa_default_device_score(daxa_DeviceProperties const * properties);

/// WARNING: DEPRECATED, use daxa_ImplicitFeatureFlags and daxa_ExplicitFeatureFlags instead!
typedef enum
{
    DAXA_DEVICE_FLAG_BUFFER_DEVICE_ADDRESS_CAPTURE_REPLAY_BIT = 0x1 << 0,
    DAXA_DEVICE_FLAG_CONSERVATIVE_RASTERIZATION = 0x1 << 1,
    DAXA_DEVICE_FLAG_MESH_SHADER_BIT = 0x1 << 2,
    DAXA_DEVICE_FLAG_SHADER_ATOMIC64 = 0x1 << 3,
    DAXA_DEVICE_FLAG_IMAGE_ATOMIC64 = 0x1 << 4,
    DAXA_DEVICE_FLAG_VK_MEMORY_MODEL = 0x1 << 5,
    DAXA_DEVICE_FLAG_RAY_TRACING = 0x1 << 6,
    DAXA_DEVICE_FLAG_SHADER_FLOAT16 = 0x1 << 7,
    DAXA_DEVICE_FLAG_SHADER_INT8 = 0x1 << 8,
    DAXA_DEVICE_FLAG_ROBUST_BUFFER_ACCESS = 0x1 << 9,
    DAXA_DEVICE_FLAG_ROBUST_IMAGE_ACCESS = 0x1 << 10,
    DAXA_DEVICE_FLAG_DYNAMIC_STATE_3 = 0x1 << 11,
    DAXA_DEVICE_FLAG_SHADER_ATOMIC_FLOAT = 0x1 << 12,
} daxa_DeviceFlagBits;

/// WARNING: DEPRECATED, use daxa_ImplicitFeatureFlags and daxa_ExplicitFeatureFlags instead!
typedef uint32_t daxa_DeviceFlags;

/// WARNING: DEPRECATED, use daxa_DeviceInfo2 instead!
typedef struct
{
    int32_t (*selector)(daxa_DeviceProperties const * properties);
    daxa_DeviceFlags flags;
    uint32_t max_allowed_images;
    uint32_t max_allowed_buffers;
    uint32_t max_allowed_samplers;
    uint32_t max_allowed_acceleration_structures;
    daxa_SmallString name;
} daxa_DeviceInfo;

/// WARNING: DEPRECATED, use daxa_DeviceInfo2 instead!
static daxa_DeviceInfo const DAXA_DEFAULT_DEVICE_INFO = {
    .selector = &daxa_default_device_score,
    .flags = DAXA_DEVICE_FLAG_BUFFER_DEVICE_ADDRESS_CAPTURE_REPLAY_BIT,
    .max_allowed_images = 10000,
    .max_allowed_buffers = 10000,
    .max_allowed_samplers = 400,
    .max_allowed_acceleration_structures = 10000,
    .name = DAXA_ZERO_INIT,
};

typedef struct
{
    daxa_u32 physical_device_index;              // Index into list of devices returned from daxa_instance_list_devices_properties.
    daxa_ExplicitFeatureFlags explicit_features; // Explicit features must be manually enabled.
    uint32_t max_allowed_images;
    uint32_t max_allowed_buffers;
    uint32_t max_allowed_samplers;
    uint32_t max_allowed_acceleration_structures;
    daxa_SmallString name;
} daxa_DeviceInfo2;

static daxa_DeviceInfo2 const DAXA_DEFAULT_DEVICE_INFO_2 = {
    .physical_device_index = ~0u,
    .explicit_features = DAXA_EXPLICIT_FEATURE_FLAG_BUFFER_DEVICE_ADDRESS_CAPTURE_REPLAY,
    .max_allowed_images = 10000,
    .max_allowed_buffers = 10000,
    .max_allowed_samplers = 400,
    .max_allowed_acceleration_structures = 10000,
    .name = DAXA_ZERO_INIT,
};

typedef struct
{
    daxa_QueueFamily family;
    daxa_u32 index;
} daxa_Queue;

static daxa_Queue const DAXA_QUEUE_MAIN = {DAXA_QUEUE_FAMILY_MAIN, 0};
static daxa_Queue const DAXA_QUEUE_COMPUTE_0 = {DAXA_QUEUE_FAMILY_COMPUTE, 0};
static daxa_Queue const DAXA_QUEUE_COMPUTE_1 = {DAXA_QUEUE_FAMILY_COMPUTE, 1};
static daxa_Queue const DAXA_QUEUE_COMPUTE_2 = {DAXA_QUEUE_FAMILY_COMPUTE, 2};
static daxa_Queue const DAXA_QUEUE_COMPUTE_3 = {DAXA_QUEUE_FAMILY_COMPUTE, 3};
static daxa_Queue const DAXA_QUEUE_TRANSFER_0 = {DAXA_QUEUE_FAMILY_TRANSFER, 0};
static daxa_Queue const DAXA_QUEUE_TRANSFER_1 = {DAXA_QUEUE_FAMILY_TRANSFER, 1};

typedef struct
{
    daxa_Queue queue;
    VkPipelineStageFlags wait_stages;
    daxa_ExecutableCommandList const * command_lists;
    uint64_t command_list_count;
    daxa_BinarySemaphore const * wait_binary_semaphores;
    uint64_t wait_binary_semaphore_count;
    daxa_BinarySemaphore const * signal_binary_semaphores;
    uint64_t signal_binary_semaphore_count;
    daxa_TimelinePair const * wait_timeline_semaphores;
    uint64_t wait_timeline_semaphore_count;
    daxa_TimelinePair const * signal_timeline_semaphores;
    uint64_t signal_timeline_semaphore_count;
} daxa_CommandSubmitInfo;

static daxa_CommandSubmitInfo const DAXA_DEFAULT_COMMAND_SUBMIT_INFO = DAXA_ZERO_INIT;

typedef struct
{
    daxa_BinarySemaphore const * wait_binary_semaphores;
    uint64_t wait_binary_semaphore_count;
    daxa_Swapchain swapchain;
    daxa_Queue queue;
} daxa_PresentInfo;

static daxa_PresentInfo const DAXA_DEFAULT_PRESENT_INFO = DAXA_ZERO_INIT;

typedef struct
{
    daxa_BufferInfo buffer_info;
    daxa_MemoryBlock * memory_block;
    size_t offset;
} daxa_MemoryBlockBufferInfo;

static daxa_MemoryBlockBufferInfo const DAXA_DEFAULT_MEMORY_BLOCK_BUFFER_INFO = DAXA_ZERO_INIT;

typedef struct
{
    daxa_ImageInfo image_info;
    daxa_MemoryBlock * memory_block;
    size_t offset;
} daxa_MemoryBlockImageInfo;

static daxa_MemoryBlockImageInfo const DAXA_DEFAULT_MEMORY_BLOCK_IMAGE_INFO = DAXA_ZERO_INIT;

typedef struct
{
    daxa_TlasInfo tlas_info;
    daxa_BufferId buffer_id;
    uint64_t offset;
} daxa_BufferTlasInfo;

static daxa_BufferTlasInfo const DAXA_DEFAULT_BUFFER_TLAS_INFO = DAXA_ZERO_INIT;

typedef struct
{
    daxa_BlasInfo blas_info;
    daxa_BufferId buffer_id;
    uint64_t offset;
} daxa_BufferBlasInfo;

static daxa_BufferBlasInfo const DAXA_DEFAULT_BUFFER_BLAS_INFO = DAXA_ZERO_INIT;

typedef struct
{
    uint64_t acceleration_structure_size;
    uint64_t update_scratch_size;
    uint64_t build_scratch_size;
} daxa_AccelerationStructureBuildSizesInfo;

typedef struct
{
    daxa_BufferId id;
    daxa_u64 size;
    daxa_Bool8 block_allocated;
} daxa_BufferIdDeviceMemorySizePair;

typedef struct
{
    daxa_ImageId id;
    daxa_u64 size;
    daxa_Bool8 block_allocated;
} daxa_ImageIdDeviceMemorySizePair;

typedef struct
{
    daxa_TlasId id;
    daxa_u64 size;
    // NOTE: All tlas are aliased allocations into buffers
} daxa_TlasIdDeviceMemorySizePair;

typedef struct
{
    daxa_BlasId id;
    daxa_u64 size;
    // NOTE: All tlas are aliased allocations into buffers
} daxa_BlasIdDeviceMemorySizePair;

typedef struct
{
    daxa_MemoryBlock handle;
    daxa_u64 size;
} daxa_MemoryBlockDeviceMemorySizePair;

typedef struct
{
    daxa_u64 total_device_memory_use;
    daxa_u64 total_buffer_device_memory_use;
    daxa_u64 total_image_device_memory_use;
    daxa_u64 total_aliased_tlas_device_memory_use;
    daxa_u64 total_aliased_blas_device_memory_use;
    daxa_u64 total_memory_block_device_memory_use;
    daxa_u32 buffer_count;
    daxa_u32 image_count;
    daxa_u32 tlas_count;
    daxa_u32 blas_count;
    daxa_u32 memory_block_count;
    daxa_BufferIdDeviceMemorySizePair * buffer_list;
    daxa_ImageIdDeviceMemorySizePair * image_list;
    daxa_TlasIdDeviceMemorySizePair * tlas_list;
    daxa_BlasIdDeviceMemorySizePair * blas_list;
    daxa_MemoryBlockDeviceMemorySizePair * memory_block_list;
} daxa_DeviceMemoryReport;

static daxa_DeviceMemoryReport const DAXA_DEFAULT_DEVICE_MEMORY_REPORT_INFO = DAXA_ZERO_INIT;

typedef enum
{
    DAXA_MEMORY_TO_IMAGE_COPY_FLAG_NONE = 0x0,
    DAXA_MEMORY_TO_IMAGE_COPY_FLAG_MEMCPY = 0x1,
} daxa_MemoryImageCopyFlagBits;

typedef struct
{
    daxa_MemoryImageCopyFlagBits flags;
    uint8_t const * memory_ptr;
    daxa_ImageId image_id;
    /*[[deprecated("Ignored parameter, layout must be GENERAL; API:3.2")]] */ daxa_ImageLayout image_layout;
    daxa_ImageArraySlice image_slice;
    VkOffset3D image_offset;
    VkExtent3D image_extent;

} daxa_MemoryToImageCopyInfo;

static daxa_MemoryToImageCopyInfo const DAXA_DEFAULT_MEMORY_TO_IMAGE_COPY_INFO = DAXA_ZERO_INIT;

typedef struct
{
    daxa_MemoryImageCopyFlagBits flags;
    daxa_ImageId image_id;
    /*[[deprecated("Ignored parameter, layout must be GENERAL; API:3.2")]] */ daxa_ImageLayout image_layout;
    daxa_ImageArraySlice image_slice;
    VkOffset3D image_offset;
    VkExtent3D image_extent;
    uint8_t * memory_ptr;
} daxa_ImageToMemoryCopyInfo;

static daxa_ImageToMemoryCopyInfo const DAXA_DEFAULT_IMAGE_TO_MEMORY_COPY_INFO = DAXA_ZERO_INIT;

#if !DAXA_REMOVE_DEPRECATED
/* deprecated("Use daxa_HostImageLayoutOperationInfo instead; API:3.2") */
typedef struct
{
    daxa_ImageId image_id;
    daxa_ImageLayout old_image_layout;
    daxa_ImageLayout new_image_layout;
    daxa_ImageMipArraySlice image_slice;
} daxa_HostImageLayoutTransitionInfo;

static daxa_HostImageLayoutTransitionInfo const DAXA_DEFAULT_HOST_IMAGE_LAYOUT_TRANSITION_INFO = DAXA_ZERO_INIT;
#endif

typedef struct
{
    daxa_ImageId image_id;
    daxa_ImageLayoutOperation layout_operation;
} daxa_HostImageLayoutOperationInfo;

static daxa_HostImageLayoutOperationInfo const DAXA_DEFAULT_HOST_IMAGE_LAYOUT_OPERATION_INFO = DAXA_ZERO_INIT;

DAXA_EXPORT DAXA_NO_DISCARD daxa_Result
daxa_dvc_device_memory_report(daxa_Device device, daxa_DeviceMemoryReport * report);
DAXA_EXPORT DAXA_NO_DISCARD VkMemoryRequirements
daxa_dvc_buffer_memory_requirements(daxa_Device device, daxa_BufferInfo const * info);
DAXA_EXPORT DAXA_NO_DISCARD VkMemoryRequirements
daxa_dvc_image_memory_requirements(daxa_Device device, daxa_ImageInfo const * info);
DAXA_EXPORT DAXA_NO_DISCARD daxa_Result
daxa_dvc_create_memory(daxa_Device device, daxa_MemoryBlockInfo const * info, daxa_MemoryBlock * out_memory_block);
DAXA_EXPORT DAXA_NO_DISCARD daxa_Result
daxa_dvc_get_tlas_build_sizes(daxa_Device device, daxa_TlasBuildInfo const * build_info, daxa_AccelerationStructureBuildSizesInfo * out);
DAXA_EXPORT DAXA_NO_DISCARD daxa_Result
daxa_dvc_get_blas_build_sizes(daxa_Device device, daxa_BlasBuildInfo const * build_info, daxa_AccelerationStructureBuildSizesInfo * out);

DAXA_EXPORT DAXA_NO_DISCARD daxa_Result
daxa_dvc_create_buffer(daxa_Device device, daxa_BufferInfo const * info, daxa_BufferId * out_id);
DAXA_EXPORT DAXA_NO_DISCARD daxa_Result
daxa_dvc_create_image(daxa_Device device, daxa_ImageInfo const * info, daxa_ImageId * out_id);
DAXA_EXPORT DAXA_NO_DISCARD daxa_Result
daxa_dvc_create_buffer_from_memory_block(daxa_Device device, daxa_MemoryBlockBufferInfo const * info, daxa_BufferId * out_id);
DAXA_EXPORT DAXA_NO_DISCARD daxa_Result
daxa_dvc_create_image_from_block(daxa_Device device, daxa_MemoryBlockImageInfo const * info, daxa_ImageId * out_id);
DAXA_EXPORT DAXA_NO_DISCARD daxa_Result
daxa_dvc_create_image_view(daxa_Device device, daxa_ImageViewInfo const * info, daxa_ImageViewId * out_id);
DAXA_EXPORT DAXA_NO_DISCARD daxa_Result
daxa_dvc_create_sampler(daxa_Device device, daxa_SamplerInfo const * info, daxa_SamplerId * out_id);
DAXA_EXPORT DAXA_NO_DISCARD daxa_Result
daxa_dvc_create_tlas(daxa_Device device, daxa_TlasInfo const * info, daxa_TlasId * out_id);
DAXA_EXPORT DAXA_NO_DISCARD daxa_Result
daxa_dvc_create_blas(daxa_Device device, daxa_BlasInfo const * info, daxa_BlasId * out_id);
DAXA_EXPORT DAXA_NO_DISCARD daxa_Result
daxa_dvc_create_tlas_from_buffer(daxa_Device device, daxa_BufferTlasInfo const * info, daxa_TlasId * out_id);
DAXA_EXPORT DAXA_NO_DISCARD daxa_Result
daxa_dvc_create_blas_from_buffer(daxa_Device device, daxa_BufferBlasInfo const * info, daxa_BlasId * out_id);

DAXA_EXPORT DAXA_NO_DISCARD daxa_Result
daxa_dvc_destroy_buffer(daxa_Device device, daxa_BufferId buffer);
DAXA_EXPORT DAXA_NO_DISCARD daxa_Result
daxa_dvc_destroy_image(daxa_Device device, daxa_ImageId image);
DAXA_EXPORT DAXA_NO_DISCARD daxa_Result
daxa_dvc_destroy_image_view(daxa_Device device, daxa_ImageViewId id);
DAXA_EXPORT DAXA_NO_DISCARD daxa_Result
daxa_dvc_destroy_sampler(daxa_Device device, daxa_SamplerId sampler);
DAXA_EXPORT DAXA_NO_DISCARD daxa_Result
daxa_dvc_destroy_tlas(daxa_Device device, daxa_TlasId tlas);
DAXA_EXPORT DAXA_NO_DISCARD daxa_Result
daxa_dvc_destroy_blas(daxa_Device device, daxa_BlasId blas);

DAXA_EXPORT DAXA_NO_DISCARD daxa_Result
daxa_dvc_info_buffer(daxa_Device device, daxa_BufferId buffer, daxa_BufferInfo * out_info);
DAXA_EXPORT daxa_Result
daxa_dvc_info_image(daxa_Device device, daxa_ImageId image, daxa_ImageInfo * out_info);
DAXA_EXPORT DAXA_NO_DISCARD daxa_Result
daxa_dvc_info_image_view(daxa_Device device, daxa_ImageViewId id, daxa_ImageViewInfo * out_info);
DAXA_EXPORT DAXA_NO_DISCARD daxa_Result
daxa_dvc_info_sampler(daxa_Device device, daxa_SamplerId sampler, daxa_SamplerInfo * out_info);
DAXA_EXPORT DAXA_NO_DISCARD daxa_Result
daxa_dvc_info_tlas(daxa_Device device, daxa_TlasId acceleration_structure, daxa_TlasInfo * out_info);
DAXA_EXPORT DAXA_NO_DISCARD daxa_Result
daxa_dvc_info_blas(daxa_Device device, daxa_BlasId acceleration_structure, daxa_BlasInfo * out_info);

DAXA_EXPORT daxa_Bool8
daxa_dvc_is_buffer_valid(daxa_Device device, daxa_BufferId buffer);
DAXA_EXPORT daxa_Bool8
daxa_dvc_is_image_valid(daxa_Device device, daxa_ImageId image);
DAXA_EXPORT daxa_Bool8
daxa_dvc_is_image_view_valid(daxa_Device device, daxa_ImageViewId image_view);
DAXA_EXPORT daxa_Bool8
daxa_dvc_is_sampler_valid(daxa_Device device, daxa_SamplerId sampler);
DAXA_EXPORT daxa_Bool8
daxa_dvc_is_tlas_valid(daxa_Device device, daxa_TlasId tlas);
DAXA_EXPORT daxa_Bool8
daxa_dvc_is_blas_valid(daxa_Device device, daxa_BlasId blas);

DAXA_EXPORT DAXA_NO_DISCARD daxa_Result
daxa_dvc_get_vk_buffer(daxa_Device device, daxa_BufferId buffer, VkBuffer * out_vk_handle);
DAXA_EXPORT DAXA_NO_DISCARD daxa_Result
daxa_dvc_get_vk_image(daxa_Device device, daxa_ImageId image, VkImage * out_vk_handle);
DAXA_EXPORT DAXA_NO_DISCARD daxa_Result
daxa_dvc_get_vk_image_view(daxa_Device device, daxa_ImageViewId id, VkImageView * out_vk_handle);
DAXA_EXPORT DAXA_NO_DISCARD daxa_Result
daxa_dvc_get_vk_sampler(daxa_Device device, daxa_SamplerId sampler, VkSampler * out_vk_handle);
DAXA_EXPORT DAXA_NO_DISCARD daxa_Result
daxa_dvc_get_vk_tlas(daxa_Device device, daxa_TlasId tlas, VkAccelerationStructureInstanceKHR * out_vk_handle);
DAXA_EXPORT DAXA_NO_DISCARD daxa_Result
daxa_dvc_get_vk_blas(daxa_Device device, daxa_BlasId blas, VkAccelerationStructureInstanceKHR * out_vk_handle);

DAXA_EXPORT DAXA_NO_DISCARD daxa_Result
daxa_dvc_buffer_device_address(daxa_Device device, daxa_BufferId buffer, daxa_DeviceAddress * out_addr);
DAXA_EXPORT DAXA_NO_DISCARD daxa_Result
daxa_dvc_buffer_host_address(daxa_Device device, daxa_BufferId buffer, void ** out_addr);
DAXA_EXPORT DAXA_NO_DISCARD daxa_Result
daxa_dvc_tlas_device_address(daxa_Device device, daxa_TlasId tlas, daxa_DeviceAddress * out_addr);
DAXA_EXPORT DAXA_NO_DISCARD daxa_Result
daxa_dvc_blas_device_address(daxa_Device device, daxa_BlasId blas, daxa_DeviceAddress * out_addr);

DAXA_EXPORT DAXA_NO_DISCARD daxa_Result
daxa_dvc_create_raster_pipeline(daxa_Device device, daxa_RasterPipelineInfo const * info, daxa_RasterPipeline * out_pipeline);
DAXA_EXPORT DAXA_NO_DISCARD daxa_Result
daxa_dvc_create_compute_pipeline(daxa_Device device, daxa_ComputePipelineInfo const * info, daxa_ComputePipeline * out_pipeline);
DAXA_EXPORT DAXA_NO_DISCARD daxa_Result
daxa_dvc_create_ray_tracing_pipeline(daxa_Device device, daxa_RayTracingPipelineInfo const * info, daxa_RayTracingPipeline * out_pipeline);
DAXA_EXPORT DAXA_NO_DISCARD daxa_Result
daxa_dvc_create_ray_tracing_pipeline_library(daxa_Device device, daxa_RayTracingPipelineInfo const * info, daxa_RayTracingPipelineLibrary * out_pipeline);
DAXA_EXPORT DAXA_NO_DISCARD daxa_Result
daxa_dvc_create_swapchain(daxa_Device device, daxa_SwapchainInfo const * info, daxa_Swapchain * out_swapchain);
DAXA_EXPORT DAXA_NO_DISCARD daxa_Result
daxa_dvc_create_command_recorder(daxa_Device device, daxa_CommandRecorderInfo const * info, daxa_CommandRecorder * out_command_list);
DAXA_EXPORT DAXA_NO_DISCARD daxa_Result
daxa_dvc_create_binary_semaphore(daxa_Device device, daxa_BinarySemaphoreInfo const * info, daxa_BinarySemaphore * out_binary_semaphore);
DAXA_EXPORT DAXA_NO_DISCARD daxa_Result
daxa_dvc_create_timeline_semaphore(daxa_Device device, daxa_TimelineSemaphoreInfo const * info, daxa_TimelineSemaphore * out_timeline_semaphore);
DAXA_EXPORT DAXA_NO_DISCARD daxa_Result
daxa_dvc_create_event(daxa_Device device, daxa_EventInfo const * info, daxa_Event * out_event);
DAXA_EXPORT DAXA_NO_DISCARD daxa_Result
daxa_dvc_create_timeline_query_pool(daxa_Device device, daxa_TimelineQueryPoolInfo const * info, daxa_TimelineQueryPool * out_timeline_query_pool);

DAXA_EXPORT DAXA_NO_DISCARD daxa_Result
daxa_dvc_copy_memory_to_image(daxa_Device device, daxa_MemoryToImageCopyInfo const * info);
DAXA_EXPORT DAXA_NO_DISCARD daxa_Result
daxa_dvc_copy_image_to_memory(daxa_Device device, daxa_ImageToMemoryCopyInfo const * info);

#if !DAXA_REMOVE_DEPRECATED
/* deprecated("Use image_layout_operation instead; API:3.2") */
DAXA_EXPORT DAXA_NO_DISCARD daxa_Result
daxa_dvc_transition_image_layout(daxa_Device device, daxa_HostImageLayoutTransitionInfo const * info);
#endif

DAXA_EXPORT DAXA_NO_DISCARD daxa_Result
daxa_dvc_image_layout_operation(daxa_Device device, daxa_HostImageLayoutOperationInfo const * info);

DAXA_EXPORT VkDevice
daxa_dvc_get_vk_device(daxa_Device device);
DAXA_EXPORT VkPhysicalDevice
daxa_dvc_get_vk_physical_device(daxa_Device device);
DAXA_EXPORT daxa_Result
daxa_dvc_get_vk_queue(daxa_Device self, daxa_Queue queue, VkQueue* vk_queue, uint32_t* vk_queue_family_index);

DAXA_EXPORT DAXA_NO_DISCARD daxa_Result
daxa_dvc_queue_wait_idle(daxa_Device device, daxa_Queue queue);
DAXA_EXPORT DAXA_NO_DISCARD daxa_Result
daxa_dvc_queue_count(daxa_Device device, daxa_QueueFamily queue_family, daxa_u32 * out_value);

DAXA_EXPORT DAXA_NO_DISCARD daxa_Result
daxa_dvc_wait_idle(daxa_Device device);
DAXA_EXPORT DAXA_NO_DISCARD daxa_Result
daxa_dvc_submit(daxa_Device device, daxa_CommandSubmitInfo const * info);
DAXA_EXPORT DAXA_NO_DISCARD daxa_Result
daxa_dvc_latest_submit_index(daxa_Device device, daxa_u64 * submit_index);
DAXA_EXPORT DAXA_NO_DISCARD daxa_Result
daxa_dvc_oldest_pending_submit_index(daxa_Device device, daxa_u64 * submit_index);
DAXA_EXPORT DAXA_NO_DISCARD daxa_Result
daxa_dvc_present(daxa_Device device, daxa_PresentInfo const * info);
DAXA_EXPORT DAXA_NO_DISCARD daxa_Result
daxa_dvc_collect_garbage(daxa_Device device);

DAXA_EXPORT daxa_DeviceInfo2 const *
daxa_dvc_info(daxa_Device device);
DAXA_EXPORT daxa_DeviceProperties const *
daxa_dvc_properties(daxa_Device device);

// Returns previous ref count.
DAXA_EXPORT uint64_t
daxa_dvc_inc_refcnt(daxa_Device device);
// Returns previous ref count.
DAXA_EXPORT uint64_t
daxa_dvc_dec_refcnt(daxa_Device device);

#endif // #ifndef __DAXA_DEVICE_H__<|MERGE_RESOLUTION|>--- conflicted
+++ resolved
@@ -280,11 +280,8 @@
     DAXA_IMPLICIT_FEATURE_FLAG_SWAPCHAIN = 0x1 << 12,
     DAXA_IMPLICIT_FEATURE_FLAG_SHADER_INT16 = 0x1 << 13,
     DAXA_IMPLICIT_FEATURE_FLAG_SHADER_CLOCK = 0x1 << 14,
-<<<<<<< HEAD
     DAXA_IMPLICIT_FEATURE_FLAG_HOST_IMAGE_COPY = 0x1 << 15,
-=======
-    DAXA_IMPLICIT_FEATURE_FLAG_LINE_RASTERIZATION = 0x1 << 15,
->>>>>>> 9624c464
+    DAXA_IMPLICIT_FEATURE_FLAG_LINE_RASTERIZATION = 0x1 << 16,
 } daxa_DeviceImplicitFeatureFlagBits;
 
 typedef daxa_DeviceImplicitFeatureFlagBits daxa_ImplicitFeatureFlags;
@@ -303,11 +300,8 @@
     daxa_Optional(daxa_RayTracingPipelineProperties) ray_tracing_pipeline_properties;
     daxa_Optional(daxa_AccelerationStructureProperties) acceleration_structure_properties;
     daxa_Optional(daxa_RayTracingInvocationReorderProperties) ray_tracing_invocation_reorder_properties;
-<<<<<<< HEAD
     daxa_Optional(daxa_HostImageCopyProperties) host_image_copy_properties;
-=======
     daxa_u32 required_subgroup_size_stages;
->>>>>>> 9624c464
     daxa_u32 compute_queue_count;
     daxa_u32 transfer_queue_count;
     daxa_ImplicitFeatureFlags implicit_features;
